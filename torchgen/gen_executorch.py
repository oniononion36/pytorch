from __future__ import annotations

import argparse
import os
from collections import defaultdict
from dataclasses import dataclass
<<<<<<< HEAD
from typing import Any, Callable, Sequence, TextIO, TYPE_CHECKING
=======
from pathlib import Path
from typing import Any, Callable, Dict, List, Optional, Sequence, TextIO, Tuple, Union
>>>>>>> 4b607fa5

import yaml

# Parse native_functions.yaml into a sequence of NativeFunctions and Backend Indices.
from torchgen import dest
from torchgen.api import cpp as aten_cpp
from torchgen.api.types import CppSignature, CppSignatureGroup, CType, NamedCType
from torchgen.context import (
    method_with_native_function,
    method_with_nested_native_function,
    with_native_function_and_index,
)
from torchgen.executorch.api import et_cpp
from torchgen.executorch.api.custom_ops import (
    ComputeNativeFunctionStub,
    gen_custom_ops_registration,
)
from torchgen.executorch.api.types import contextArg, ExecutorchCppSignature
from torchgen.executorch.api.unboxing import Unboxing
from torchgen.executorch.model import ETKernelIndex, ETKernelKey, ETParsedYaml
from torchgen.executorch.parse import ET_FIELDS, parse_et_yaml, parse_et_yaml_struct
from torchgen.gen import (
    get_custom_build_selector,
    get_native_function_declarations,
    get_native_function_declarations_from_ns_grouped_kernels,
    get_native_function_schema_registrations,
    LineLoader,
    parse_native_yaml,
)
from torchgen.model import (
    BackendIndex,
    BackendMetadata,
    DEFAULT_KERNEL_NAMESPACE,
    DispatchKey,
    FunctionSchema,
    Location,
    NativeFunction,
    NativeFunctionsGroup,
    OperatorName,
    Variant,
)
from torchgen.utils import (
    context,
    FileManager,
    make_file_manager,
    mapMaybe,
    NamespaceHelper,
)


if TYPE_CHECKING:
    from torchgen.selective_build.selector import SelectiveBuilder


def _sig_decl_wrapper(sig: CppSignature | ExecutorchCppSignature) -> str:
    """
    A wrapper function to basically get `sig.decl(include_context=True)`.
    For ATen kernel, the codegen has no idea about ET contextArg, so we
    use this wrapper to add it.
    """
    if isinstance(sig, ExecutorchCppSignature):
        return sig.decl()

    returns_type = aten_cpp.returns_type(sig.func.returns).cpp_type()
    cpp_args = [a.decl() for a in sig.arguments()]
    cpp_args_str = ", ".join([contextArg.decl()] + cpp_args)
    sig_decl = f"{returns_type} {sig.name()}({cpp_args_str})"
    return sig_decl


def static_dispatch(
    sig: CppSignature | ExecutorchCppSignature,
    f: NativeFunction,
    backend_indices: list[BackendIndex],
) -> str:
    """
    For a given `NativeFunction`, find out the corresponding native function and dispatch to it. If zero or more than one
    native function exists, error out. A simplified version of register_dispatch_key.py
    Arguments:
        sig: A CppSignature for this native function we want to use.
        f: NativeFunction to generate static dispatch.
        backend_indices: All available backends.
    Return:
        C++ code to call backend-specific functions, e.g., "return at::native::add(self, other, scale);"
    """
    if len(backend_indices) == 0 or f.manual_kernel_registration:
        return ""

    backends = [b for b in backend_indices if b.has_kernel(f)]
    static_block = None
    if len(backends) == 1:
        backend_metadata = backends[0].get_kernel(f)
        if backend_metadata:
            args = ", ".join(a.name for a in sig.arguments())
            # Here we are assuming there's no difference between CppSignature and NativeSignature for Executorch.
            static_block = f"return ::{backend_metadata.cpp_namespace}::{backend_metadata.kernel}({args});"
    else:
        static_block = f"""
ET_ASSERT_UNREACHABLE_MSG("The number of native function(s) binding to {f.func.name} is {len(backends)}.");
    """
    return f"""
// {f.namespace}::{f.func}
TORCH_API inline {_sig_decl_wrapper(sig)} {{
    {static_block}
}}
"""


# Generates Functions.h, which provides the functional public C++ API,
# and the scaffolding to call into the dispatcher from these functions.
@dataclass(frozen=True)
class ComputeFunction:
    static_dispatch_backend_indices: list[BackendIndex]

    selector: SelectiveBuilder

    use_aten_lib: bool

    is_custom_op: Callable[[NativeFunction], bool]

    @method_with_native_function
    def __call__(self, f: NativeFunction) -> str | None:
        is_method_variant = False
        if not self.selector.is_root_operator(f"{f.namespace}::{f.func.name}"):
            return None

        if Variant.function not in f.variants and Variant.method in f.variants:
            is_method_variant = True

        # only valid remaining case is only function is in f.variants
        elif not (Variant.function in f.variants and Variant.method not in f.variants):
            raise Exception(  # noqa: TRY002
                f"Can't handle native function {f.func} with the following variant specification {f.variants}."
            )

        sig: CppSignature | ExecutorchCppSignature = (
            CppSignatureGroup.from_native_function(
                f, method=False, fallback_binding=f.manual_cpp_binding
            ).most_faithful_signature()
            if self.use_aten_lib
            else ExecutorchCppSignature.from_native_function(f)
        )
        if self.use_aten_lib and not self.is_custom_op(f):
            comma = ", "

            if is_method_variant:
                return f"""
// {f.namespace}::{f.func}
TORCH_API inline {_sig_decl_wrapper(sig)} {{
    return {sig.arguments()[0].name}.{sig.name()}({comma.join(e.name for e in sig.arguments()[1:])});
}}
"""
            else:
                return f"""
// {f.namespace}::{f.func}
TORCH_API inline {_sig_decl_wrapper(sig)} {{
    return at::{sig.name()}({comma.join(e.name for e in sig.arguments())});
}}
"""

        else:
            return static_dispatch(
                sig,
                f,
                backend_indices=self.static_dispatch_backend_indices,
            )


# Generates RegisterCodegenUnboxedKernels.cpp.
@dataclass(frozen=True)
class ComputeCodegenUnboxedKernels:
    selector: SelectiveBuilder

    use_aten_lib: bool

    @method_with_nested_native_function
    def __call__(
        self,
        unbox_kernel_entry: tuple[NativeFunction, tuple[ETKernelKey, BackendMetadata]],
    ) -> str:
        f: NativeFunction = unbox_kernel_entry[0]
        kernel_key: ETKernelKey | list[ETKernelKey] = unbox_kernel_entry[1][0]
        kernel_meta: BackendMetadata = unbox_kernel_entry[1][1]

        op_name = f"{f.namespace}::{f.func.name}"
        if not self.selector.is_root_operator(op_name):
            return ""

        if not isinstance(kernel_key, list):
            kernel_key = [kernel_key]
        used_kernel_keys = self.selector.et_get_selected_kernels(
            op_name, [k.to_native_string() for k in kernel_key]
        )
        if not used_kernel_keys:
            return ""
        sig: CppSignature | ExecutorchCppSignature
        argument_type_gen: Callable[..., NamedCType]
        return_type_gen: Callable[..., CType]
        if self.use_aten_lib:
            sig = CppSignatureGroup.from_native_function(
                f, method=False, fallback_binding=f.manual_cpp_binding
            ).most_faithful_signature()
            argument_type_gen = aten_cpp.argumenttype_type
            return_type_gen = aten_cpp.returns_type
            arguments = sig.arguments()
            kernel_call = f"torch::executor::{f.namespace}::{sig.name()}"
        else:
            sig = ExecutorchCppSignature.from_native_function(f)
            argument_type_gen = et_cpp.argumenttype_type
            return_type_gen = et_cpp.returns_type
            arguments = sig.arguments(include_context=False)
            kernel_call = f"{kernel_meta.cpp_namespace}::{kernel_meta.kernel}"
        # parse arguments into C++ code
        binding_list, code_list = Unboxing(
            argument_type_gen=argument_type_gen
        ).convert_arguments(arguments)

        # for each C++ argument, generate the conversion code
        code_connector = "\n\t"
        arg_connector = ", "

        args_str = f"{arg_connector.join(e.name for e in binding_list)}"
        event_tracer_output_logging = ""
        output_ids = []

        if len(f.func.returns) == 0:
            if len(f.func.arguments.out) == 0:
                raise Exception(  # noqa: TRY002
                    f"Can't handle native function {f.func} with no returns and no out yet."
                )
            out = f.func.arguments.out[0]
            return_assignment = f"""stack[{len(binding_list)}] = &{out.name};"""
            ret_prefix = ""
            output_ids = [len(binding_list)]
        else:
            if len(f.func.arguments.out) == 0:
                return_assignment = (
                    f"""*stack[{len(binding_list)}] = EValue(result_);"""
                )
                ret_prefix = return_type_gen(f.func.returns).cpp_type() + " result_ = "
                output_ids = [len(binding_list)]
            else:
                return_assignment = ""
                ret_prefix = ""
                output_ids = [
                    len(binding_list) - (i + 1)
                    for i in reversed(range(len(f.func.arguments.out)))
                ]

        for output_id in output_ids:
            event_tracer_output_logging += (
                f"internal::event_tracer_log_evalue("
                f"context.internal_event_tracer(), "
                f"*stack[{output_id}]);\n"
            )

        newline = "\n    "
        return "\n".join(
            [
                f"""
Kernel(
    "{f.namespace}::{f.func.name}",{newline + '"' + (k + '",') if k != 'default' else ''}
    []({contextArg.defn()}, EValue** stack) {{
        {code_connector.join(code_list)}

        internal::EventTracerProfileScope event_tracer_scope(context.internal_event_tracer(), "native_call_{f.func.name}");
        EXECUTORCH_SCOPE_PROF("native_call_{f.func.name}");
        {ret_prefix}{kernel_call}(context, {args_str});
        {event_tracer_output_logging}
        {return_assignment}
    }}
),
"""
                for k in used_kernel_keys
            ]
        )


def gen_unboxing(
    *,
    native_functions: Sequence[NativeFunction],
    cpu_fm: FileManager,
    selector: SelectiveBuilder,
    use_aten_lib: bool,
    kernel_index: ETKernelIndex,
    manual_registration: bool,
) -> None:
    # Iterable type for write_sharded is a Tuple of (native_function, (kernel_key, metadata))
    def key_func(
        item: tuple[NativeFunction, tuple[ETKernelKey, BackendMetadata]]
    ) -> str:
        return item[0].root_name + ":" + item[1][0].to_native_string()

    items: list[tuple[NativeFunction, tuple[ETKernelKey, BackendMetadata]]] = [
        (native_function, (kernel_key, metadata))
        for native_function in native_functions
        for kernel_key, metadata in kernel_index.get_kernels(native_function).items()
    ]

    header = ["Functions.h" if use_aten_lib else "NativeFunctions.h"]
    filename = (
        "RegisterKernels.cpp"
        if manual_registration
        else "RegisterCodegenUnboxedKernels.cpp"
    )
    cpu_fm.write_sharded(
        filename,
        items,
        key_fn=key_func,
        env_callable=lambda unbox_kernel_entry: {
            "unboxed_kernels": [
                ComputeCodegenUnboxedKernels(selector, use_aten_lib)(unbox_kernel_entry)
            ],
            "fn_header": header
            if unbox_kernel_entry == items[0]
            else [],  # Only write header once
        },
        num_shards=1,
        sharded_keys={"unboxed_kernels", "fn_header"},
    )


@with_native_function_and_index  # type: ignore[arg-type]
def compute_native_function_declaration(
    g: NativeFunctionsGroup | NativeFunction, kernel_index: ETKernelIndex
) -> list[str]:
    assert isinstance(g, NativeFunction)
    sig = ExecutorchCppSignature.from_native_function(f=g)
    metadata_list = kernel_index.get_kernels(g).values()
    if metadata_list is None:
        return []
    prefix = "TORCH_API"

    # for kernels in lean mode, we declare two versions, one with context and one without.
    # In the end we will cleanup the unused one.
    def gen_decl(metadata: BackendMetadata, include_context: bool) -> str:
        return f"{prefix} {sig.decl(name=metadata.kernel, include_context=include_context)};"

    return [
        gen_decl(metadata, include_context)
        for include_context in [False, True]
        for metadata in metadata_list
    ]


def gen_functions_declarations(
    *,
    native_functions: Sequence[NativeFunction],
    kernel_index: ETKernelIndex,
    selector: SelectiveBuilder,
    use_aten_lib: bool,
    custom_ops_native_functions: Sequence[NativeFunction] | None = None,
) -> str:
    """
    Generates namespace separated C++ function API inline declaration/definitions.
    Native functions are grouped by namespaces and the generated code is wrapped inside
    namespace blocks.

    E.g., for `custom_1::foo.out` in yaml file we will generate a C++ API as a symbol
    in `torch::executor::custom_1::foo_out`. This way we avoid symbol conflict when
    the other `custom_2::foo.out` is available.
    """

    # convert kernel index to BackendIndex. This is because we can't handle ETKernelIndex yet.
    # TODO larryliu: evaluate if this code is still needed. If yes let it handle ETKernelIndex.

    backend_index = kernel_index._to_backend_index()

    ns_grouped_functions = defaultdict(list)
    for native_function in native_functions:
        ns_grouped_functions[native_function.namespace].append(native_function)
    functions_declarations = ""
    newline = "\n"
    for namespace in ns_grouped_functions:
        ns_helper = NamespaceHelper(
            namespace_str=namespace,
            entity_name="",
            max_level=3,
        )
        declarations = list(
            mapMaybe(
                ComputeFunction(
                    static_dispatch_backend_indices=[backend_index],
                    selector=selector,
                    use_aten_lib=use_aten_lib,
                    is_custom_op=lambda f: custom_ops_native_functions is not None
                    and f in custom_ops_native_functions,
                ),
                ns_grouped_functions[namespace],
            )
        )
        functions_declarations += f"""
{ns_helper.prologue}
{newline.join(declarations)}
{ns_helper.epilogue}
        """
    return functions_declarations


def get_ns_grouped_kernels(
    *,
    native_functions: Sequence[NativeFunction],
    kernel_index: ETKernelIndex,
    native_function_decl_gen: Callable[
        [
            NativeFunctionsGroup | NativeFunction,
            ETKernelIndex,
        ],
        list[str],
    ],
) -> dict[str, list[str]]:
    ns_grouped_kernels: dict[str, list[str]] = defaultdict(list)
    for f in native_functions:
        native_function_namespaces = set()
        op_kernels = kernel_index.get_kernels(f)
        for backend_metadata in op_kernels.values():
            if backend_metadata:
                namespace = backend_metadata.cpp_namespace
                native_function_namespaces.add(namespace)
            else:
                namespace = DEFAULT_KERNEL_NAMESPACE
            assert (
                len(native_function_namespaces) <= 1
            ), f"Codegen only supports one namespace per operator, got {native_function_namespaces}"
            ns_grouped_kernels[namespace].extend(
                native_function_decl_gen(f, kernel_index)
            )
    return ns_grouped_kernels


def gen_headers(
    *,
    native_functions: Sequence[NativeFunction],
    gen_custom_ops_header: bool,
    custom_ops_native_functions: Sequence[NativeFunction],
    selector: SelectiveBuilder,
    kernel_index: ETKernelIndex,
    cpu_fm: FileManager,
    use_aten_lib: bool,
) -> None:
    """Generate headers.

    Args:
        native_functions (Sequence[NativeFunction]): a collection of NativeFunction for ATen ops.
        gen_custom_ops_header (bool): whether we should generate CustomOpsNativeFunctions.h
        custom_ops_native_functions (Sequence[NativeFunction]): a collection of NativeFunction for custom ops.
        kernel_index (ETKernelIndex): kernel collection
        cpu_fm (FileManager): file manager manages output stream
        use_aten_lib (bool): whether we are generating for PyTorch types or Executorch types.
    """
    aten_headers = ["#include <ATen/Functions.h>"]
    backend_indices = {DispatchKey.CPU: kernel_index._to_backend_index()}
    if gen_custom_ops_header:
        cpu_fm.write_with_template(
            "CustomOpsNativeFunctions.h",
            "NativeFunctions.h",
            lambda: {
                "nativeFunctions_declarations": get_native_function_declarations(
                    grouped_native_functions=custom_ops_native_functions,
                    backend_indices=backend_indices,
                    native_function_decl_gen=dest.compute_native_function_declaration,
                ),
                "headers": [
                    "#include <ATen/ATen.h>",
                    "#include <torch/torch.h>",
                ],
            },
        )
        aten_headers.append('#include "CustomOpsNativeFunctions.h"')
    cpu_fm.write(
        "Functions.h",
        lambda: {
            "static_dispatch_extra_headers": aten_headers
            if use_aten_lib
            else ['#include "NativeFunctions.h"'],
            "Functions_declarations": gen_functions_declarations(
                native_functions=native_functions,
                kernel_index=kernel_index,
                selector=selector,
                use_aten_lib=use_aten_lib,
                custom_ops_native_functions=custom_ops_native_functions,
            ),
        },
    )
    cpu_fm.write(
        "RegisterKernels.h",
        lambda: {
            "generated_comment": "@" + "generated by torchgen/gen_executorch.py",
        },
    )
    headers = {
        "headers": [
            "#include <executorch/runtime/core/exec_aten/exec_aten.h> // at::Tensor etc.",
            "#include <executorch/codegen/macros.h> // TORCH_API",
            "#include <executorch/runtime/kernel/kernel_runtime_context.h>",
        ],
    }
    if use_aten_lib:
        cpu_fm.write(
            "NativeFunctions.h",
            lambda: dict(
                {
                    "nativeFunctions_declarations": get_native_function_declarations(
                        grouped_native_functions=native_functions,
                        backend_indices=backend_indices,
                        native_function_decl_gen=dest.compute_native_function_declaration,
                    ),
                },
                **headers,
            ),
        )
    else:
        ns_grouped_kernels = get_ns_grouped_kernels(
            native_functions=native_functions,
            kernel_index=kernel_index,
            native_function_decl_gen=compute_native_function_declaration,  # type: ignore[arg-type]
        )
        cpu_fm.write(
            "NativeFunctions.h",
            lambda: dict(
                {
                    "nativeFunctions_declarations": get_native_function_declarations_from_ns_grouped_kernels(
                        ns_grouped_kernels=ns_grouped_kernels,
                    ),
                },
                **headers,
            ),
        )


def gen_custom_ops(
    *,
    native_functions: Sequence[NativeFunction],
    selector: SelectiveBuilder,
    kernel_index: ETKernelIndex,
    cpu_fm: FileManager,
    rocm: bool,
) -> None:
    dispatch_key = DispatchKey.CPU
    (
        anonymous_definition,
        static_init_dispatch_registrations,
    ) = gen_custom_ops_registration(
        native_functions=native_functions,
        selector=selector,
        kernel_index=kernel_index,
        rocm=rocm,
    )
    cpu_fm.write_with_template(
        f"Register{dispatch_key}CustomOps.cpp",
        "RegisterDispatchKeyCustomOps.cpp",
        lambda: {
            "ops_headers": '#include "CustomOpsNativeFunctions.h"',
            "DispatchKey": dispatch_key,
            "dispatch_namespace": dispatch_key.lower(),
            "dispatch_namespaced_definitions": "",
            "dispatch_anonymous_definitions": anonymous_definition,
            "static_init_dispatch_registrations": static_init_dispatch_registrations,
        },
    )
    cpu_fm.write_with_template(
        f"Register{dispatch_key}Stub.cpp",
        "RegisterDispatchKeyCustomOps.cpp",
        lambda: {
            "ops_headers": "",
            "DispatchKey": dispatch_key,
            "dispatch_namespace": dispatch_key.lower(),
            "dispatch_namespaced_definitions": "",
            "dispatch_anonymous_definitions": list(
                mapMaybe(ComputeNativeFunctionStub(), native_functions)
            ),
            "static_init_dispatch_registrations": static_init_dispatch_registrations,
        },
    )

    (
        aten_schema_registrations,
        schema_registrations,
    ) = get_native_function_schema_registrations(
        native_functions=native_functions,
        schema_selector=selector,
    )
    cpu_fm.write(
        "RegisterSchema.cpp",
        lambda: {
            "schema_registrations": schema_registrations,
            "aten_schema_registrations": aten_schema_registrations,
        },
    )


def translate_native_yaml(
    tags_yaml_path: str,
    aten_yaml_path: str,
    native_yaml_path: str | None,
    use_aten_lib: bool,
    out_file: TextIO,
) -> None:
    """Translates Executorch DSL dialect to use the same syntax as
    native_functions.yaml. The major difference is that Executorch DSL dialect
    supports "op" key, where it refers to the operator name in native_functions.yaml.

    For example, a functions.yaml may have the following entry:

    - op: add.out
      ...

    It needs to be translated to the following:

    - func: add.out(Tensor self, Tensor other, *, Scalar alpha=1, Tensor(a!) out) -> Tensor(a!)
      ...

    We go in aten_yaml_path and find the operator schema for "add.out" and add it
    to the original functions.yaml. We also add required field "variants", where for
    Executorch it will always be "function".

    For ATen mode we don't have to do the translation because native_yaml_path is
    the same as native_functions.yaml.

    Args:
        tags_yaml_path: Path to a tags.yaml file to satisfy codegen parsing.
            It is not optional.
        aten_yaml_path: Path to ATen operator yaml file native_functions.yaml.
        native_yaml_path: Path to a functions.yaml file to parse.
            If the path does not exist in the filesystem, it is treated as an
            empty file. If `custom_ops_yaml_path` exists, the contents of that
            file are appended to the yaml input to be parsed.
        use_aten_lib: We use this flag to determine if we want to generate native
            functions. In ATen mode we should generate out= variants.
        out_file: The IO object that we are writing into.
    Returns:
        None
    """
    if use_aten_lib:
        with open(aten_yaml_path) as aten_yaml:
            out_file.writelines(aten_yaml.readlines())
        return

    native_functions, persisted_fields = parse_et_yaml(
        aten_yaml_path,
        tags_yaml_path,
        None,
        skip_native_fns_gen=False,
    )

    func_to_scoped_name: dict[FunctionSchema, str] = {
        f.func: f"{f.namespace}::{f.func.name}" for f in native_functions
    }
    op_to_scoped_name: dict[OperatorName, str] = {
        func.name: name for func, name in func_to_scoped_name.items()
    }

    schema_dict = {name: str(func) for func, name in func_to_scoped_name.items()}
    kernel_persist_dict: dict[str, dict[str, Any]] = {
        op_to_scoped_name[op]: v for op, v in persisted_fields.items()
    }

    if (
        not native_yaml_path
        or not os.path.exists(native_yaml_path)
        or os.stat(native_yaml_path).st_size == 0
    ):
        return
    with open(native_yaml_path) as native_yaml:
        native_es = yaml.load(native_yaml, Loader=LineLoader)
        if not native_es:
            return
        for e in native_es:
            assert isinstance(e.get("__line__"), int), e
            loc = Location(native_yaml_path, e.pop("__line__"))
            with context(lambda: f"in {loc}:\n  "):
                if "variants" not in e:
                    e["variants"] = "function"
                if "func" in e:
                    continue
                assert isinstance(e.get("op"), str), e
                opname = e.pop("op")
                if "::" not in opname:
                    opname = "aten::" + opname
                assert opname in schema_dict
                e["func"] = schema_dict.get(opname)

                # Write out persisted kernel information
                if opname in kernel_persist_dict:
                    for k, v in kernel_persist_dict[opname].items():
                        e[k] = v

        yaml.dump(native_es, out_file, width=1000)


def parse_yaml(
    path: str | None,
    tags_yaml_path: str,
    function_filter: Callable[[NativeFunction], bool],
    skip_native_fns_gen: bool = False,
) -> tuple[
    list[NativeFunction],
    dict[DispatchKey, dict[OperatorName, BackendMetadata]] | ETKernelIndex,
]:
    if path and os.path.exists(path) and os.stat(path).st_size > 0:
        with open(path) as f:
            es = yaml.load(f, Loader=LineLoader)

        # Check for kernel index structure
        kernel_index = (
            parse_et_yaml_struct(es) if any("kernels" in e for e in es) else None
        )

        # Remove ET specific fields from entries for BC compatibility
        for entry in es:
            for field in ET_FIELDS:
                entry.pop(field, None)

        parsed_yaml = parse_native_yaml(
            path,
            tags_yaml_path,
            None,
            skip_native_fns_gen=skip_native_fns_gen,
            loaded_yaml=es,
        )
        native_functions = list(filter(function_filter, parsed_yaml.native_functions))
        op_names = [f.func.name for f in native_functions]

        # (1) Return ETKernelIndex if kernel index is present
        if kernel_index is not None:
            filtered_index = {
                op_name: kernel_mapping
                for op_name, kernel_mapping in kernel_index.index.items()
                if op_name in op_names
            }
            return native_functions, ETKernelIndex(index=filtered_index)

        # (2) Return BackendIndices if kernel index is absent
        def map_index(
            m: dict[OperatorName, BackendMetadata]
        ) -> dict[OperatorName, BackendMetadata]:
            return {op: m[op] for op in m if op in op_names}

        backend_indices = {
            k: map_index(b.index) for (k, b) in parsed_yaml.backend_indices.items()
        }

        return native_functions, backend_indices
    else:
        return [], {}


def parse_yaml_files(
    tags_yaml_path: str,
    aten_yaml_path: str,
    native_yaml_path: str | None,
    custom_ops_yaml_path: str | None,
    selector: SelectiveBuilder,
    use_aten_lib: bool,
) -> tuple[ETParsedYaml, ETParsedYaml | None]:
    """Parses functions.yaml and custom_ops.yaml files.

    Args:
        tags_yaml_path: Path to a tags.yaml file to satisfy codegen parsing.
            It is not optional.
        aten_yaml_path: Path to ATen operator yaml file native_functions.yaml.
        native_yaml_path: Path to a functions.yaml file to parse.
            If the path does not exist in the filesystem, it is treated as an
            empty file. If `custom_ops_yaml_path` exists, the contents of that
            file are appended to the yaml input to be parsed.
        custom_ops_yaml_path: Path to a custom_ops.yaml file to parse. If
            the path does not exist in the filesystem, it is ignored.
        selector: For selective build.
        use_aten_lib: We use this flag to determine if we want to generate native
            functions. In ATen mode we should generate out= variants.
    Returns:
        A tuple with two elements:
        [0]: The parsed results of concatenating the contents of
             `native_yaml_path` and `custom_ops_yaml_path`.
        [1]: The parsed results of the contents of `custom_ops_yaml_path`, if
             present. If not present, None.
    """
    import tempfile

    # only include selected ops, this is because we want to avoid
    def function_filter(f: NativeFunction) -> bool:
        return selector.is_native_function_selected(f)

    with tempfile.TemporaryDirectory() as tmpdirname:
        translated_yaml_path = os.path.join(tmpdirname, "translated.yaml")
        with open(translated_yaml_path, "w") as translated:
            translate_native_yaml(
                tags_yaml_path,
                aten_yaml_path,
                native_yaml_path,
                use_aten_lib,
                translated,
            )

        translated_functions, translated_indices = parse_yaml(
            translated_yaml_path, tags_yaml_path, function_filter, not use_aten_lib
        )
        custom_ops_functions, custom_ops_indices = parse_yaml(
            custom_ops_yaml_path, tags_yaml_path, function_filter, True
        )

        # Convert BackendIndices to ETKernelIndex
        if not isinstance(translated_indices, ETKernelIndex):
            translated_indices = ETKernelIndex.from_backend_indices(translated_indices)
        if not isinstance(custom_ops_indices, ETKernelIndex):
            custom_ops_indices = ETKernelIndex.from_backend_indices(custom_ops_indices)

        combined_functions = translated_functions + custom_ops_functions
        combined_kernel_index = ETKernelIndex.merge_indices(
            translated_indices, custom_ops_indices
        )
        combined_yaml = ETParsedYaml(combined_functions, combined_kernel_index)
        custom_ops_parsed_yaml = ETParsedYaml(custom_ops_functions, custom_ops_indices)

    return combined_yaml, custom_ops_parsed_yaml


def main() -> None:
    parser = argparse.ArgumentParser(description="Generate operator source files")
    # Although we don't refer to --source-path directly, make_file_manager()
    # expects it to point to a directory that contains a templates/ subdirectory
    # containing the file templates.
    parser.add_argument(
        "-s",
        "--source-path",
        help="path to source directory for kernel templates",
    )
    parser.add_argument(
        "--functions-yaml-path",
        "--functions_yaml_path",
        help="path to the functions.yaml file to use. Optional, but at least "
        "one of --functions-yaml-path and --custom-ops-yaml-path must be "
        "specified.",
    )
    parser.add_argument(
        "--custom-ops-yaml-path",
        "--custom_ops_yaml_path",
        help="path to the custom_ops.yaml file to use. Optional, but at least "
        "one of --functions-yaml-path and --custom-ops-yaml-path must be "
        "specified.",
    )
    parser.add_argument(
        "--aten-yaml-path",
        "--aten_yaml_path",
        help="path to native_functions.yaml file.",
    )
    # Note that make_file_manager() also looks at --install-dir.
    parser.add_argument(
        "-d",
        "--install-dir",
        "--install_dir",
        help="output directory",
        default="build/generated",
    )
    parser.add_argument(
        "-o",
        "--output-dependencies",
        help="output a list of dependencies into the given file and exit",
    )
    # Although we don't refer to --dry-run directly, make_file_manager() looks
    # for it.
    parser.add_argument(
        "--dry-run",
        action="store_true",
        help="run without writing any files (still updates outputs)",
    )
    parser.add_argument(
        "--static-dispatch-backend",
        "--static_dispatch_backend",
        nargs="*",
        help="generate static dispatch code for the specific backend (if set)",
    )
    parser.add_argument(
        "--op-registration-whitelist",
        "--op_registration_whitelist",
        nargs="*",
        help="filter op registrations by the whitelist (if set); "
        "each item is `namespace`::`operator name` without overload name; "
        "e.g.: aten::empty aten::conv2d ...",
    )
    parser.add_argument(
        "--op-selection-yaml-path",
        "--op_selection_yaml_path",
        help="Provide a path to the operator selection (for custom build) YAML "
        "that contains the information about the set of selected operators "
        "and their categories (training, ...). Each operator is either a "
        "full operator name with overload or just a bare operator name. "
        "The operator names also contain the namespace prefix (e.g. aten::)",
    )
    parser.add_argument(
        "--tags-path",
        help="Path to tags.yaml. Required by yaml parsing in codegen system.",
    )
    parser.add_argument(
        "--rocm",
        action="store_true",
        help="reinterpret CUDA as ROCm/HIP and adjust filepaths accordingly",
    )
    parser.add_argument(
        "--use-aten-lib",
        "--use_aten_lib",
        action="store_true",
        help="a boolean flag to indicate whether we use ATen kernels or not, in the future this flag will be per "
        "operator",
    )
    parser.add_argument(
        "--manual_registration",
        "--manual-registration",
        action="store_true",
        help="a boolean flag to indicate whether we want to manually call"
        "register_kernels() or rely on static init. ",
    )
    parser.add_argument(
        "--generate",
        type=str,
        nargs="*",
        choices=["headers", "sources"],
        default=["headers", "sources"],
        help="Generate only a subset of files",
    )
    options = parser.parse_args()
    assert options.tags_path, "tags.yaml is required by codegen yaml parsing."

    selector = get_custom_build_selector(
        options.op_registration_whitelist,
        options.op_selection_yaml_path,
    )

    parsed_yaml, custom_ops_parsed_yaml = parse_yaml_files(
        aten_yaml_path=options.aten_yaml_path,
        tags_yaml_path=options.tags_path,
        native_yaml_path=options.functions_yaml_path,
        custom_ops_yaml_path=options.custom_ops_yaml_path,
        selector=selector,
        use_aten_lib=options.use_aten_lib,
    )
    native_functions, kernel_index = (
        parsed_yaml.native_functions,
        parsed_yaml.kernel_index,
    )
    custom_ops_native_functions = (
        custom_ops_parsed_yaml.native_functions if custom_ops_parsed_yaml else []
    )

    cpu_fm = make_file_manager(options=options)

    if "headers" in options.generate:
        # generate CustomOpsNativeFunctions.h when custom_ops.yaml is present, to match the build system.
        gen_headers(
            native_functions=native_functions,
            gen_custom_ops_header=options.custom_ops_yaml_path,
            custom_ops_native_functions=custom_ops_native_functions,
            selector=selector,
            kernel_index=kernel_index,
            cpu_fm=cpu_fm,
            use_aten_lib=options.use_aten_lib,
        )

    if "sources" in options.generate:
        gen_unboxing(
            native_functions=native_functions,
            cpu_fm=cpu_fm,
            selector=selector,
            use_aten_lib=options.use_aten_lib,
            kernel_index=kernel_index,
            manual_registration=options.manual_registration,
        )
        if custom_ops_native_functions:
            gen_custom_ops(
                native_functions=custom_ops_native_functions,
                selector=selector,
                kernel_index=kernel_index,
                cpu_fm=cpu_fm,
                rocm=options.rocm,
            )

    if options.output_dependencies:
        depfile_path = Path(options.output_dependencies).resolve()
        depfile_name = depfile_path.name
        depfile_stem = depfile_path.stem

        for fm, prefix in [
            (cpu_fm, ""),
        ]:
            varname = prefix + depfile_stem
            path = depfile_path.parent / (prefix + depfile_name)
            fm.write_outputs(varname, str(path))


if __name__ == "__main__":
    main()<|MERGE_RESOLUTION|>--- conflicted
+++ resolved
@@ -4,12 +4,8 @@
 import os
 from collections import defaultdict
 from dataclasses import dataclass
-<<<<<<< HEAD
+from pathlib import Path
 from typing import Any, Callable, Sequence, TextIO, TYPE_CHECKING
-=======
-from pathlib import Path
-from typing import Any, Callable, Dict, List, Optional, Sequence, TextIO, Tuple, Union
->>>>>>> 4b607fa5
 
 import yaml
 
