# Owner(s): ["module: inductor"]
import base64
import functools
import json
import os
import pickle
import unittest
from typing import List
from unittest import mock

import torch
from torch._dynamo import reset
from torch._dynamo.utils import counters
from torch._inductor import config, metrics
from torch._inductor.async_compile import AsyncCompile
from torch._inductor.codecache import (
    cuda_compile_command,
    CUDACodeCache,
    FxGraphCachePickler,
    FxGraphHashDetails,
    PyCodeCache,
    TensorMetadata,
    TensorMetadataAndValues,
)
from torch._inductor.runtime.runtime_utils import cache_dir
from torch._inductor.test_case import run_tests, TestCase
from torch._inductor.utils import clear_inductor_caches, fresh_inductor_cache
from torch.testing._internal.common_cuda import SM80OrLater
from torch.testing._internal.common_device_type import largeTensorTest
from torch.testing._internal.common_utils import (
    instantiate_parametrized_tests,
    parametrize,
)
from torch.testing._internal.inductor_utils import (
    GPU_TYPE,
    HAS_CUDA,
    HAS_GPU,
    HAS_MULTIGPU,
    requires_gpu,
)
from torch.utils._triton import has_triton

HAS_TRITON = has_triton()

if HAS_TRITON:
    import triton

    from torch.testing._internal.triton_utils import add_kernel

requires_triton = functools.partial(unittest.skipIf, not HAS_TRITON, "requires triton")

torch._dynamo.config.fake_tensor_cache_enabled = True
torch._dynamo.config.fake_tensor_cache_crosscheck_enabled = True


class MyModel(torch.nn.Module):
    def __init__(self):
        super().__init__()
        self.fc1 = torch.nn.Linear(10, 10)

    def forward(self, inp):
        return self.fc1(inp)


def _run_codecache_test(start_method):
    with torch._inductor.config.patch(
        worker_start_method=start_method, compile_threads=16
    ):
        AsyncCompile.warm_pool()

        model = MyModel().to(device=GPU_TYPE)
        model = torch.compile(model)
        inp = torch.rand(10, 10).to(device=GPU_TYPE)
        model(inp).sum().backward()


@requires_gpu()
def test_codecache_spawn():
    _run_codecache_test("spawn")


@requires_gpu()
def test_codecache_fork():
    _run_codecache_test("fork")


class MyModelConv2d(torch.nn.Module):
    def __init__(self, dim=512):
        super().__init__()
        self.conv1 = torch.nn.Conv2d(3, dim, kernel_size=3, stride=2, bias=False)
        self.conv2 = torch.nn.Conv2d(dim, dim, kernel_size=3, stride=2, bias=False)

    def forward(self, x):
        x = self.conv1(x)
        torch._dynamo.graph_break()
        x = self.conv2(x)
        return x


@instantiate_parametrized_tests
class TestFxGraphCache(TestCase):
    def setUp(self):
        super().setUp()
        counters.clear()

    def reset(self):
        torch._dynamo.reset()
        clear_inductor_caches()

    @requires_triton()
    @config.patch({"fx_graph_cache": True})
    @config.patch({"fx_graph_remote_cache": False})
    @parametrize("device", (GPU_TYPE, "cpu"))
    @parametrize("dtype", (torch.float32, torch.bfloat16))
    @parametrize("dynamic", (False, True))
    def test_cache_load_function(self, device, dtype, dynamic):
        """
        Verify that we can populate and load functions from the cache.
        """
        if device == GPU_TYPE and not HAS_GPU:
            raise unittest.SkipTest(f"requires {GPU_TYPE}")
        if device == "cuda" and dtype == torch.bfloat16 and not SM80OrLater:
            raise unittest.SkipTest("requires SM80 or later")

        def fn(x, y):
            return (x * 2, y @ y)

        a = torch.rand(25, dtype=dtype, device=device)
        b = torch.rand(5, 5, dtype=dtype, device=device)

        compiled_fn = torch.compile(fn, dynamic=dynamic)

        # A first call should miss in the cache.
        self.assertEqual(fn(a, b), compiled_fn(a, b))
        self.assertEqual(counters["inductor"]["fxgraph_cache_miss"], 1)
        self.assertEqual(counters["inductor"]["fxgraph_cache_hit"], 0)
        self.assertEqual(counters["inductor"]["fxgraph_lookup_write_file"], 0)

        # A second call should hit. (First reset so in-memory guards
        # don't prevent compilation).
        for m in torch._inductor.codecache.PyCodeCache.cache.values():
            os.remove(m.__file__)
        self.reset()
        self.assertEqual(fn(a, b), compiled_fn(a, b))
        self.assertEqual(counters["inductor"]["fxgraph_cache_miss"], 1)
        self.assertEqual(counters["inductor"]["fxgraph_cache_hit"], 1)
        self.assertEqual(counters["inductor"]["fxgraph_lookup_write_file"], 1)

    @requires_triton()
    @parametrize("device", (GPU_TYPE, "cpu"))
    @parametrize("dtype", (torch.float32, torch.bfloat16))
    @parametrize("dynamic", (False, True))
    def test_remote_cache_load_function(self, device, dtype, dynamic):
        from unittest.mock import patch

        if device == GPU_TYPE and not HAS_GPU:
            raise unittest.SkipTest(f"requires {GPU_TYPE}")
        if device == "cuda" and dtype == torch.bfloat16 and not SM80OrLater:
            raise unittest.SkipTest("requires SM80 or later")

        def fn(x, y):
            return (x * 2, y @ y)

        a = torch.rand(25, dtype=dtype, device=device)
        b = torch.rand(5, 5, dtype=dtype, device=device)

        cache = {}
        num_get = 0
        num_put = 0

        class MyCache:
            def __init__(self, key, is_autotune=False):
                pass

            def get(self, filename):
                nonlocal cache
                nonlocal num_get
                if filename not in cache:
                    return None
                ret = json.loads(cache[filename])
                num_get += 1
                if config.is_fbcode():
                    return base64.b64decode(ret["data"]) if ret is not None else ret
                else:
                    return base64.b64decode(ret) if ret is not None else ret

            def put(self, filename, data):
                nonlocal cache
                nonlocal num_put
                if config.is_fbcode():
                    data["data"] = base64.b64encode(data["data"]).decode("ascii")
                else:
                    data = base64.b64encode(data).decode("ascii")
                cache[filename] = json.dumps(data)
                num_put += 1

        cache_module = (
            "triton.fb.fb_memcache.FbMemcacheRemoteFxGraphCacheBackend"
            if config.is_fbcode()
            else "torch._inductor.remote_cache.RedisRemoteCacheBackend"
        )

        with config.patch(
            {
                "fx_graph_cache": False,
                "fx_graph_remote_cache": True,
            }
        ), patch.dict(os.environ), patch(cache_module, MyCache, create=True):
            os.environ.pop("TRITON_CACHE_MANAGER", None)
            for _ in range(4):
                with fresh_inductor_cache():
                    compiled_fn = torch.compile(fn, dynamic=dynamic)
                    self.assertEqual(fn(a, b), compiled_fn(a, b))
                reset()
            self.assertEqual(num_get, 3)
            self.assertEqual(num_put, 1)

    @requires_triton()
    @config.patch({"fx_graph_cache": True})
    @config.patch({"fx_graph_remote_cache": False})
    @parametrize("device", (GPU_TYPE, "cpu"))
    @parametrize("dtype", (torch.float32, torch.float64))
    @parametrize("dynamic", (False, True))
    def test_cache_load_model(self, device, dtype, dynamic):
        """
        Verify that we can populate and load models from the cache.
        """
        if device == GPU_TYPE and not HAS_GPU:
            raise unittest.SkipTest(f"requires {GPU_TYPE}")

        def fn(mod, x):
            mod.zero_grad()
            mod(x).sum().backward()
            return [p.grad for p in mod.parameters()]

        compiled_fn = torch.compile(fn, dynamic=dynamic)

        mod = MyModelConv2d().to(device=device, dtype=dtype)
        inp = torch.randn(2, 3, 16, 16, device=device, dtype=dtype)

        # The first call should see all cache misses.
        counters.clear()
        grads1 = compiled_fn(mod, inp)
        self.assertGreater(counters["inductor"]["fxgraph_cache_miss"], 0)
        self.assertEqual(counters["inductor"]["fxgraph_cache_hit"], 0)

        # The second should see all hits. (First reset so in-memory guards
        # don't prevent compilation).
        counters.clear()
        self.reset()
        grads2 = compiled_fn(mod, inp)
        self.assertEqual(counters["inductor"]["fxgraph_cache_miss"], 0)
        self.assertGreater(counters["inductor"]["fxgraph_cache_hit"], 0)

        # And the results should be the same.
        self.assertEqual(grads1, grads2)

    @largeTensorTest("64GB", device=GPU_TYPE)
    @config.patch({"fx_graph_cache": True})
    @config.patch({"fx_graph_remote_cache": False})
    @parametrize("device", (GPU_TYPE,))
    @parametrize("dtype", (torch.float16, torch.bfloat16))
    def test_cache_load_with_guards_int32_bounds(self, device, dtype):
        """
        Test caching the same graph, but under conditions that introduce guards
        for tensor sizes < int32.
        """
        if device == GPU_TYPE and not HAS_GPU:
            raise unittest.SkipTest(f"requires {GPU_TYPE}")
        if device == "cuda" and dtype == torch.bfloat16 and not SM80OrLater:
            raise unittest.SkipTest("requires CUDA SM80 or later")

        def fn(x, y):
            return (x + x, y + y)

        compiled_fn = torch.compile(fn, dynamic=True)

        # Iterate over different shapes, varying whether the total
        # size is below or above int32. For each combination, we expect
        # different guards around whether the symbolic sizes do or do
        # not exceed int32.
        shapes = (
            ((5, 6), (7, 8)),
            ((5, 6), (47000, 47001)),
            ((47000, 47001), (5, 6)),
        )
        for a_shape, b_shape in shapes:
            a = torch.rand(a_shape, device=device, dtype=dtype)
            b = torch.rand(b_shape, device=device, dtype=dtype)

            # AVOID a dynamo reset here. We expect guards to have been
            # added that will be violated with the new shape. We should
            # see a recompilation (along with a cache miss).
            counters.clear()
            res1 = compiled_fn(a, b)
            self.assertGreater(counters["inductor"]["fxgraph_cache_miss"], 0)
            self.assertEqual(counters["inductor"]["fxgraph_cache_hit"], 0)

            # A second call should hit. (Reset here to force compilation).
            counters.clear()
            self.reset()
            res2 = compiled_fn(a, b)
            self.assertEqual(counters["inductor"]["fxgraph_cache_miss"], 0)
            self.assertGreater(counters["inductor"]["fxgraph_cache_hit"], 0)

            self.assertEqual(res1, res2)

    @config.patch({"fx_graph_cache": True})
    @config.patch({"fx_graph_remote_cache": False})
    @parametrize("device", (GPU_TYPE, "cpu"))
    @parametrize("dtype", (torch.float32, torch.bfloat16))
    def test_cache_load_with_guards_static_bounds(self, device, dtype):
        """
        Test caching the same graph, but under conditions that introduce guards
        for static bounds.
        """
        if device == GPU_TYPE and not HAS_GPU:
            raise unittest.SkipTest(f"requires {GPU_TYPE}")
        if device == "cuda" and dtype == torch.bfloat16 and not SM80OrLater:
            raise unittest.SkipTest("requires SM80 or later")

        # See lowering; for all of the pooling operators, we always guard and
        # make the height/width static.
        def fn(x):
            return torch.nn.functional.adaptive_avg_pool2d(x, [5, 7])

        compiled_fn = torch.compile(fn, dynamic=True)

        # Iterate over different input shapes. Each new shape should cause
        # a cache miss.
        shapes = ((1, 64, 8, 9), (1, 64, 9, 10), (1, 64, 10, 11))
        for shape in shapes:
            x = torch.rand(shape, device=device, dtype=dtype)

            # AVOID a dynamo reset here. For each cache hit, we expect guards
            # to have been added that will be violated with each new shape.
            # We should see a recompilation (along with a cache miss).
            counters.clear()
            res1 = compiled_fn(x)
            self.assertGreater(counters["inductor"]["fxgraph_cache_miss"], 0)
            self.assertEqual(counters["inductor"]["fxgraph_cache_hit"], 0)

            # A second call should hit.
            counters.clear()
            self.reset()
            res2 = compiled_fn(x)
            self.assertEqual(counters["inductor"]["fxgraph_cache_miss"], 0)
            self.assertGreater(counters["inductor"]["fxgraph_cache_hit"], 0)

            self.assertEqual(res1, res2)

    @config.patch({"fx_graph_cache": True})
    @config.patch({"fx_graph_remote_cache": False})
    @parametrize("device", (GPU_TYPE, "cpu"))
    def test_constant_handling(self, device):
        """
        Test that different constants are recognized correctly.
        """
        if device == GPU_TYPE and not HAS_GPU:
            raise unittest.SkipTest(f"requires {GPU_TYPE}")

        def fn1(x):
            return x + torch.tensor(list(range(0, 12)), device=device)

        def fn2(x):
            return x + torch.tensor(list(range(1, 13)), device=device)

        a = torch.rand(12, device=device)

        compiled_fn1 = torch.compile(fn1)
        compiled_fn2 = torch.compile(fn2)

        # A call to fn1 should miss in the cache.
        self.assertEqual(fn1(a), compiled_fn1(a))
        self.assertEqual(counters["inductor"]["fxgraph_cache_miss"], 1)
        self.assertEqual(counters["inductor"]["fxgraph_cache_hit"], 0)

        # A call to fn2 should also miss (the constant is different)
        self.assertEqual(fn2(a), compiled_fn2(a))
        self.assertEqual(counters["inductor"]["fxgraph_cache_miss"], 2)
        self.assertEqual(counters["inductor"]["fxgraph_cache_hit"], 0)

    @requires_gpu()
    @requires_triton()
    @config.patch({"fx_graph_cache": True})
    @config.patch({"fx_graph_remote_cache": False})
    def test_higher_order_op_bypass(self):
        """
        Verify that we bypass the cache when we have higher order ops.
        """

        def fn(x, y):
            output = torch.zeros_like(x)
            n_elements = output.numel()
            grid = lambda meta: (  # noqa: E731
                triton.cdiv(n_elements, meta["BLOCK_SIZE"]),
            )
            add_kernel[grid](x, y, output, n_elements, BLOCK_SIZE=4)
            return output

        compiled_fn = torch.compile(fn, fullgraph=True)

        x = torch.randn(4, device=GPU_TYPE)
        y = torch.randn(4, device=GPU_TYPE)
        compiled_fn(x, y)

        self.assertEqual(counters["inductor"]["fxgraph_cache_miss"], 0)
        self.assertEqual(counters["inductor"]["fxgraph_cache_hit"], 0)
        self.assertGreater(counters["inductor"]["fxgraph_cache_bypass"], 0)

    @config.patch({"fx_graph_cache": True})
    @config.patch({"fx_graph_remote_cache": False})
    def test_generated_kernel_count(self):
        """
        Test that we bump the generated_kernel_count metric on a cache hit.
        """

        def fn(x, y):
            return (x * y + y,)

        a = torch.rand(5, 5)
        b = torch.rand(5, 5)

        compiled_fn = torch.compile(fn)

        metrics.reset()
        self.assertEqual(metrics.generated_kernel_count, 0)

        # Verify the "miss" case.
        self.assertEqual(fn(a, b), compiled_fn(a, b))
        self.assertEqual(counters["inductor"]["fxgraph_cache_hit"], 0)
        self.assertEqual(metrics.generated_kernel_count, 1)

        # Verify the "hit" case
        self.reset()
        self.assertEqual(fn(a, b), compiled_fn(a, b))
        self.assertEqual(counters["inductor"]["fxgraph_cache_hit"], 1)
        self.assertEqual(metrics.generated_kernel_count, 2)

    @config.patch({"fx_graph_cache": True})
    @config.patch({"fx_graph_remote_cache": False})
    def test_cache_clear(self):
        """
        Test clearing the cache.
        """

        def fn(x, y):
            return (x * y,)

        a = torch.rand(5, 5)
        b = torch.rand(5, 5)

        compiled_fn = torch.compile(fn)

        # A first call should miss in the cache.
        self.assertEqual(fn(a, b), compiled_fn(a, b))
        self.assertEqual(counters["inductor"]["fxgraph_cache_miss"], 1)
        self.assertEqual(counters["inductor"]["fxgraph_cache_hit"], 0)

        # A second call should hit.
        counters.clear()
        self.reset()
        self.assertEqual(fn(a, b), compiled_fn(a, b))
        self.assertEqual(counters["inductor"]["fxgraph_cache_miss"], 0)
        self.assertEqual(counters["inductor"]["fxgraph_cache_hit"], 1)

        # Clear the cache; now we should miss.
        counters.clear()
        self.reset()
        torch._inductor.codecache.FxGraphCache.clear()
        self.assertEqual(fn(a, b), compiled_fn(a, b))
        self.assertEqual(counters["inductor"]["fxgraph_cache_miss"], 1)
        self.assertEqual(counters["inductor"]["fxgraph_cache_hit"], 0)

    @config.patch({"fx_graph_cache": True})
<<<<<<< HEAD
=======
    @config.patch({"fx_graph_remote_cache": False})
>>>>>>> d21f311a
    def test_cache_with_nt(self):
        def gen_nt(r):
            values = torch.randn(r, 16)
            offsets = torch.tensor([0, 2, 3, 6, 13, r])
            return torch.nested.nested_tensor_from_jagged(values, offsets)

        def fn(nt):
            if nt.values().size(0) % 16 == 0:
                return nt.sin()
            return nt.cos()

        inp1 = gen_nt(19)
        inp2 = gen_nt(20)

        counters.clear()
        torch.compile(fn)(inp1)
        torch.compile(fn)(inp2)
        self.assertEqual(counters["inductor"]["fxgraph_cache_miss"], 1)
        self.assertEqual(counters["inductor"]["fxgraph_cache_hit"], 0)

        self.reset()
        counters.clear()
        torch.compile(fn)(inp1)
        torch.compile(fn)(inp2)
        self.assertEqual(counters["inductor"]["fxgraph_cache_miss"], 0)
        self.assertEqual(counters["inductor"]["fxgraph_cache_hit"], 1)

    @config.patch({"fx_graph_cache": True})
<<<<<<< HEAD
=======
    @config.patch({"fx_graph_remote_cache": False})
>>>>>>> d21f311a
    def test_cache_with_symint_non_arg_guard(self):
        def fn(x, ref_id):
            self_id = 22
            if self_id == ref_id:
                x = torch.mul(x, 1.0)
            else:
                x = torch.mul(x, 0)
            return x

        x = torch.ones(2)

        counters.clear()
        torch.compile(fn, fullgraph=True, dynamic=True)(x, 2)
        self.assertEqual(counters["inductor"]["fxgraph_cache_miss"], 1)
        self.assertEqual(counters["inductor"]["fxgraph_cache_hit"], 0)

        self.reset()
        counters.clear()
        torch.compile(fn, fullgraph=True, dynamic=True)(x, 2)
        self.assertEqual(counters["inductor"]["fxgraph_cache_miss"], 0)
        self.assertEqual(counters["inductor"]["fxgraph_cache_hit"], 1)

    @config.patch({"fx_graph_cache": True})
<<<<<<< HEAD
=======
    @config.patch({"fx_graph_remote_cache": False})
>>>>>>> d21f311a
    def test_cache_guard(self):
        def f(x, val):
            if val > 5:
                return x.sin()
            else:
                return x.cos()

        x = torch.ones(2)
        a = torch.compile(f, dynamic=True)(x, 6)
        self.assertEqual(counters["inductor"]["fxgraph_cache_miss"], 1)
        self.assertEqual(counters["inductor"]["fxgraph_cache_hit"], 0)

        self.reset()
        counters.clear()
        b = torch.compile(f, dynamic=True)(x, 4)
        self.assertEqual(counters["inductor"]["fxgraph_cache_miss"], 1)
        self.assertEqual(counters["inductor"]["fxgraph_cache_hit"], 0)

        self.assertNotEqual(a, b)


class TestFxGraphCacheHashing(TestCase):
    def test_tensor_constants(self):
        """
        Test the hashing of tensor constants.
        """
        data = FxGraphCachePickler.dumps(torch.tensor(list(range(9))))
        self.assertIsInstance(pickle.loads(data), TensorMetadataAndValues)

    def test_hash_fake_tensors(self):
        """
        Test hashing (pickling) FakeTensors with various characteristics.
        """
        with torch._subclasses.FakeTensorMode():
            # Verify that FakeTensors get pickled into a TensorMetadata:
            data = FxGraphCachePickler.dumps(torch.randn(1))
            self.assertIsInstance(pickle.loads(data), TensorMetadata)

            # Different shapes:
            self.assertEqual(
                FxGraphCachePickler.dumps(torch.randn(3)),
                FxGraphCachePickler.dumps(torch.randn(3)),
            )
            self.assertNotEqual(
                FxGraphCachePickler.dumps(torch.randn(3)),
                FxGraphCachePickler.dumps(torch.randn(4)),
            )
            self.assertNotEqual(
                FxGraphCachePickler.dumps(torch.randn(3)),
                FxGraphCachePickler.dumps(torch.randn(3, 3)),
            )

            self.assertEqual(
                FxGraphCachePickler.dumps(torch.randn(3, 3)),
                FxGraphCachePickler.dumps(torch.randn(3, 3)),
            )
            self.assertNotEqual(
                FxGraphCachePickler.dumps(torch.randn(3, 3)),
                FxGraphCachePickler.dumps(torch.randn(3, 4)),
            )
            self.assertNotEqual(
                FxGraphCachePickler.dumps(torch.randn(3, 3)),
                FxGraphCachePickler.dumps(torch.randn(4, 3)),
            )

            # Different strides:
            self.assertEqual(
                FxGraphCachePickler.dumps(torch.randn(3, 3)),
                FxGraphCachePickler.dumps(
                    torch.randn(3, 3).transpose(0, 1).transpose(0, 1)
                ),
            )
            self.assertNotEqual(
                FxGraphCachePickler.dumps(torch.randn(3, 3)),
                FxGraphCachePickler.dumps(torch.randn(3, 3).transpose(0, 1)),
            )

            # Different storage offsets:
            self.assertEqual(
                FxGraphCachePickler.dumps(torch.randn(3)[1:]),
                FxGraphCachePickler.dumps(torch.randn(3)[1:]),
            )
            self.assertEqual(
                FxGraphCachePickler.dumps(torch.randn(3)[1:]),
                FxGraphCachePickler.dumps(torch.randn(2)),
            )

            # Different dtypes:
            self.assertEqual(
                FxGraphCachePickler.dumps(torch.randn(3, dtype=torch.float32)),
                FxGraphCachePickler.dumps(torch.randn(3, dtype=torch.float32)),
            )
            self.assertNotEqual(
                FxGraphCachePickler.dumps(torch.randn(3, dtype=torch.float32)),
                FxGraphCachePickler.dumps(torch.randn(3, dtype=torch.float64)),
            )

            # Different 'requires_grad':
            self.assertEqual(
                FxGraphCachePickler.dumps(torch.randn(3, requires_grad=True)),
                FxGraphCachePickler.dumps(torch.randn(3, requires_grad=True)),
            )
            self.assertNotEqual(
                FxGraphCachePickler.dumps(torch.randn(3, requires_grad=True)),
                FxGraphCachePickler.dumps(torch.randn(3, requires_grad=False)),
            )

            # Different memory formats:
            self.assertNotEqual(
                FxGraphCachePickler.dumps(torch.randn(1, 2, 3, 4)),
                FxGraphCachePickler.dumps(
                    torch.randn(1, 2, 3, 4).to(memory_format=torch.channels_last)
                ),
            )

            # Different devices:
            self.assertEqual(
                FxGraphCachePickler.dumps(torch.randn(3, device="meta")),
                FxGraphCachePickler.dumps(torch.randn(3, device="meta")),
            )
            self.assertNotEqual(
                FxGraphCachePickler.dumps(torch.randn(3, device="meta")),
                FxGraphCachePickler.dumps(torch.randn(3, device="cpu")),
            )

            if HAS_MULTIGPU:
                self.assertEqual(
                    FxGraphCachePickler.dumps(torch.randn(3, device=f"{GPU_TYPE}:1")),
                    FxGraphCachePickler.dumps(torch.randn(3, device=f"{GPU_TYPE}:1")),
                )
                self.assertNotEqual(
                    FxGraphCachePickler.dumps(torch.randn(3, device=f"{GPU_TYPE}:0")),
                    FxGraphCachePickler.dumps(torch.randn(3, device=f"{GPU_TYPE}:1")),
                )

    def test_hash_kwargs(self):
        """
        Test the special handling of the kwargs when hashing, i.e.,
        ordering of the kwargs dict and any set arguments.
        """
        # Dict order of the kwargs should not affect hashes.
        details1 = FxGraphHashDetails(None, [], {"a": 0, "z": 1}, [])
        details2 = FxGraphHashDetails(None, [], {"z": 1, "a": 0}, [])
        self.assertEqual(
            FxGraphCachePickler.dumps(details1),
            FxGraphCachePickler.dumps(details2),
        )

        # Different kwarg values should affect hashes.
        details1 = FxGraphHashDetails(None, [], {"a": 0}, [])
        details2 = FxGraphHashDetails(None, [], {"a": 1}, [])
        self.assertNotEqual(
            FxGraphCachePickler.dumps(details1),
            FxGraphCachePickler.dumps(details2),
        )

        # Set order should not affect hashes. Sets are unordered, but
        # sorting and creating a new set seems to change the order.
        set1 = {"a", "b", "c", "d", "e", "f", "g"}
        set2 = set(sorted(set1))  # noqa: C414
        details1 = FxGraphHashDetails(None, [], {"a": set1}, [])
        details2 = FxGraphHashDetails(None, [], {"a": set2}, [])
        self.assertEqual(
            FxGraphCachePickler.dumps(details1),
            FxGraphCachePickler.dumps(details2),
        )

        # But different set contents should affect hashes.
        details1 = FxGraphHashDetails(None, [], {"a": {1, 2, 3}}, [])
        details2 = FxGraphHashDetails(None, [], {"a": {1, 2}}, [])
        self.assertNotEqual(
            FxGraphCachePickler.dumps(details1),
            FxGraphCachePickler.dumps(details2),
        )

    def test_hash_config_changes(self):
        """
        Test that different config settings affect hashes.
        """
        with config.patch({"max_autotune": False}):
            details1 = FxGraphHashDetails(None, [], {}, [])
            details2 = FxGraphHashDetails(None, [], {}, [])

        with config.patch({"max_autotune": True}):
            details3 = FxGraphHashDetails(None, [], {}, [])

        self.assertEqual(
            FxGraphCachePickler.dumps(details1),
            FxGraphCachePickler.dumps(details2),
        )
        self.assertNotEqual(
            FxGraphCachePickler.dumps(details1),
            FxGraphCachePickler.dumps(details3),
        )

    @unittest.skipIf(not HAS_CUDA, "Requires CUDA")
    @unittest.skipIf(config.is_fbcode(), "fbcode requires different CUTLASS path setup")
    def test_cuda_compile_command(self):
        cmd_no_extra_args: str = cuda_compile_command(
            ["abc.cu", "def.cu"], "output", "so"
        )
        assert "nvcc " in cmd_no_extra_args, cmd_no_extra_args
        assert "abc.cu" in cmd_no_extra_args, cmd_no_extra_args
        assert "def.cu" in cmd_no_extra_args, cmd_no_extra_args
        assert "output" in cmd_no_extra_args, cmd_no_extra_args
        cmd_extra_args: str = cuda_compile_command(
            ["abc.cu", "def.cu"], "output", "so", ["-Wwhatever", "-nothing"]
        )
        assert "nvcc " in cmd_extra_args, cmd_extra_args
        assert " -Wwhatever" in cmd_extra_args, cmd_extra_args
        assert " -nothing" in cmd_extra_args, cmd_extra_args
        assert "abc.cu" in cmd_extra_args, cmd_extra_args
        assert "def.cu" in cmd_extra_args, cmd_extra_args
        assert "output " in cmd_extra_args, cmd_extra_args
        with mock.patch("subprocess.check_output") as check_output_mock:
            CUDACodeCache.compile("test123.cu", "so", ["-Wsomething"])
            check_output_mock.assert_called()
            cmd_parts: List[str] = check_output_mock.call_args[0][0]
            assert cmd_parts[0] == "nvcc", cmd_parts
            assert "-Wsomething" in cmd_parts, cmd_parts
            assert "-DNDEBUG" in cmd_parts, cmd_parts


class TestUtils(TestCase):
    @config.patch({"fx_graph_remote_cache": False})
    def test_fresh_inductor_cache(self):
        def fn(x, y):
            return x + y

        a = torch.rand(10)
        b = torch.rand(10)

        with fresh_inductor_cache():
            self.assertEqual(len(PyCodeCache.cache.keys()), 0)
            res1 = torch.compile(fn)(a, b)
            cache_dir1 = cache_dir()

        torch._dynamo.reset()
        with fresh_inductor_cache():
            self.assertEqual(len(PyCodeCache.cache.keys()), 0)
            res2 = torch.compile(fn)(a, b)
            cache_dir2 = cache_dir()

        self.assertEqual(res1, res2)
        self.assertNotEqual(cache_dir1, cache_dir2)


if __name__ == "__main__":
    run_tests()<|MERGE_RESOLUTION|>--- conflicted
+++ resolved
@@ -473,10 +473,7 @@
         self.assertEqual(counters["inductor"]["fxgraph_cache_hit"], 0)
 
     @config.patch({"fx_graph_cache": True})
-<<<<<<< HEAD
-=======
-    @config.patch({"fx_graph_remote_cache": False})
->>>>>>> d21f311a
+    @config.patch({"fx_graph_remote_cache": False})
     def test_cache_with_nt(self):
         def gen_nt(r):
             values = torch.randn(r, 16)
@@ -505,10 +502,7 @@
         self.assertEqual(counters["inductor"]["fxgraph_cache_hit"], 1)
 
     @config.patch({"fx_graph_cache": True})
-<<<<<<< HEAD
-=======
-    @config.patch({"fx_graph_remote_cache": False})
->>>>>>> d21f311a
+    @config.patch({"fx_graph_remote_cache": False})
     def test_cache_with_symint_non_arg_guard(self):
         def fn(x, ref_id):
             self_id = 22
@@ -532,10 +526,7 @@
         self.assertEqual(counters["inductor"]["fxgraph_cache_hit"], 1)
 
     @config.patch({"fx_graph_cache": True})
-<<<<<<< HEAD
-=======
-    @config.patch({"fx_graph_remote_cache": False})
->>>>>>> d21f311a
+    @config.patch({"fx_graph_remote_cache": False})
     def test_cache_guard(self):
         def f(x, val):
             if val > 5:
