--- conflicted
+++ resolved
@@ -1364,7 +1364,6 @@
         child_2: "i32[]" = l_args_0_.new_empty([], dtype = torch.int32)
         child_3: "i32[]" = l_args_0_.new_empty([], dtype = torch.int32)
         child_4: "i32[]" = l_args_0_.new_empty([], dtype = torch.int32)
-<<<<<<< HEAD
         child: "f64[]" = l_args_0_.new_empty([], requires_grad = True)
         score_mod_0 = self.score_mod_0
         child_5: "i32[]" = l_args_0_.new_empty([], dtype = torch.int32)
@@ -1374,11 +1373,6 @@
         mask_fn_0 = self.mask_fn_0
         flex_attention = torch.ops.higher_order.flex_attention(l_args_0_, l_args_1_, l_args_2_, score_mod_0, (ones, zeros, ones_1, zeros_1, None, None, None, None, 8, 8, mask_fn_0), 0.5, (), ());  l_args_0_ = l_args_1_ = l_args_2_ = score_mod_0 = ones = zeros = ones_1 = zeros_1 = mask_fn_0 = None
         out: "f64[2, 2, 8, 4]" = flex_attention[0];  flex_attention = None
-=======
-        flex_attention_0 = self.flex_attention_0
-        flex_attention = torch.ops.higher_order.flex_attention(l_args_0_, l_args_1_, l_args_2_, flex_attention_0, (ones, zeros, ones_1, zeros_1, 128, 128), 0.5);  l_args_0_ = l_args_1_ = l_args_2_ = flex_attention_0 = ones = zeros = ones_1 = zeros_1 = None
-        out: "f64[2, 2, 128, 4]" = flex_attention[0];  flex_attention = None
->>>>>>> 6249eec0
         return (out,)
 
     class GraphModule(torch.nn.Module):
@@ -1416,18 +1410,11 @@
     def forward(self, primals_1: "f64[2, 2, 128, 4]", primals_2: "f64[2, 2, 128, 4]", primals_3: "f64[2, 2, 128, 4]", full_default: "i32[1, 1, 1]", full_default_1: "i32[1, 1, 1, 1]", getitem: "f64[2, 2, 128, 4]", getitem_1: "f32[2, 2, 128]", tangents_1: "f64[2, 2, 128, 4]"):
         fw_graph = self.fw_graph
         joint_graph = self.joint_graph
-<<<<<<< HEAD
         mask_graph = self.mask_graph
         flex_attention_backward = torch.ops.higher_order.flex_attention_backward(primals_1, primals_2, primals_3, getitem, getitem_1, tangents_1, fw_graph, joint_graph, (full_default, full_default_1, full_default, full_default_1, None, None, None, None, 8, 8, mask_graph), 0.5, (), ());  primals_1 = primals_2 = primals_3 = getitem = getitem_1 = tangents_1 = fw_graph = joint_graph = full_default = full_default_1 = mask_graph = None
         getitem_2: "f64[2, 2, 8, 4]" = flex_attention_backward[0]
         getitem_3: "f64[2, 2, 8, 4]" = flex_attention_backward[1]
         getitem_4: "f64[2, 2, 8, 4]" = flex_attention_backward[2];  flex_attention_backward = None
-=======
-        flex_attention_backward = torch.ops.higher_order.flex_attention_backward(primals_1, primals_2, primals_3, getitem, getitem_1, tangents_1, fw_graph, joint_graph, (full_default, full_default_1, full_default, full_default_1, 128, 128), 0.5);  primals_1 = primals_2 = primals_3 = getitem = getitem_1 = tangents_1 = fw_graph = joint_graph = full_default = full_default_1 = None
-        getitem_2: "f64[2, 2, 128, 4]" = flex_attention_backward[0]
-        getitem_3: "f64[2, 2, 128, 4]" = flex_attention_backward[1]
-        getitem_4: "f64[2, 2, 128, 4]" = flex_attention_backward[2];  flex_attention_backward = None
->>>>>>> 6249eec0
         return [getitem_2, getitem_3, getitem_4]
 
     class <lambda>(torch.nn.Module):
