--- conflicted
+++ resolved
@@ -5,12 +5,8 @@
 import functools
 import itertools
 import unittest
-<<<<<<< HEAD
+from collections import defaultdict
 from typing import Iterable, List, Tuple, Union
-=======
-from collections import defaultdict
-from typing import Iterable, List, Tuple, Type, Union
->>>>>>> d3556786
 
 import torch
 import torch.distributed as dist
