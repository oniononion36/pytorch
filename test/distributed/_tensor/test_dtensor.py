--- conflicted
+++ resolved
@@ -934,7 +934,6 @@
                 assert_array_equal(expected_is_tensor_empty, is_tensor_empty)
 
 
-<<<<<<< HEAD
 class DTensorStaticPadding(DTensorTestBase):
     @property
     def world_size(self):
@@ -998,7 +997,7 @@
         else:
             self.assertEqual(dtensor.to_local(), dtensor._local_tensor)
             self.assertEqual(dtensor.to_local(), local_tensor)
-=======
+
 class DTensorLogTest(LoggingTestCase):
     def test_dtensor_log(self):
         if not torch.distributed.is_available() or not torch.cuda.is_available():
@@ -1027,7 +1026,6 @@
         )
         self.assertIn("_dispatch.py", stderr.decode("utf-8"))
         self.assertIn("redistribute=False", stderr.decode("utf-8"))
->>>>>>> 93a03edc
 
 
 if __name__ == "__main__":
