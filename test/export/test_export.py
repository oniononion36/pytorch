--- conflicted
+++ resolved
@@ -3652,13 +3652,7 @@
         ):
             torch.export.export(exported_v2.module(), (torch.randn(2, 2),))
 
-<<<<<<< HEAD
-    # https://github.com/pytorch/pytorch/issues/129939
-    @testing.expectedFailureNonStrict
-    def test_export_cond(self):
-=======
     def test_export_cond_symbool_pred(self):
->>>>>>> d3ab8cec
         class A(torch.nn.Module):
             def __init__(self):
                 super().__init__()
@@ -5027,11 +5021,6 @@
         )
 
     # Guard validation upsets the guard
-<<<<<<< HEAD
-    # https://github.com/pytorch/pytorch/issues/129939
-    @unittest.expectedFailure
-=======
->>>>>>> d3ab8cec
     def test_cond_with_module_stack_export_with(self):
         class Bar(torch.nn.Module):
             def __init__(self):
@@ -6264,11 +6253,7 @@
             Foo(),
             inputs,
             dynamic_shapes=shapes,
-<<<<<<< HEAD
-            _allow_complex_guards_as_runtime_asserts=True,
-=======
             allow_complex_guards_as_runtime_asserts=True,
->>>>>>> d3ab8cec
         )
         # count 2 pow nodes, 2 sym_size.int nodes
         self.assertEqual(
