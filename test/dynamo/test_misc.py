# Owner(s): ["module: dynamo"]
import abc
import collections
import copy
import dataclasses
import dis
import enum
import functools
import gc
import itertools
import logging
import math
import operator
import os
import random
import sys
import tempfile
import threading
import traceback
import typing
import unittest
import unittest.mock as mock
import warnings
import weakref
from unittest.mock import patch

import numpy as np

import torch
import torch._dynamo.testing

import torch._inductor.test_case
import torch.onnx.operators

import torch.utils._pytree as pytree
import torch.utils.cpp_extension
from torch import Tensor
from torch._C import FileCheck
from torch._dynamo import allow_in_graph
from torch._dynamo.eval_frame import _debug_get_cache_entry_list
from torch._dynamo.exc import Unsupported
from torch._dynamo.source import ConstantSource, GetItemSource, LocalSource
from torch._dynamo.testing import (
    CompileCounter,
    CompileCounterWithBackend,
    expectedFailureDynamic,
    same,
    skipIfNotPy311,
    unsupported,
)
from torch._dynamo.utils import CompileProfiler, counters, ifdynstaticdefault
from torch._inductor.utils import run_and_get_code
from torch.ao.quantization import MinMaxObserver
from torch.ao.quantization.fake_quantize import FakeQuantize
from torch.ao.quantization.qconfig import QConfig
from torch.ao.quantization.quantize_fx import prepare_qat_fx
from torch.fx.experimental.recording import NotEqualError, replay_shape_env_events
from torch.fx.experimental.symbolic_shapes import (
    _constrain_range_for_size,
    constrain_range,
    constrain_unify,
    ConstraintViolationError,
    expect_true,
    guard_size_oblivious,
    ShapeEnv,
)
from torch.nn import functional as F
from torch.testing import make_tensor
from torch.testing._internal.common_cuda import (
    PLATFORM_SUPPORTS_FLASH_ATTENTION,
    SM80OrLater,
    TEST_CUDA,
    TEST_MULTIGPU,
)
from torch.testing._internal.common_methods_invocations import (
    sample_inputs_take_along_dim,
)
from torch.testing._internal.common_utils import (
    freeze_rng_state,
    IS_FBCODE,
    set_default_dtype,
    skipIfNNModuleInlined,
    wrapDeterministicFlagAPITest,
)
from torch.testing._internal.jit_utils import JitTestCase
from torch.testing._internal.logging_utils import logs_to_string

mytuple = collections.namedtuple("mytuple", ["a", "b", "ab"])
T = typing.TypeVar("T")


# Specializes a test to run only if translation validation is set.
def onlyIfTranslationValidation(fn: typing.Callable) -> typing.Callable:
    @functools.wraps(fn)
    def wrapper(*args, **kwargs):
        import torch.fx.experimental.validator

        if torch.fx.experimental.validator.translation_validation_enabled():
            return fn(*args, **kwargs)
        raise unittest.SkipTest(f"only works when TV is True.")

    return wrapper


def cleanup_op(opname):
    ns, name = opname.split("::")
    if not hasattr(torch.ops, ns):
        return
    actual_ns = getattr(torch.ops, ns)
    if not hasattr(actual_ns, name):
        return
    delattr(actual_ns, name)


class MyPickledModule(torch.nn.Module):
    def __init__(self, z):
        super().__init__()
        self.z = z

    def forward(self, x, y):
        return x * x * x + y + self.z


# These are used for test_{cond/map}_with_quantization
default_symmetric_fake_quant = FakeQuantize.with_args(
    observer=MinMaxObserver, qscheme=torch.per_tensor_symmetric, dtype=torch.quint8
)
default_weight_symmetric_fake_quant = FakeQuantize.with_args(
    observer=MinMaxObserver, qscheme=torch.per_tensor_symmetric, dtype=torch.qint8
)
uniform_qconfig_8bit = QConfig(
    activation=default_symmetric_fake_quant,
    weight=default_weight_symmetric_fake_quant.with_args,
)
qconfig_dict = {"object_type": [(torch.nn.Linear, uniform_qconfig_8bit)]}


def closure_adder(val):
    def inner(x):
        return torch.sin(x + val)

    return inner


class UserDefineSetAttr:
    setup = False

    def __setattr__(self, key, value):
        assert torch.compiler.is_dynamo_compiling() or UserDefineSetAttr.setup
        super().__setattr__(f"pfx_{key}", value)

    def __getattr__(self, key, c=1):
        assert torch.compiler.is_dynamo_compiling() or UserDefineSetAttr.setup
        # c is added to force a guard on __defaults__ and checks the source for __getattr__
        if c:
            return self.__dict__[f"pfx_{key}"]
        else:
            return None


class MiscTests(torch._inductor.test_case.TestCase):
    def test_get_cache_entry(self):
        def f(x):
            return x + 1

        torch.compile(f)(torch.randn(5, 5, 5))
        entries = _debug_get_cache_entry_list(f)
        self.assertTrue(len(entries) > 0)

        def g(x):
            return x + 2

        entries = _debug_get_cache_entry_list(g)
        self.assertTrue(len(entries) == 0)

        try:
            _debug_get_cache_entry_list(1)
        except TypeError as e:
            self.assertIn("expected a code object!", str(e))

        # test get cache entry on skipped code object
        def h(x):
            x = x + 1
            torch._dynamo.graph_break()
            return x + 1

        torch.compile(h)(torch.randn(3, 3))

        entries = _debug_get_cache_entry_list(torch._dynamo.graph_break)
        self.assertEqual(len(entries), 0)

    def test_boolarg(self):
        def boolarg(aa, bb, flag):
            if flag:
                return aa - bb
            else:
                return bb - aa

        a = torch.randn(10, 10)
        b = torch.randn(10, 10)
        correct1 = boolarg(a, b, True)
        correct2 = boolarg(a, b, False)
        correct3 = boolarg(a, b, None)
        counter = CompileCounter()
        opt_boolarg = torch._dynamo.optimize_assert(counter)(boolarg)
        val1 = opt_boolarg(a, b, True)
        val2 = opt_boolarg(a, b, False)
        val3 = opt_boolarg(a, b, None)
        val4 = opt_boolarg(a, b, True)
        self.assertTrue(same(val1, correct1))
        self.assertTrue(same(val2, correct2))
        self.assertTrue(same(val3, correct3))
        self.assertTrue(same(val4, correct1))
        self.assertEqual(counter.frame_count, 3)

    def test_invalid_args_builtin(self):
        @torch.compile(backend="eager")
        def fn(x):
            x = x.sin()
            if isinstance(x, torch.Tensor, invalid=True):
                x = x.sin()
            return x

        with self.assertRaises(TypeError):
            fn(torch.randn(16))

    @skipIfNNModuleInlined("fails internal CI")
    def test_cpp_extension_recommends_custom_ops(self):
        cpp_source = """
        #include <torch/extension.h>
        at::Tensor foobar(const at::Tensor& x) {
            return x.clone();
        }
        """
        module = torch.utils.cpp_extension.load_inline(
            name="mylib",
            cpp_sources=cpp_source,
            functions="foobar",
            verbose=True,
        )

        x = torch.ones(2, 2, requires_grad=True)
        counters.clear()

        @torch.compile(backend="eager")
        def f(x):
            return module.foobar(x)

        with self.assertWarnsOnceRegex(
            UserWarning,
            ".*https://pytorch.org/tutorials/advanced/custom_ops_landing_page.html.*",
        ):
            f(x)
        self.assertEqual(len(counters["graph_break"]), 1)
        first_graph_break = list(counters["graph_break"].keys())[0]
        self.assertExpectedInline(
            first_graph_break,
            """Graph break due to unsupported builtin mylib.PyCapsule.foobar. This function is either a Python builtin (e.g. _warnings.warn) or a third-party C/C++ Python extension (perhaps created with pybind). If it is a Python builtin, please file an issue on GitHub so the PyTorch team can add support for it and see the next case for a workaround. If it is a third-party C/C++ Python extension, please either wrap it into a PyTorch-understood custom operator (see https://pytorch.org/tutorials/advanced/custom_ops_landing_page.html for more details) or, if it is traceable, use torch.compiler.allow_in_graph.""",
        )

        cpp_source = """
        #include <torch/extension.h>
        at::Tensor baz(const at::Tensor& x) {
            return x.clone();
        }
        """
        module2 = torch.utils.cpp_extension.load_inline(
            name="mylib2",
            cpp_sources=cpp_source,
            functions="baz",
            verbose=True,
        )

        torch._dynamo.reset()

        # Test that each warning only happens once
        @torch.compile(backend="eager")
        def f(x):
            module2.baz(x)
            module.foobar(x)
            module.foobar(x)
            module2.baz(x)
            module.foobar(x)
            module2.baz(x)
            return x.clone()

        with warnings.catch_warnings(record=True) as ws:
            warnings.simplefilter("always")
            f(x)
            f(x)
        self.assertEqual(len(ws), 2)

    def test_callpacked(self):
        def call_packed(args):
            a, b, c = args
            return a - b * c

        counter = CompileCounter()
        a = torch.randn(10, 10)
        b = torch.randn(10, 10)
        c = torch.randn(10, 10)
        correct = call_packed([a, b, c])
        opt_call_packed = torch._dynamo.optimize_assert(counter)(call_packed)
        val1 = opt_call_packed([a, b, c])
        val2 = opt_call_packed((a, b, c))
        val3 = opt_call_packed([a, b, c])
        val4 = opt_call_packed((a, b, c))
        self.assertTrue(same(val1, correct))
        self.assertTrue(same(val2, correct))
        self.assertTrue(same(val3, correct))
        self.assertTrue(same(val4, correct))
        self.assertEqual(counter.frame_count, 2)

    def test_raises(self):
        def fn(a, b, c, cls):
            x = a + b - c * 10
            raise cls(str(x))

        counter = CompileCounter()
        a = torch.randn(10, 10)
        b = torch.randn(10, 10)
        c = torch.randn(10, 10)
        opt_fn = torch._dynamo.optimize(counter)(fn)
        self.assertRaises(AssertionError, lambda: opt_fn(a, b, c, AssertionError))
        self.assertEqual(counter.frame_count, 1)
        self.assertEqual(counter.op_count, 3)

    def test_module_not_callable(self):
        def fn(x):
            return torch.fft(x)

        counter = CompileCounter()
        a = torch.randn(10, 10)
        opt_fn = torch._dynamo.optimize(counter)(fn)
        self.assertRaisesRegex(
            TypeError, "'module' object is not callable", lambda: opt_fn(a)
        )

    def test_inplace(self):
        def inplace1(a, b):
            o = torch.empty((10, 10))
            o.copy_(a)
            o -= b
            return o

        torch._dynamo.testing.standard_test(self, inplace1, 2, expected_ops=3)

    def test_inplace_desugaring(self):
        def inplace_on_literals(y):
            x0 = 1
            x0 += y
            x1 = 1
            x1 -= y
            return x0, x1

        torch._dynamo.testing.standard_test(
            self, inplace_on_literals, 1, expected_ops=2
        )

    def test_unpack4(self):
        def unpack4(a, b):
            a = a[:5, :]
            b = b[:5, :]
            x, y = a.size()
            o = torch.empty((x, y))
            o.copy_(a / b)
            return o

        torch._dynamo.testing.standard_test(
            self,
            unpack4,
            2,
            expected_ops=5,
            expected_ops_dynamic=ifdynstaticdefault(5, 7),
        )

    def test_unpack5(self):
        def unpack5(a, b):
            a = a[:5, :]
            b = b[:5, :]
            x, y = a.shape
            o = torch.empty((x, y))
            o.copy_(a / b)
            return o

        torch._dynamo.testing.standard_test(
            self,
            unpack5,
            2,
            expected_ops=5,
            expected_ops_dynamic=ifdynstaticdefault(5, 7),
        )

    def test_matmul1(self):
        def matmul_op1(a, b):
            return a @ b

        # TODO(jansel): FX doesn't support this, should add upstream support
        torch._dynamo.testing.standard_test(self, matmul_op1, 2, expected_ops=1)

    def test_int_shape_binops(self):
        def fn(x):
            # Test reversal by putting int arg first.
            y = 15 - x.shape[0]
            y = 4 + y
            y = 5 * y
            y = 2 % y
            y = 3**y
            y = 10 // y
            y = pow(2, y)
            y = 10 / y
            return x + y

        torch._dynamo.testing.standard_test(
            self, fn, 1, expected_ops=1, expected_ops_dynamic=ifdynstaticdefault(1, 11)
        )

    @torch._dynamo.config.patch(only_allow_pt2_compliant_ops=True)
    def test_pt2_compliant_ops_are_allowed(self):
        lib = torch.library.Library("mylib", "FRAGMENT")
        try:
            torch.library.define(
                "mylib::bar",
                "(Tensor x) -> Tensor",
                lib=lib,
                tags=(torch.Tag.pt2_compliant_tag,),
            )
            torch.library.impl(
                "mylib::bar", "CompositeImplicitAutograd", torch.sin, lib=lib
            )
            assert torch.Tag.pt2_compliant_tag in torch.ops.mylib.bar.default.tags

            def f(x):
                return torch.ops.mylib.bar(x)

            overload = torch.ops.mylib.bar.default

            def g(x):
                return overload(x)

            x = torch.randn(3)

            counts = torch._dynamo.testing.CompileCounter()
            optimized_f = torch._dynamo.optimize(counts, nopython=True)(f)
            _ = optimized_f(x)

            optimized_g = torch._dynamo.optimize(counts, nopython=True)(f)
            _ = optimized_g(x)
        finally:
            cleanup_op("mylib::bar")
            del lib

    @torch._dynamo.config.patch(only_allow_pt2_compliant_ops=True)
    def test_non_pt2_compliant_ops_graph_break(self):
        lib = torch.library.Library("mylib", "FRAGMENT")
        try:
            torch.library.define("mylib::bar2", "(Tensor x) -> Tensor", lib=lib)
            torch.library.impl(
                "mylib::bar2", "CompositeImplicitAutograd", torch.sin, lib=lib
            )
            assert torch.Tag.pt2_compliant_tag not in torch.ops.mylib.bar2.default.tags

            def f(x):
                return torch.ops.mylib.bar2(x)

            overload = torch.ops.mylib.bar2.default

            def g(x):
                return overload(x)

            x = torch.randn(3)

            counts = torch._dynamo.testing.CompileCounter()
            with self.assertRaisesRegex(
                torch._dynamo.exc.Unsupported, "not PT2 compliant"
            ):
                optimized_f = torch._dynamo.optimize(counts, nopython=True)(f)
                y = optimized_f(x)

            with self.assertRaisesRegex(
                torch._dynamo.exc.Unsupported, "not PT2 compliant"
            ):
                optimized_g = torch._dynamo.optimize(counts, nopython=True)(f)
                y = optimized_g(x)
        finally:
            cleanup_op("mylib::bar2")
            del lib

    @torch._dynamo.config.patch(only_allow_pt2_compliant_ops=True)
    def test_pt2_compliant_overload(self):
        lib = torch.library.Library("mylib", "FRAGMENT")
        try:
            torch.library.define(
                "mylib::bar3.tensor",
                "(Tensor x) -> Tensor",
                tags=torch.Tag.pt2_compliant_tag,
                lib=lib,
            )
            torch.library.define(
                "mylib::bar3.int", "(Tensor x, int dim) -> Tensor", lib=lib
            )

            torch.library.impl(
                "mylib::bar3.tensor",
                "CompositeImplicitAutograd",
                torch.sin,
                lib=lib,
            )
            torch.library.impl(
                "mylib::bar3.int", "CompositeImplicitAutograd", torch.sum, lib=lib
            )

            def f(x):
                return torch.ops.mylib.bar3(x)

            def g(x):
                return torch.ops.mylib.bar3(x, 1)

            def h(x):
                return torch.ops.mylib.bar3(x, x, x)

            x = torch.randn(3)

            counts = torch._dynamo.testing.CompileCounter()
            optimized_f = torch._dynamo.optimize(counts, nopython=True)(f)
            optimized_g = torch._dynamo.optimize(counts, nopython=True)(g)
            optimized_h = torch._dynamo.optimize(counts, nopython=True)(h)

            # No error: the overload is PT2 compliant
            optimized_f(x)

            with self.assertRaisesRegex(
                torch._dynamo.exc.Unsupported, "not PT2 compliant"
            ):
                y = optimized_g(x)

            # graph break on incorrect parsing
            with self.assertRaisesRegex(torch._dynamo.exc.Unsupported, "failed to"):
                y = optimized_h(x)

        finally:
            cleanup_op("mylib::bar3")
            del lib

    def test_auto_functionalize_can_with_default(self):
        lib = torch.library.Library("mylib", "FRAGMENT")
        torch.library.define(
            "mylib::foo",
            "(Tensor a, int b, Tensor(d!)? c=None, Tensor? d=None, int e=-1) -> ()",
            tags=torch.Tag.pt2_compliant_tag,
            lib=lib,
        )

        @torch.library.impl("mylib::foo", "cpu", lib=lib)
        def foo_impl(a, b, c=None, d=None, e=-1):
            a + b
            return

        def f(a, mode):
            return torch.ops.mylib.foo(
                a,
                0,
            )

        a = torch.tensor([10, 10, 10], dtype=torch.int64)

        torch.compile(f)(a, 0)

        cleanup_op("mylib::foo")
        del lib

    def test_auto_functionalize_can_with_none_return(self):
        with torch.library._scoped_library("mylib", "FRAGMENT") as lib:
            lib.define("foo(Tensor x, Tensor(a!) out) -> None")

            def foo_impl(x, out):
                out.copy_(x)

            lib.impl("foo", foo_impl, "CompositeExplicitAutograd")
            x = torch.randn(3)
            out = torch.zeros(3)

            @torch.compile
            def f(x, out):
                torch.ops.mylib.foo(x, out)

            f(x, out)

    def test_user_defined_setattr1(self):
        @torch.compile(backend="eager", fullgraph=True)
        def fn(obj):
            obj.y = obj.x + 1

        obj = UserDefineSetAttr()
        with patch.object(UserDefineSetAttr, "setup", True):
            obj.x = torch.randn(8)
        fn(obj)
        with patch.object(UserDefineSetAttr, "setup", True):
            self.assertEqual(obj.y, obj.x + 1)
        self.assertEqual(obj.__dict__.keys(), {"pfx_x", "pfx_y"})

    def test_user_defined_setattr2(self):
        @torch.compile(backend="eager", fullgraph=True)
        def fn(x):
            obj = UserDefineSetAttr()
            obj.x = x
            obj.y = obj.x + 1
            return obj

        x = torch.randn(8)
        obj = fn(x)
        with patch.object(UserDefineSetAttr, "setup", True):
            self.assertIs(obj.x, x)
            self.assertEqual(obj.y, x + 1)
        self.assertEqual(obj.__dict__.keys(), {"pfx_x", "pfx_y"})

    def test_closure_recompiles(self):
        cnt = CompileCounter()

        def fn(x, other_fn):
            return other_fn(x + 1) - 1

        opt = torch.compile(fn, backend=cnt, fullgraph=True)

        x = torch.randn(8)
        for f in (
            closure_adder(5),
            closure_adder(5),
            closure_adder(torch.randn(8)),
            closure_adder(torch.randn(8)),
        ):
            self.assertEqual(opt(x, f), fn(x, f))

        self.assertEqual(cnt.frame_count, 2)

    def test_generate_trivial_abstract_impl(self):
        try:
            lib = torch.library.Library("mylib", "FRAGMENT")
            torch.library.define(
                "mylib::foo",
                "(Tensor x, Tensor[] y, Tensor(a!)? z, SymInt w) -> ()",
                tags=torch.Tag.pt2_compliant_tag,
                lib=lib,
            )

            @torch.library.impl("mylib::foo", "cpu", lib=lib)
            @torch._dynamo.disable
            def foo_impl(x, y, z, w):
                x + y[0] + w
                return

            def f(x, y, z, w):
                return torch.ops.mylib.foo(x, y, z, 2)

            x = torch.randn(3)
            y = (torch.randn(3), torch.randn(3))
            z = torch.randn(3)
            w = torch.randn(3)
            args = (x, y, z, w)

            output = torch.compile(f, backend="eager", fullgraph=True)(*args)
            self.assertEqual(output, None)
        finally:
            cleanup_op("mylib::foo")
            del lib

    def test_can_auto_functionalize(self):
        from torch._higher_order_ops.auto_functionalize import can_auto_functionalize

        expected_true = [
            "(Tensor(a!) x) -> ()",
            "(Tensor(a!) x, Tensor y, Tensor(b!) z, SymInt w, Tensor(c!)? n) -> ()",
            "(Tensor(a!) x, Tensor[] y, Tensor(b!) z, SymInt w, Tensor(c!)? n) -> ()",
            "(Tensor(a!) x, Tensor y, Tensor(b!)[] z, SymInt w) -> ()",
            "(Tensor(a!) x, Tensor y, Tensor(b!) z, SymInt w, Tensor(c!)? n) -> Tensor",
            "(Tensor(a!) x, Tensor y, Tensor(b!) z, SymInt w, Tensor(c!)? n) -> (Tensor, Tensor)",
        ]
        expected_false = [
            "(Tensor x) -> ()",
            "(Tensor(a) x) -> Tensor(a)",
            "(Tensor(a!) x) -> Tensor(a!)",
            "(Tensor(a!) x, Tensor y, Tensor(b!) z, SymInt w, Tensor(c!)? n) -> Tensor(a)",
            "(Tensor(a!) x, Tensor y, Tensor(b!) z, SymInt w, Tensor(c!)? n) -> (Tensor, Tensor(a))",
            "(Tensor(a) x, Tensor y, Tensor(b!) z, SymInt w, Tensor(c!)? n) -> (Tensor, Tensor(a))",
            "(Tensor(a!) x, Tensor y, Tensor(b!) z, SymInt w, Tensor(c!)? n) -> (Tensor, Tensor[])",
        ]
        for schema in expected_true:
            try:
                lib = torch.library.Library("mylib", "FRAGMENT")
                torch.library.define("mylib::a", schema, lib=lib)
                self.assertTrue(
                    can_auto_functionalize(torch.ops.mylib.a.default), msg=schema
                )
                self.assertFalse(can_auto_functionalize(torch.ops.mylib.a))
            finally:
                cleanup_op("mylib::a")
                del lib
        for schema in expected_false:
            try:
                lib = torch.library.Library("mylib", "FRAGMENT")
                torch.library.define("mylib::a", schema, lib=lib)
                self.assertFalse(
                    can_auto_functionalize(torch.ops.mylib.a.default), msg=schema
                )
                self.assertFalse(can_auto_functionalize(torch.ops.mylib.a))
            finally:
                cleanup_op("mylib::a")
                del lib

    def test_auto_functionalize(self):
        try:
            lib = torch.library.Library("mylib", "FRAGMENT")
            torch.library.define(
                "mylib::foo",
                "(Tensor(a!) x, Tensor[] y, Tensor(b!) z, SymInt w, Tensor n) -> ()",
                tags=torch.Tag.pt2_compliant_tag,
                lib=lib,
            )

            @torch.library.impl("mylib::foo", "cpu", lib=lib)
            @torch._dynamo.disable
            def foo_impl(x, y, z, w, n):
                x.add_(y[0] + w)
                z.add_(y[1] + n)

            def f(x, y, z, n):
                torch.ops.mylib.foo(x, y, z, 2, n)

            x = torch.randn(3)
            y = (torch.randn(3), torch.randn(3))
            z = torch.randn(3)
            n = torch.randn(3)
            orig_args = (x, y, z, n)

            compiled_args = pytree.tree_map_only(torch.Tensor, torch.clone, orig_args)

            log_stream, ctx = logs_to_string(
                "torch._inductor.compile_fx", "post_grad_graphs"
            )
            with ctx():
                torch.compile(f, backend="inductor", fullgraph=True)(*compiled_args)

            post_grad_graphs = "\n".join(
                log_stream.getvalue().strip().split("\n")[3:]
            ).strip()

            # Check the graph under static shapes
            if torch._dynamo.config.assume_static_by_default:
                self.assertExpectedInline(
                    post_grad_graphs,
                    """\
def forward(self, arg0_1: "f32[3][1]cpu", arg1_1: "f32[3][1]cpu", arg2_1: "f32[3][1]cpu", arg3_1: "f32[3][1]cpu", arg4_1: "f32[3][1]cpu"):
        # No stacktrace found for following nodes
        foo_default = torch.ops.mylib.foo.default(arg4_1, [arg2_1, arg3_1], arg1_1, 2, arg0_1);  arg4_1 = arg2_1 = arg3_1 = arg1_1 = arg0_1 = None
        return ()""",
                )

            eager_args = pytree.tree_map_only(torch.Tensor, torch.clone, orig_args)
            f(*eager_args)
            self.assertEqual(compiled_args, eager_args)
        finally:
            cleanup_op("mylib::foo")
            del lib

    def test_auto_functionalize_with_returns(self):
        try:
            lib = torch.library.Library("mylib", "FRAGMENT")
            torch.library.define(
                "mylib::foo",
                "(Tensor(a!) x, Tensor[] y, Tensor(b!) z, SymInt w, Tensor n) -> (Tensor, Tensor)",
                tags=torch.Tag.pt2_compliant_tag,
                lib=lib,
            )

            @torch.library.impl("mylib::foo", "cpu", lib=lib)
            @torch._dynamo.disable
            def foo_impl(x, y, z, w, n):
                x.add_(y[0] + w)
                z.add_(y[1] + n)
                return y[0] + w, y[1] + n

            @torch.library.impl_abstract("mylib::foo", lib=lib)
            def foo_abstract(x, y, z, w, n):
                return y[0] + w, y[1] + n

            def f(x, y, z, n):
                return torch.ops.mylib.foo(x, y, z, 2, n)

            x = torch.randn(3)
            y = (torch.randn(3), torch.randn(3))
            z = torch.randn(3)
            n = torch.randn(3)
            orig_args = (x, y, z, n)

            compiled_args = pytree.tree_map_only(torch.Tensor, torch.clone, orig_args)
            log_stream, ctx = logs_to_string(
                "torch._inductor.compile_fx", "post_grad_graphs"
            )
            with ctx():
                compiled_out = torch.compile(f, backend="inductor", fullgraph=True)(
                    *compiled_args
                )

            if torch._dynamo.config.assume_static_by_default:
                post_grad_graphs = "\n".join(
                    log_stream.getvalue().strip().split("\n")[3:]
                ).strip()
                self.assertExpectedInline(
                    post_grad_graphs,
                    """\
def forward(self, arg0_1: "f32[3][1]cpu", arg1_1: "f32[3][1]cpu", arg2_1: "f32[3][1]cpu", arg3_1: "f32[3][1]cpu", arg4_1: "f32[3][1]cpu"):
        # No stacktrace found for following nodes
        foo_default = torch.ops.mylib.foo.default(arg4_1, [arg2_1, arg3_1], arg1_1, 2, arg0_1);  arg4_1 = arg2_1 = arg3_1 = arg1_1 = arg0_1 = None
        getitem_4: "f32[3][1]cpu" = foo_default[0]
        getitem_5: "f32[3][1]cpu" = foo_default[1];  foo_default = None
        return (getitem_4, getitem_5)""",
                )

            eager_args = pytree.tree_map_only(torch.Tensor, torch.clone, orig_args)
            eager_out = f(*eager_args)
            self.assertEqual(compiled_args, eager_args)
            self.assertEqual(compiled_out, eager_out)
        finally:
            cleanup_op("mylib::foo")
            del lib

    def test_auto_functionalize_on_view(self):
        try:
            lib = torch.library.Library("mylib", "FRAGMENT")
            torch.library.define(
                "mylib::foo",
                "(Tensor(a!) x) -> ()",
                tags=torch.Tag.pt2_compliant_tag,
                lib=lib,
            )

            @torch.library.impl("mylib::foo", "cpu", lib=lib)
            @torch._dynamo.disable
            def foo_impl(x):
                x_np = x.detach().numpy()  # view
                np.sin(x_np, out=x_np)
                return

            x = torch.randn(3)
            expected = x.sin()
            torch.ops.mylib.foo(x)
            assert torch.allclose(x, expected)

            @torch.compile(backend="aot_eager_decomp_partition", fullgraph=True)
            def f(x):
                x = x.clone()
                y = x[:]
                torch.ops.mylib.foo(y)
                return x

            y = f(x)
            self.assertEqual(y, x.sin())
        finally:
            cleanup_op("mylib::foo")
            del lib

    def test_auto_functionalize_optional(self):
        try:
            lib = torch.library.Library("mylib", "FRAGMENT")
            torch.library.define(
                "mylib::foo",
                "(Tensor(a!)? x, Tensor[] y, Tensor(b!)? z, SymInt w, Tensor n) -> ()",
                tags=torch.Tag.pt2_compliant_tag,
                lib=lib,
            )

            @torch.library.impl("mylib::foo", "cpu", lib=lib)
            @torch._dynamo.disable
            def foo_impl(x, y, z, w, n):
                if x is not None:
                    x.add_(y[0] + w)
                if z is not None:
                    z.add_(y[1] + n)

            def f(x, y, z, n):
                torch.ops.mylib.foo(x, y, z, 2, n)

            x = None
            y = (torch.randn(3), torch.randn(3))
            z = torch.randn(3)
            n = torch.randn(3)
            orig_args = (x, y, z, n)

            compiled_args = pytree.tree_map_only(torch.Tensor, torch.clone, orig_args)
            log_stream, ctx = logs_to_string(
                "torch._inductor.compile_fx", "post_grad_graphs"
            )
            with ctx():
                torch.compile(f, backend="inductor", fullgraph=True)(*compiled_args)

            if torch._dynamo.config.assume_static_by_default:
                post_grad_graphs = "\n".join(
                    log_stream.getvalue().strip().split("\n")[3:]
                ).strip()
                self.assertExpectedInline(
                    post_grad_graphs,
                    """\
def forward(self, arg0_1: "f32[3][1]cpu", arg1_1: "f32[3][1]cpu", arg2_1: "f32[3][1]cpu", arg3_1: "f32[3][1]cpu"):
        # No stacktrace found for following nodes
        foo_default = torch.ops.mylib.foo.default(None, [arg2_1, arg3_1], arg1_1, 2, arg0_1);  arg2_1 = arg3_1 = arg1_1 = arg0_1 = None
        return ()""",
                )

            eager_args = pytree.tree_map_only(torch.Tensor, torch.clone, orig_args)
            f(*eager_args)
            self.assertEqual(compiled_args, eager_args)
        finally:
            cleanup_op("mylib::foo")
            del lib

    def test_auto_functionalize_tensorlist(self):
        with torch.library._scoped_library("mylib", "FRAGMENT") as lib:
            torch.library.define(
                "mylib::foo",
                "(Tensor all_gather_output, SymInt[] all_gather_input_split_sizes, int dim, Tensor(a!)[] out) -> ()",
                tags=torch.Tag.pt2_compliant_tag,
                lib=lib,
            )

            @torch.library.impl("mylib::foo", "cpu", lib=lib)
            @torch._dynamo.disable
            def foo_impl(all_gather_output, all_gather_input_split_sizes, dim, out):
                for o in out:
                    o.copy_(all_gather_output)

            def f(all_gather_output, all_gather_input_split_sizes, dim, out):
                torch.ops.mylib.foo(
                    all_gather_output, all_gather_input_split_sizes, dim, out
                )

            a = torch.ones(4)
            b = [2, 3]
            c = 0
            d = [torch.empty(4) for _ in range(2)]
            orig_args = (a, b, c, d)

            compiled_args = pytree.tree_map_only(torch.Tensor, torch.clone, orig_args)
            torch.compile(f, backend="inductor", fullgraph=True)(*compiled_args)

            eager_args = pytree.tree_map_only(torch.Tensor, torch.clone, orig_args)
            f(*eager_args)
            self.assertEqual(compiled_args, eager_args)

    def test_shape_int_inplace_binops(self):
        def fn(x):
            p = x.shape[0]
            p += 2
            p -= 2
            p **= 2
            p /= 2
            p *= 2
            p //= 2
            p %= 2
            return x + p

        torch._dynamo.testing.standard_test(
            self, fn, 1, expected_ops=1, expected_ops_dynamic=ifdynstaticdefault(1, 10)
        )

    def test_int_shape_inplace_binops(self):
        def fn(x):
            p = x.shape[0]
            # Test reversal by putting constant first
            y = 2
            y += p
            y = 2
            y -= p
            y = 2
            y **= p
            y = 2
            y /= p
            y = 2
            y *= p
            y = 2
            y //= p
            y = 2
            y %= p
            return x + y

        torch._dynamo.testing.standard_test(
            self, fn, 1, expected_ops=1, expected_ops_dynamic=ifdynstaticdefault(1, 4)
        )

    def test_int_int_comparisons(self):
        def fn(x):
            if 2 != 2:
                out = 1
            elif 2 < 1:
                out = 1
            elif 1 > 2:
                out = 1
            elif 1 >= 2:
                out = 1
            elif 2 <= 1:
                out = 1
            elif 2 == 2:
                out = 2
            else:
                out = 1
            return x + out

        torch._dynamo.testing.standard_test(self, fn, 1, expected_ops=1)

    def test_shape_int_comparisons(self):
        def fn(x):
            a = x.shape[0]
            # Ensure support for constant on right side
            if a != 10:
                out = 1
            elif a < 2:
                out = 1
            elif a > 12:
                out = 1
            elif a >= 12:
                out = 1
            elif a <= 2:
                out = 1
            elif a == 10:
                out = 2
            else:
                out = 1
            return x + out

        # TODO: Test the guards maybe?
        torch._dynamo.testing.standard_test(self, fn, 1, expected_ops=1)

    def test_int_shape_comparisons(self):
        def fn(x):
            a = x.shape[0]
            # Ensure support for constant on left side
            if 10 != a:
                out = 1
            elif 12 < a:
                out = 1
            elif 2 > a:
                out = 1
            elif 2 >= a:
                out = 1
            elif 12 <= a:
                out = 1
            elif 10 == a:
                out = 2
            else:
                out = 1
            return x + out

        # TODO: Test the guards maybe?
        torch._dynamo.testing.standard_test(self, fn, 1, expected_ops=1)

    def test_param_shape_binops(self):
        class MyModule(torch.nn.Module):
            def __init__(self):
                super().__init__()
                self.param = torch.nn.Parameter(torch.randn(15))

            def forward(self, x):
                # Test reversal by putting param shape arg first.
                p = self.param.shape[0]
                y = p - x.shape[0]
                y = p + y
                y = p * y
                y = p % y
                y = p**y
                y = p // y
                y = pow(p, y)
                y = p / y
                return x + y

        counts = torch._dynamo.testing.CompileCounter()
        mod = MyModule()
        optimized_mod = torch._dynamo.optimize(counts, nopython=True)(mod)

        x = torch.randn(3)
        ref = mod(x)
        res = optimized_mod(x)

        self.assertTrue(same(ref, res))
        self.assertEqual(counts.frame_count, 1)

        if torch._dynamo.config.assume_static_by_default:
            self.assertExpectedInline(counts.op_count, """1""")
        else:
            self.assertExpectedInline(counts.op_count, """11""")

    def test_user_defined_binop(self):
        class MyClass:
            def __init__(self, value):
                self.value = value

            def __radd__(self, other):
                return self.value + other

        def fn(x, c):
            y = x.shape[0] + c
            return x + y

        counts = torch._dynamo.testing.CompileCounter()
        opt_fn = torch._dynamo.optimize(counts)(fn)

        x = torch.randn(3)
        c = MyClass(4)
        ref = fn(x, c)
        res = opt_fn(x, c)

        self.assertTrue(same(ref, res))
        self.assertEqual(counts.frame_count, 1)
        if torch._dynamo.config.assume_static_by_default:
            self.assertExpectedInline(counts.op_count, """1""")
        else:
            self.assertExpectedInline(counts.op_count, """4""")

    def test_user_defined_iter(self):
        class Mod:
            def __init__(self):
                self.a = [torch.randn(2, 2), torch.randn(2, 2)]

            def __iter__(self):
                return iter(self.a)

        def f(mod):
            ret = []
            for x in mod:
                ret.append(x + 1)
            return ret

        mod = Mod()
        counts = torch._dynamo.testing.CompileCounter()
        opt_fn = torch._dynamo.optimize(counts, nopython=True)(f)
        ref = f(mod)
        res = opt_fn(mod)
        res = opt_fn(mod)
        res = opt_fn(mod)
        res = opt_fn(mod)
        self.assertTrue(same(ref, res))
        self.assertEqual(counts.frame_count, 1)

        mod.a.append(torch.randn(2, 2))
        # `for x in mod` is inlined, where iter(m.a) creates a guard on the list length of m.a
        # Mutating length of mod.a causes a re-compilation.
        ref2 = f(mod)
        res2 = opt_fn(mod)
        res2 = opt_fn(mod)
        res2 = opt_fn(mod)
        res2 = opt_fn(mod)
        self.assertTrue(same(ref2, res2))
        self.assertEqual(counts.frame_count, 2)

    def test_compare_shapes_eq(self):
        def compare_shapes(a, b, to_list):
            x = list(a.unsqueeze(-1).shape) if to_list else a.shape
            y = list(b.unsqueeze(-1).shape) if to_list else b.shape
            if x == y:
                return a + 1
            else:
                return a + 2

        # Test both ListVariable and ShapeVariable
        torch._dynamo.testing.standard_test(
            self, lambda a, b: compare_shapes(a, b, to_list=True), 2
        )
        torch._dynamo.testing.standard_test(
            self, lambda a, b: compare_shapes(a, b, to_list=False), 2
        )

    def test_compare_shapes_tuple_eq(self):
        def compare_shapes(a, b):
            x = tuple(a.unsqueeze(-1).shape)
            y = tuple(b.unsqueeze(-1).shape)
            if x == y:
                return a + 1
            else:
                return a + 2

        torch._dynamo.testing.standard_test(self, lambda a, b: compare_shapes(a, b), 2)

    def test_compare_shapes_tuple_neq(self):
        def compare_shapes(a, b):
            x = tuple(a.unsqueeze(-1).shape)
            y = tuple(b.unsqueeze(-1).shape)
            if x != y:
                return a + 1
            else:
                return a + 2

        torch._dynamo.testing.standard_test(self, lambda a, b: compare_shapes(a, b), 2)

    def test_compare_shapes_neq(self):
        def compare_shapes(a, b, to_list):
            x = list(a.unsqueeze(-1).shape) if to_list else a.shape
            y = list(b.unsqueeze(-1).shape) if to_list else b.shape
            if x != y:
                return a + 1
            else:
                return a + 2

        # Test both ListVariable and ShapeVariable
        torch._dynamo.testing.standard_test(
            self, lambda a, b: compare_shapes(a, b, to_list=True), 2
        )
        torch._dynamo.testing.standard_test(
            self, lambda a, b: compare_shapes(a, b, to_list=False), 2
        )

    def test_compare_shapes_with_constant(self):
        def compare_shapes(a):
            x = a.shape
            if x[0] != 3:
                return a * 4
            return a * 3

        guard_failure = None

        def guard_failures(failure):
            nonlocal guard_failure
            guard_failure = failure

        opt_fn = torch._dynamo.optimize(
            "eager", nopython=True, guard_fail_fn=guard_failures
        )(compare_shapes)
        opt_fn(torch.randn([3, 4]))
        opt_fn(torch.randn([4, 3]))
        self.assertIn(
            """tensor 'L['a']' size mismatch at index 0. expected 3, actual 4""",
            guard_failure.reason,
        )

    def test_builtin_abs(self):
        def fn(x, y):
            return abs(x) + abs(y)

        sample = torch.randn(10, 10)
        opt_fn = torch._dynamo.optimize("eager", nopython=True)(fn)

        for sample in [
            (torch.randn(10, 10), torch.randn(10, 10)),
            (-10, make_tensor(10, dtype=torch.int64, device="cpu")),
            (-0.1, torch.randn(10)),
        ]:
            expect = fn(*sample)
            actual = opt_fn(*sample)
            self.assertEqual(expect, actual)

    def test_builtin_isinstance(self):
        def fn(x):
            t = torch.arange(1, 3)
            a = isinstance(x, torch.Tensor)
            b = isinstance(t, torch.Tensor)
            c = isinstance(x, int)
            d = isinstance(3, int)
            e = isinstance([1, 2, 3], list)
            f = isinstance({"foo": 1, "bar": 2}, dict)
            res = [a, b, c, d, e, f]
            # Can't run yet due to other unimplemented instructions
            # res += [isinstance(torch.nn.LazyLinear(2, 3), torch.nn.Linear)]
            return res

        torch._dynamo.testing.standard_test(self, fn, 1, expected_ops=1)

    @unittest.skipIf(sys.version_info[:2] <= (3, 8), "Requires astunparse")
    def test_cse_dict_guards(self):
        def fn(x):
            ret = torch.zeros(3)
            for v in x.values():
                ret = ret + v
            return ret

        from torch._dynamo.guards import build_guard_function, CLOSURE_VARS

        x = {3: torch.randn(3), 2: torch.randn(3), 4: torch.randn(3)}
        _, guards = torch._dynamo.export(fn, x)

        code_lists = [c for g in guards for c in g.code_list or []]
        _, pycode = build_guard_function(code_lists, [])
        # Make sure we just call "list(dict.keys())" once
        self.assertEqual(pycode.count("keys"), 1)

    def test_sys_modules(self):
        def fn(x, y):
            mod_a = sys.modules.get("aaaaaaaa")
            assert mod_a is None
            assert "bbbbbbbb" not in sys.modules

            assert "operator" in sys.modules
            operator = sys.modules["operator"]
            builtins = sys.modules.get("builtins")
            operator2 = sys.modules.get("cccccccc", operator)

            return operator.add(x, y), operator2.neg(builtins.abs(x))

        torch._dynamo.testing.standard_test(self, fn, 2, expected_ops=3)

        x = torch.randn(10, 10)
        _, guards = torch._dynamo.export(fn, x, x)
        guard_code = []
        for guard in guards:
            if guard.code_list:
                guard_code += guard.code_list

        # Filter out id-matches that won't reproduce run to run
        guard_code = filter(
            lambda line: "id" not in line and "lookup_backend" not in line,
            sorted(guard_code),
        )
        guard_code_str = "\n".join(guard_code)

        for line in """\
2 <= L['x'].size()[0]
L['x'] is L['y']
L['x'].ndimension() == 2
L['x'].requires_grad == False
L['x'].size()[1] == L['x'].size()[0]
L['x'].storage_offset() == 0
___dict_contains('builtins', G['sys'].modules)
___dict_contains('operator', G['sys'].modules)
___dict_contains('operator', G['sys'].modules)
hasattr(L['x'], '_dynamo_dynamic_indices') == False
not ___dict_contains('aaaaaaaa', G['sys'].modules)
not ___dict_contains('bbbbbbbb', G['sys'].modules)
not ___dict_contains('cccccccc', G['sys'].modules)
str(L['x'].device) == 'cpu'
str(L['x'].dtype) == 'torch.float32'
utils_device.CURRENT_DEVICE == None""".split(
            "\n"
        ):
            self.assertIn(
                line,
                guard_code_str,
            )

    def test_fold(self):
        def fn(a):
            return a + math.sqrt(63)

        torch._dynamo.testing.standard_test(self, fn, 1, expected_ops=1)

    def test_getattr_dict(self):
        def fn(x):
            from torch.masked.maskedtensor._ops_refs import _MASKEDTENSOR_FUNCTION_TABLE

            return x * len(_MASKEDTENSOR_FUNCTION_TABLE)

        i = torch.randn(5)
        r1 = fn(i)
        opt_fn = torch.compile(fn, backend="eager", fullgraph=True)
        r2 = opt_fn(i)
        self.assertEqual(r1, r2)

    def test_shape_unpack(self):
        def fn(x):
            a, b = x.size()
            return x * b

        i = torch.randn(5, 10)
        r1 = fn(i)
        opt_fn = torch._dynamo.optimize("eager")(fn)
        r2 = opt_fn(i)
        self.assertTrue(same(r1, r2))

    def test_typing_dict(self):
        def fn(d):
            return d[T]

        d = {T: torch.randn(3)}
        r1 = fn(d)
        opt_fn = torch.compile(fn, backend="eager", fullgraph=True)
        r2 = opt_fn(d)
        self.assertEqual(r1, r2)

    def test_tensor_iter(self):
        def fn(x):
            for y in x:
                y.add_(1.0)
            return y

        torch._dynamo.testing.standard_test(
            self,
            fn,
            1,
            expected_ops=20,
        )

    def test_empty_list(self):
        def fn(x, ll):
            if len(ll) == 0 and not ll and ll is not None:
                return x + 1

        i = torch.randn(5, 10)
        r1 = fn(i, [])
        opt_fn = torch._dynamo.optimize("eager")(fn)
        r2 = opt_fn(i, [])
        r3 = opt_fn(i, tuple())
        self.assertTrue(same(r1, r2))
        self.assertTrue(same(r1, r3))

    def test_min_max_over_iterable(self):
        def get_test_fn(func):
            def _fn(a, b, func=func):
                # try all of list, iterator, tuple, vararg.
                lst = [a.shape[0] + 1, 8, a.shape[0]]
                x = func(lst)
                y = func(iter(lst))
                z = func(tuple(lst))
                w = func(*lst)
                return a + (x + y + z + w)

            return _fn

        torch._dynamo.testing.standard_test(
            self,
            get_test_fn(func=min),
            2,
            expected_ops=1,
            expected_ops_dynamic=ifdynstaticdefault(1, 14),
        )
        torch._dynamo.testing.standard_test(
            self,
            get_test_fn(func=max),
            2,
            expected_ops=1,
            expected_ops_dynamic=ifdynstaticdefault(1, 17),
        )

    @torch._dynamo.config.patch(capture_scalar_outputs=True)
    def test_torch_check(self):
        cnts = torch._dynamo.testing.CompileCounter()

        @torch.compile(backend=cnts, fullgraph=True)
        def f(x):
            y = x.item()
            torch._check(y >= 0)
            return torch.arange(0, y)

        f(torch.tensor([3]))
        f(torch.tensor([4]))
        self.assertEqual(cnts.frame_count, 1)

    @torch._dynamo.config.patch(capture_scalar_outputs=True)
    def test_torch_check_symbolic_shape_rel(self):
        cnts = torch._dynamo.testing.CompileCounter()

        @torch.compile(backend=cnts, fullgraph=True)
        def f(x):
            y = x.item()
            torch._check(x.shape[0] == 1)
            torch._check(x.shape[0] != 2)
            torch._check(x.shape[0] >= 0)
            torch._check(x.shape[0] > 0)
            torch._check(x.shape[0] < 4)
            torch._check(x.shape[0] <= 3)
            return torch.arange(0, y)

        f(torch.tensor([3]))
        f(torch.tensor([4]))
        self.assertEqual(cnts.frame_count, 1)

    @torch._dynamo.config.patch(capture_scalar_outputs=True)
    # Translation validation changes the exception type, don't run with it
    @torch.fx.experimental._config.patch(translation_validation=False)
    def test_torch_check_is_size(self):
        cnts = torch._dynamo.testing.CompileCounter()

        @torch.compile(backend=cnts, fullgraph=True)
        def f(x):
            y = x.item()
            torch._check_is_size(y)
            # Cannot conditional on unbacked SymInt
            if y == 0:
                assert False
            else:
                return torch.arange(0, y)

        self.assertRaises(torch._dynamo.exc.UserError, lambda: f(torch.tensor([3])))

    def test_assert(self):
        @torch.compile
        def fn1(x):
            assert x.shape != x.shape

        with self.assertRaises(AssertionError):
            a = torch.randn(10)
            fn1(a)

        def fn2(x):
            assert x.shape == x.shape
            return x.abs()

        torch._dynamo.testing.standard_test(self, fn=fn2, nargs=1, expected_ops=1)

    def test_config_obj(self):
        class Cfg:
            def __init__(self):
                self.val = 0.5
                self.count = 3

        def fn(x, cfg):
            for i in range(cfg.count):
                x = x + cfg.val
            return x

        cfg1 = Cfg()
        cfg1.val = 1.0
        cfg2 = Cfg()
        v = torch.zeros(1)
        cnts = torch._dynamo.testing.CompileCounter()
        opt_fn = torch._dynamo.optimize(cnts)(fn)
        v = opt_fn(v, cfg1)  # 3
        v = opt_fn(v, cfg2)  # 4.5
        cfg2.count = 1
        v = opt_fn(v, cfg2)  # 5
        cfg2.val = 2.0
        v = opt_fn(v, cfg2)  # 7
        self.assertEqual(v[0], 7)
        self.assertEqual(cnts.op_count, 8)

    def test_config_getattr_default(self):
        class Cfg:
            def __init__(self):
                self.val = 0.5
                self.count = 10

        def fn(x, cfg):
            if getattr(cfg, "just_add_7", False):
                return x + 7
            for i in range(cfg.count):
                x = x + cfg.val
            return x

        cfg1 = Cfg()
        v = torch.zeros(1)
        cnts = torch._dynamo.testing.CompileCounter()
        opt_fn = torch._dynamo.optimize(cnts)(fn)
        self.assertEqual(opt_fn(v, cfg1)[0], 5)
        self.assertEqual(opt_fn(v, cfg1)[0], 5)
        cfg1.just_add_7 = True
        self.assertEqual(opt_fn(v, cfg1)[0], 7)
        self.assertEqual(opt_fn(v, cfg1)[0], 7)
        cfg1.just_add_7 = False
        self.assertEqual(opt_fn(v, cfg1)[0], 5)
        self.assertEqual(opt_fn(v, cfg1)[0], 5)
        self.assertEqual(cnts.frame_count, 3)

    def test_size_input(self):
        def fn(x, s):
            a, b = s
            return x + (a - b)

        v = torch.zeros(10, 20)
        cnts = torch._dynamo.testing.CompileCounter()
        opt_fn = torch._dynamo.optimize(cnts)(fn)
        self.assertEqual(opt_fn(v, v.size())[0, 0], -10)
        self.assertEqual(opt_fn(v, (10, 20))[0, 0], -10)
        self.assertEqual(opt_fn(v, [10, 20])[0, 0], -10)
        # One recompile per differing input type
        self.assertEqual(cnts.frame_count, 3)

    def test_cell_output1(self):
        out = None

        def fn(a, b):
            nonlocal out
            out = a + b * 10

        v = torch.Tensor([100])
        cnts = torch._dynamo.testing.CompileCounter()
        opt_fn = torch._dynamo.optimize(cnts)(fn)
        self.assertIsNone(opt_fn(v, v))
        self.assertEqual(out[0], 1100)
        self.assertEqual(cnts.op_count, 2)

    def test_cell_output2(self):
        out = None

        def fn(a, b):
            nonlocal out
            c = unsupported(a, b)
            out = a + b * 10 + c

        v = torch.Tensor([100])
        cnts = torch._dynamo.testing.CompileCounter()
        opt_fn = torch._dynamo.optimize(cnts)(fn)
        self.assertIsNone(opt_fn(v, v))
        self.assertEqual(out[0], 1200)
        self.assertEqual(cnts.op_count, 3)

    def test_return_nested_function(self):
        out = None

        def fn(a, b):
            nonlocal out
            c = a + b
            d = a + 1.0

            def fn2(f: int = 7, g: float = 9.0):
                nonlocal out
                out = a + b * 10
                return c * f - d * g

            return fn2

        v1 = torch.Tensor([100])
        v2 = torch.Tensor([200])
        cnts = torch._dynamo.testing.CompileCounter()
        opt_fn = torch._dynamo.optimize(cnts)(fn)
        opt_fn_ret = torch._dynamo.optimize(cnts)(opt_fn(v1, v2))
        self.assertEqual(opt_fn_ret(1.5)[0], -459)
        self.assertEqual(out[0], 2100)
        self.assertEqual(cnts.frame_count, 2)
        self.assertEqual(cnts.op_count, 7)

    def test_tensor_dict1(self):
        def fn(inputs):
            return inputs["a"] - inputs["b"] * 1.5

        v1 = torch.Tensor([100])
        v2 = torch.Tensor([200])
        cnts = torch._dynamo.testing.CompileCounter()
        opt_fn = torch._dynamo.optimize(cnts, nopython=True)(fn)
        self.assertEqual(opt_fn({"a": v1, "b": v2})[0], -200)
        self.assertEqual(cnts.frame_count, 1)
        self.assertEqual(cnts.op_count, 2)

    def test_tensor_dict3(self):
        def fn(inputs_a, inputs_b):
            total = torch.zeros(1)
            input_keys = inputs_a.keys() | inputs_b.keys()
            for k in input_keys:
                if k in inputs_a:
                    total += inputs_a[k]
                if k in inputs_b:
                    total += inputs_b[k]
            return total

        v1 = torch.Tensor([100])
        v2 = torch.Tensor([200])
        cnts = torch._dynamo.testing.CompileCounter()
        opt_fn = torch._dynamo.optimize(cnts, nopython=True)(fn)
        self.assertEqual(
            opt_fn({"a": v1, "b": v2}, {"b": v1, "c": v2}),
            fn({"a": v1, "b": v2}, {"b": v1, "c": v2}),
        )
        self.assertEqual(cnts.frame_count, 1)
        self.assertEqual(cnts.op_count, 5)

    def test_tensor_dict2(self):
        def fn1(inputs):
            total = torch.zeros(1)
            for k, v in inputs.items():
                total += v
            return total

        def fn2(inputs):
            total = torch.zeros(1)
            for v in inputs.values():
                total += v
            return total

        def fn3(inputs):
            total = torch.zeros(1)
            for k in inputs.keys():
                total += inputs[k]
            return total

        v1 = torch.Tensor([100])
        v2 = torch.Tensor([200])
        cnts = torch._dynamo.testing.CompileCounter()
        opt_fn1 = torch._dynamo.optimize(cnts, nopython=True)(fn1)
        opt_fn2 = torch._dynamo.optimize(cnts, nopython=True)(fn2)
        opt_fn3 = torch._dynamo.optimize(cnts, nopython=True)(fn3)
        self.assertEqual(opt_fn1({"a": v1, "b": v2})[0], 300)
        self.assertEqual(opt_fn2({"a": v1, "b": v2})[0], 300)
        self.assertEqual(opt_fn3({"a": v1, "b": v2})[0], 300)
        self.assertEqual(cnts.frame_count, 3)
        self.assertEqual(cnts.op_count, 9)

    def test_dictcomp(self):
        def fn1(inputs):
            return {k: v + 1 for k, v in inputs.items()}

        v1 = torch.Tensor([100])
        v2 = torch.Tensor([200])
        cnts = torch._dynamo.testing.CompileCounter()
        opt_fn1 = torch._dynamo.optimize(cnts)(fn1)
        self.assertEqual(opt_fn1({"a": v1, "b": v2})["a"], 101)
        self.assertEqual(opt_fn1({"a": v1, "b": v2})["b"], 201)
        self.assertEqual(cnts.frame_count, 1)
        self.assertEqual(cnts.op_count, 2)

    def test_listcomp(self):
        def fn2(inputs):
            return torch.sum(torch.cat([v + 1 for k, v in inputs.items()], 0))

        v1 = torch.Tensor([100])
        v2 = torch.Tensor([200])
        cnts = torch._dynamo.testing.CompileCounter()
        opt_fn2 = torch._dynamo.optimize(cnts)(fn2)
        self.assertEqual(opt_fn2({"a": v1, "b": v2}), 302)
        self.assertEqual(cnts.frame_count, 1)
        self.assertEqual(cnts.op_count, 4)

    def test_is_floating_point(self):
        def fn(a, b):
            x = a + 1.0
            if torch.is_floating_point(b):
                x = x + b
            return x + 2.0

        return torch._dynamo.testing.standard_test(self, fn=fn, nargs=2, expected_ops=3)

    def test_is_floating_point2(self):
        def fn(a, b):
            x = a + 1.0
            if b.is_floating_point():
                x = x + b
            return x + 2.0

        return torch._dynamo.testing.standard_test(self, fn=fn, nargs=2, expected_ops=3)

    def test_is_tensor(self):
        def fn(a, b):
            x = a + 1.0
            if torch.is_tensor(b):
                x = x + b
            return x + 2.0

        return torch._dynamo.testing.standard_test(self, fn=fn, nargs=2, expected_ops=3)

    def test_is_tensor2(self):
        def fn(x):
            if torch.is_tensor(x):
                return x + 1
            else:
                return torch.ones([2, 3])

        x1 = {"input": torch.rand(2, 3)}
        x2 = torch.rand(2, 3)
        ref1 = fn(x1)
        ref2 = fn(x2)
        opt_fn = torch._dynamo.optimize("eager")(fn)
        res1 = opt_fn(x1)
        res2 = opt_fn(x2)
        self.assertEqual(ref1, res1)
        self.assertEqual(ref2, res2)

    def test_numel(self):
        def fn(a):
            return (a + a.numel() + torch.numel(a), a + a.nelement())

        return torch._dynamo.testing.standard_test(
            self,
            fn=fn,
            nargs=1,
            expected_ops=3,
            expected_ops_dynamic=ifdynstaticdefault(3, 6),
        )

    def test_pair(self):
        def fn(a):
            return (
                torch.zeros(torch.nn.modules.utils._pair(a.size()))
                + a
                + torch.ones(torch.nn.modules.utils._ntuple(3)(3)).sum()
            )

        return torch._dynamo.testing.standard_test(
            self,
            fn=fn,
            nargs=1,
            expected_ops=5,
            expected_ops_dynamic=ifdynstaticdefault(5, 8),
        )

    @patch.object(torch._dynamo.config, "capture_scalar_outputs", True)
    def test_tensor_item_capture(self):
        def fn(a, b):
            return (a + b).sum().item()

        v1 = torch.randn((10, 10))
        v2 = torch.randn((10, 10))
        correct = fn(v1, v2)
        cnts = torch._dynamo.testing.CompileCounter()
        opt_fn = torch._dynamo.optimize(cnts)(fn)
        self.assertEqual(opt_fn(v1, v2), correct)
        self.assertEqual(cnts.frame_count, 1)
        self.assertEqual(cnts.op_count, 4)

    @patch.object(torch._dynamo.config, "capture_scalar_outputs", False)
    def test_tensor_item_no_capture(self):
        def fn(a, b):
            return (a + b).sum().item()

        v1 = torch.randn((10, 10))
        v2 = torch.randn((10, 10))
        correct = fn(v1, v2)
        cnts = torch._dynamo.testing.CompileCounter()
        opt_fn = torch._dynamo.optimize(cnts)(fn)
        self.assertEqual(opt_fn(v1, v2), correct)
        self.assertEqual(cnts.frame_count, 1)
        self.assertEqual(cnts.op_count, 2)

    def test_namedtuple1(self):
        def fn(a, b):
            tmp = mytuple(a, b, a + b)
            return mytuple(tmp.a, tmp[1], tmp.ab + b)

        v1 = torch.Tensor([10])
        v2 = torch.Tensor([20])
        cnts = torch._dynamo.testing.CompileCounter()
        opt_fn = torch._dynamo.optimize(cnts)(fn)
        self.assertEqual(opt_fn(v1, v2).ab, 50)
        self.assertEqual(cnts.frame_count, 1)
        self.assertEqual(cnts.op_count, 2)

    def test_namedtuple2(self):
        def fn(packed):
            a, b, c = packed
            if hasattr(packed, "b"):
                b = packed.b + 1
            c = packed[2]
            return a + b + c

        v1 = torch.Tensor([1])
        v2 = torch.Tensor([2])
        v3 = torch.Tensor([3])
        cnts = torch._dynamo.testing.CompileCounter()
        opt_fn = torch._dynamo.optimize(cnts)(fn)
        self.assertEqual(opt_fn(mytuple(v1, v2, v3))[0], 7)
        self.assertEqual(cnts.frame_count, 1)
        self.assertEqual(cnts.op_count, 3)

    def test_namedtuple3(self):
        def fn(x, packed):
            if isinstance(packed, mytuple):
                return x + 1
            else:
                return x - 1

        x = torch.rand([2, 3])
        packed = mytuple(1, 2, 3)
        ref = fn(x, packed)
        opt_fn = torch._dynamo.optimize("eager")(fn)
        res = opt_fn(x, packed)
        self.assertTrue(same(ref, res))

    def test_range_input(self):
        def fn(a, rng):
            x = a
            for i in rng:
                x = x + i
            return x

        def fn1(a):
            return fn(a, rng=range(3))

        return torch._dynamo.testing.standard_test(
            self, fn=fn1, nargs=1, expected_ops=3
        )

    def test_range_with_shape(self):
        def fn(a):
            for i in range(1, a.shape[0]):
                a += 1
            return a

        return torch._dynamo.testing.standard_test(
            self,
            fn=fn,
            nargs=1,
            expected_ops=9,
        )

    def test_build_tuple_unpack(self):
        def fn1(a, b, c):
            return a - b / c

        def fn2(a, b, c):
            tmp1 = (a,)
            tmp2 = (b, c)
            args = (*tmp1, *tmp2)
            return fn1(*args)

        def fn3(a, *args):
            return fn1(a, *args)

        torch._dynamo.testing.standard_test(self, fn=fn2, nargs=3, expected_ops=2)
        torch._dynamo.testing.standard_test(self, fn=fn3, nargs=3, expected_ops=2)

    def test_list_mul(self):
        def fn(count):
            head_mask = count * [None] * count
            return head_mask

        cnts = torch._dynamo.testing.CompileCounter()
        opt_fn = torch._dynamo.optimize(cnts)(fn)
        self.assertEqual(opt_fn(2), [None] * 4)
        # TODO: the captured frame here is a bit goofy, because we don't
        # output anything and none of the traced operations have side
        # effects.  Probably need better heuristic for bailing on
        # dynamo if there are no outputs
        if torch._dynamo.config.assume_static_by_default:
            self.assertExpectedInline(cnts.frame_count, """0""")
            self.assertExpectedInline(cnts.op_count, """0""")
        else:
            self.assertExpectedInline(cnts.frame_count, """1""")
            self.assertExpectedInline(cnts.op_count, """2""")

    def test_list_slice_mul(self):
        def fn(count):
            a = [1, 2, 3]
            head_mask = count * a[1:] * count
            return head_mask

        cnts = torch._dynamo.testing.CompileCounter()
        opt_fn = torch._dynamo.optimize(cnts)(fn)
        self.assertEqual(opt_fn(2), [2, 3] * 4)
        if torch._dynamo.config.assume_static_by_default:
            self.assertExpectedInline(cnts.frame_count, """0""")
            self.assertExpectedInline(cnts.op_count, """0""")
        else:
            self.assertExpectedInline(cnts.frame_count, """1""")
            self.assertExpectedInline(cnts.op_count, """2""")

    def test_tuple_mul(self):
        def fn(count):
            head_mask = count * (2, 3) * count
            return head_mask

        cnts = torch._dynamo.testing.CompileCounter()
        opt_fn = torch._dynamo.optimize(cnts)(fn)
        self.assertEqual(opt_fn(2), (2, 3) * 4)
        if torch._dynamo.config.assume_static_by_default:
            self.assertExpectedInline(cnts.frame_count, """0""")
            self.assertExpectedInline(cnts.op_count, """0""")
        else:
            self.assertExpectedInline(cnts.frame_count, """1""")
            self.assertExpectedInline(cnts.op_count, """2""")

    def test_tuple_mul_with_shape(self):
        def fn(a):
            x = a.shape[0]
            y = 2 * (x, 3) * 2
            return a + y[4]

        # expect 3 ops post folding for dynamic case: size, index, add
        torch._dynamo.testing.standard_test(
            self, fn, 1, expected_ops=1, expected_ops_dynamic=ifdynstaticdefault(1, 3)
        )

    def test_tuple_iadd_with_shape(self):
        def fn(a):
            output = (a + a.shape[0], a - a.shape[0])
            # tuple += tuple
            output += (a - a.shape[0], a + a.shape[0])
            # tuple += constant tuple
            output += (2, 3)
            return output

        # expect 4 add / subs for static, 4 * 3 (size, index, math op) for dynamic
        torch._dynamo.testing.standard_test(
            self, fn, 1, expected_ops=4, expected_ops_dynamic=ifdynstaticdefault(4, 12)
        )

    def test_list_iadd_with_shape(self):
        def fn(a):
            output = [a + a.shape[0], a - a.shape[0]]
            # list += list
            output += [a - a.shape[0], a + a.shape[0]]
            # list += tuple
            output += (a + a.shape[0], a - a.shape[0])
            return output

        # expect 6 add / subs for static, 6 * 3 (size, index, math op) for dynamic

        torch._dynamo.testing.standard_test(
            self, fn, 1, expected_ops=6, expected_ops_dynamic=ifdynstaticdefault(6, 18)
        )

    def test_list_iadd_side_effect(self):
        def fn(a, b):
            a += [b]
            torch._dynamo.graph_break()
            return a

        a = [1, 2, 3]
        b = torch.ones(2, 2)

        opt_fn = torch._dynamo.optimize("eager")(fn)

        exp = fn(a, b)

        a = [1, 2, 3]
        b = torch.ones(2, 2)
        act = opt_fn(a, b)

        self.assertEqual(exp, act)

    def test_user_getattr1(self):
        class MyConfig(dict):
            def __getattr__(self, name):
                return self[name]

        def fn(cfg, x, y):
            return x + y + cfg.offset

        x = torch.randn(10)
        cfg = MyConfig(offset=5)
        cnts = torch._dynamo.testing.CompileCounter()
        opt_fn = torch._dynamo.optimize(cnts)(fn)
        self.assertTrue(same(opt_fn(cfg, x, x), 2 * x + 5))
        self.assertEqual(cnts.frame_count, 1)
        self.assertEqual(cnts.op_count, 2)

    def test_user_getattr2(self):
        class MyConfig:
            defined_on_class = 1

            def __init__(self):
                self.defined_on_object = 2

            def __getattr__(self, name):
                return 3

        def fn(cfg, x):
            return x + cfg.defined_on_class - cfg.defined_on_object + cfg.not_defined

        x = torch.randn(10)
        cfg = MyConfig()
        cnts = torch._dynamo.testing.CompileCounter()
        opt_fn = torch._dynamo.optimize(cnts)(fn)
        self.assertTrue(same(opt_fn(cfg, x), x + 1 - 2 + 3))
        self.assertEqual(cnts.frame_count, 1)
        self.assertEqual(cnts.op_count, 3)

    def test_getset_descriptor(self):
        def fn(g, x):
            # Just to make Dynamo not skip the frame
            torch.sin(x)
            return g.__get__(x)

        cnts = torch._dynamo.testing.CompileCounter()
        opt_fn = torch.compile(fullgraph=True, backend="eager")(fn)
        g = torch.Tensor.shape

        res = opt_fn(g, torch.ones(2, 2))
        exp_res = fn(g, torch.ones(2, 2))
        self.assertEqual(res, exp_res)

        with unittest.mock.patch("torch._dynamo.config.error_on_recompile", True):
            res = opt_fn(g, torch.ones(2, 2))

    def test_get_attr_function(self):
        def fn(g, x):
            return g(x)

        cnts = torch._dynamo.testing.CompileCounter()
        opt_fn = torch._dynamo.optimize(cnts)(fn)
        g = torch.Tensor.shape.__get__

        res = opt_fn(g, torch.ones(2, 2))
        exp_res = fn(g, torch.ones(2, 2))
        self.assertEqual(res, exp_res)

    def test_user_getattribute(self):
        class MyObject:
            def __init__(self):
                self.custom_dict = {"a": torch.rand((2, 2))}
                self.my_number = 42

            def __getattribute__(self, name):
                custom_dict = super().__getattribute__("custom_dict")
                if name in custom_dict:
                    return custom_dict[name]
                return super().__getattribute__(name)

            def run(self, x):
                return self.my_number * x + self.a * x

        def fn(obj, x):
            return obj.run(x)

        obj = MyObject()
        x = torch.rand((2, 2))
        cnts = torch._dynamo.testing.CompileCounter()
        opt_fn = torch._dynamo.optimize(cnts)(fn)
        self.assertTrue(same(opt_fn(obj, x), fn(obj, x)))

    def test_nn_module_getattr(self):
        class MyMod(torch.nn.Module):
            def __init__(self):
                super().__init__()
                self.custom_dict = {"queue": [torch.rand((2, 2)) for _ in range(3)]}
                self.other_attr = torch.rand((2, 2))

            def __getattr__(self, name):
                custom_dict = self.custom_dict
                if name in custom_dict:
                    return custom_dict[name]
                return super().__getattr__(name)

            def forward(self, x):
                return x @ self.other_attr + self.queue[-1]

        x = torch.rand((2, 2))
        mod = MyMod()
        cnts = torch._dynamo.testing.CompileCounter()
        opt_mod = torch._dynamo.optimize(cnts)(mod)
        self.assertTrue(same(opt_mod(x), mod(x)))
        self.assertTrue(cnts.frame_count, 1)
        self.assertTrue(cnts.op_count, 2)

    def test_nn_module_getattribute(self):
        class MyMod(torch.nn.Module):
            def __init__(self):
                super().__init__()
                self.my_number = 42

            def __getattribute__(self, name):
                if name == "special_attr":
                    return torch.tensor([[1, 2], [3, 4]])
                return super().__getattribute__(name)

            def forward(self, x):
                return self.my_number * x + self.special_attr * x

        def fn(mod, x):
            return mod(x)

        mod = MyMod()
        x = torch.rand((2, 2))
        cnts = torch._dynamo.testing.CompileCounter()
        opt_fn = torch._dynamo.optimize(cnts)(fn)
        self.assertTrue(same(opt_fn(mod, x), fn(mod, x)))

    def test_constant_getattr(self):
        # https://github.com/pytorch/pytorch/issues/97480
        def fn():
            return getattr(None, "arg", 3)

        cnt = torch._dynamo.testing.CompileCounter()
        optimized_fn = torch._dynamo.optimize(cnt)(fn)
        res = optimized_fn()
        self.assertTrue(same(res, 3))

    def test_user_property(self):
        class MyConfig:
            @property
            def prop5(self):
                return 5

        def fn(cfg, x, y):
            return x + y + cfg.prop5

        x = torch.randn(10)
        cfg = MyConfig()
        cnts = torch._dynamo.testing.CompileCounter()
        opt_fn = torch._dynamo.optimize(cnts)(fn)
        self.assertTrue(same(opt_fn(cfg, x, x), 2 * x + 5))
        self.assertEqual(cnts.frame_count, 1)
        self.assertEqual(cnts.op_count, 2)

    def test_dataclass_fields(self):
        @dataclasses.dataclass
        class MyDataClass:
            a: torch.Tensor
            b: torch.Tensor = None
            c: torch.Tensor = None
            d: torch.Tensor = None
            e: torch.Tensor = None

        def fn(obj):
            class_fields = dataclasses.fields(obj)
            assert len(class_fields)
            assert all(field.default is None for field in class_fields[1:])
            other_fields_are_none = all(
                getattr(obj, field.name) is None for field in class_fields[1:]
            )
            assert not other_fields_are_none

            if not hasattr(obj, "a"):
                return -1
            if hasattr(obj, "z"):
                return -2

            total = getattr(obj, class_fields[0].name)
            for field in class_fields[1:]:
                v = getattr(obj, field.name)
                if v is not None:
                    total += v

            return total

        obj1 = MyDataClass(torch.randn(10), torch.randn(10), torch.randn(10))
        obj2 = MyDataClass(torch.randn(10), e=torch.randn(10))
        correct1 = fn(obj1)
        correct2 = fn(obj2)

        cnts = torch._dynamo.testing.CompileCounter()
        opt_fn = torch._dynamo.optimize(cnts)(fn)
        self.assertTrue(same(opt_fn(obj1), correct1))
        self.assertEqual(cnts.frame_count, 1)
        self.assertEqual(cnts.op_count, 2)

        torch._dynamo.reset()
        cnts = torch._dynamo.testing.CompileCounter()
        opt_fn = torch._dynamo.optimize(cnts)(fn)
        self.assertTrue(same(opt_fn(obj2), correct2))
        self.assertEqual(cnts.frame_count, 1)
        self.assertEqual(cnts.op_count, 1)

        # guard failure
        obj2.z = True
        self.assertEqual(opt_fn(obj2), -2)

    def test_dataclass_local_hasattr(self):
        cnt = CompileCounter()
        x = torch.randn(10)

        @dataclasses.dataclass
        class MyDataClass:
            a: torch.Tensor
            b: torch.Tensor

        @torch.compile(backend=cnt, fullgraph=True)
        def fn():
            obj = MyDataClass(x + 1, x - 1)
            if not hasattr(obj, "a"):
                return -1
            if hasattr(obj, "z"):
                return -2
            return obj

        result = fn()
        self.assertIsInstance(result, MyDataClass)
        self.assertEqual(result.a, x + 1)
        self.assertEqual(result.b, x - 1)
        self.assertEqual(cnt.frame_count, 1)
        self.assertEqual(cnt.op_count, 2)

    def test_catch_watchings1(self):
        cnt = CompileCounter()

        @torch.compile(backend=cnt, fullgraph=True)
        def fn(x):
            with warnings.catch_warnings(record=True):
                return x.sin()

        x = torch.randn(8)
        self.assertEqual(fn(x), x.sin())
        self.assertEqual(cnt.frame_count, 1)

    def test_catch_watchings2(self):
        cnt = CompileCounter()

        @torch.compile(backend=cnt, fullgraph=True)
        def fn(x):
            return x.sin(), warnings.catch_warnings(record=True)

        x = torch.randn(8)
        _, a = fn(x)
        _, b = fn(x)
        self.assertEqual(cnt.frame_count, 1)
        self.assertIsInstance(a, warnings.catch_warnings)
        self.assertIsInstance(b, warnings.catch_warnings)
        self.assertIsNot(a, b)

    def test_tensor_build_list_unpack(self):
        def fn(x):
            # seen in fastNLP_Bert
            return torch.cat([*x], dim=-1)

        val = torch.randn([1, 1, 473, 768])
        correct = fn(val)
        cnts = torch._dynamo.testing.CompileCounter()
        opt_fn = torch._dynamo.optimize(cnts)(fn)
        self.assertTrue(same(opt_fn(val), correct))
        self.assertEqual(cnts.frame_count, 1)
        self.assertEqual(cnts.op_count, 2)

    def test_numpy_int_constant(self):
        def fn(x, a, b):
            return x + (a % b)

        args = [torch.randn(10), 4096, np.int64(8)]
        correct = fn(*args)
        cnts = torch._dynamo.testing.CompileCounter()
        opt_fn = torch._dynamo.optimize(cnts, dynamic=True, nopython=True)(fn)
        self.assertTrue(same(opt_fn(*args), correct))
        self.assertTrue(same(opt_fn(*args), correct))
        self.assertEqual(cnts.frame_count, 1)
        self.assertEqual(cnts.op_count, 2)

    def test_numpy_subdtype(self):
        def fn(x, n):
            return np.issubdtype(type(n), np.integer) + x

        args = [torch.randn(10), 4096]
        correct = fn(*args)
        cnts = torch._dynamo.testing.CompileCounter()
        opt_fn = torch._dynamo.optimize(cnts, nopython=True)(fn)
        self.assertEqual(opt_fn(*args), correct)
        self.assertEqual(cnts.frame_count, 1)

    def test_numpy_take_along_axis(self):
        def fn(x, i, a):
            return np.take_along_axis(x, i, a)

        def sample_to_args(s):
            args = (s.input, *sample.args)
            return tuple(a.numpy() if isinstance(a, torch.Tensor) else a for a in args)

        samples = list(
            sample_inputs_take_along_dim(
                None, "cpu", torch.float32, requires_grad=False
            )
        )
        cnts = torch._dynamo.testing.CompileCounter()
        opt_fn = torch._dynamo.optimize(cnts)(fn)
        i = 1
        for sample in samples:
            args = sample_to_args(sample)
            if len(args) < 3:
                # if axis is None, second argument is treated as 1d array
                args = (args[0], np.ravel(args[1]), None)
            self.assertEqual(fn(*args), opt_fn(*args))
            self.assertEqual(cnts.frame_count, i)
            i += 1

    def test_numpy_torch_operators(self):
        def fn(op, t1, t2):
            return op(t1, t2)

        from torch._dynamo.variables.builtin import BuiltinVariable

        operators = BuiltinVariable._fx_graph_functions()

        for op, t1_np, t2_np in itertools.product(
            operators, (True, False), (True, False)
        ):
            if op in [operator.eq, operator.ne]:
                # returns equivalent of torch.eq/ne
                continue
            if op is operator.getitem:
                # skip
                # Did you know that tensor[ndarray_of_floats] works?
                continue
            if op is operator.imatmul and (t1_np or t2_np):
                # skip
                # in numpy, in place matmul does not work single
                # dimensional arrays
                continue
            t1 = torch.rand(5)
            if t1_np:
                t1 = t1.numpy()
            t2 = torch.rand(5)
            if t2_np:
                t2 = t2.numpy()
            try:
                # TODO try a bit harder
                result = op(t1, t2)
            except (RuntimeError, TypeError, IndexError):
                continue
            cnts = torch._dynamo.testing.CompileCounter()
            opt_fn = torch._dynamo.optimize(cnts)(fn)
            self.assertEqual(result, opt_fn(op, t1, t2), msg=f"{op=} {t1_np=} {t2_np=}")
            self.assertEqual(cnts.frame_count, 1, msg=f"{op=} {t1_np=} {t2_np=}")
            torch._dynamo.reset()

    def test_numpy_ndarray_graph_break(self):
        def fn(x):
            a = x.numpy()
            b = a.real
            torch._dynamo.graph_break()
            c = np.multiply(b, 2.0)
            return c

        cnts = torch._dynamo.testing.CompileCounter()
        opt_fn = torch._dynamo.optimize(cnts)(fn)
        for _ in range(10):
            x = torch.randn(3)
            ref = fn(x)
            res = opt_fn(x)
            self.assertEqual(ref, res)
        self.assertEqual(cnts.frame_count, 2)

    def test_numpy_ndarray_graph_break_with_multiple_outputs(self):
        def fn(x, y):
            a = x.numpy()
            b = y.numpy()
            torch._dynamo.graph_break()
            return np.add(a, 1), np.add(b, 1)

        cnts = torch._dynamo.testing.CompileCounter()
        opt_fn = torch._dynamo.optimize(cnts)(fn)
        for _ in range(10):
            x = torch.randn([1, 3])
            y = torch.randn([1, 3])
            ref = fn(x, y)
            res = opt_fn(x, y)
            self.assertEqual(ref, res)
        self.assertEqual(cnts.frame_count, 2)

    def test_numpy_force(self):
        def fn(x):
            return x.numpy(force=False)

        cnts = torch._dynamo.testing.CompileCounter()
        opt_fn = torch._dynamo.optimize(cnts)(fn)
        x = torch.randn(3)
        res = opt_fn(x)
        self.assertEqual(type(res), np.ndarray)
        self.assertEqual(cnts.frame_count, 1)

        def fn(x):
            return x.numpy(force=True)

        cnts = torch._dynamo.testing.CompileCounter()
        opt_fn = torch._dynamo.optimize(cnts)(fn)
        x = torch.randn(3, requires_grad=True)
        res = opt_fn(x)
        self.assertEqual(type(res), np.ndarray)
        self.assertEqual(cnts.frame_count, 1)

    def test_numpy_recompilation_scalar(self):
        def fn(x, a):
            return np.where(x < 0.5, a, x)

        x = np.random.randn(8)
        cnts = torch._dynamo.testing.CompileCounter()
        opt_fn = torch._dynamo.optimize(cnts, dynamic=True)(fn)

        ref = fn(x, 3)
        res = opt_fn(x, 3)
        self.assertEqual(ref, res)

        ref = fn(x, 4)
        res = opt_fn(x, 4)
        self.assertEqual(ref, res)

        self.assertEqual(cnts.frame_count, 1)

    def test_tensor_interacts_with_numpy_ndarray(self):
        def fn(x, y):
            a = x.numpy()
            b = y.numpy()
            c = np.ones_like(a)
            d = np.ones_like(b)
            torch._dynamo.graph_break()
            return np.add(a, c), np.add(b, d)

        cnts = torch._dynamo.testing.CompileCounter()
        opt_fn = torch._dynamo.optimize(cnts)(fn)
        for _ in range(10):
            x = torch.randn([1, 3])
            y = torch.randn([1, 3])
            ref = fn(x, y)
            res = opt_fn(x, y)
            self.assertEqual(ref, res)
        self.assertEqual(cnts.frame_count, 2)

    def test_numpy_ndarray_works_with_builtin_function(self):
        def fn(x):
            v = x.sum() / len(x)
            return v

        cnts = torch._dynamo.testing.CompileCounter()
        opt_fn = torch._dynamo.optimize(cnts, nopython=True)(fn)
        for _ in range(10):
            x = np.random.randn(2, 3)
            ref = fn(x)
            res = opt_fn(x)
            self.assertEqual(ref, res)
        self.assertEqual(cnts.frame_count, 1)

    def test_numpy_array_of_arrays(self):
        def fn(x, y):
            return np.array([x, y])

        cnts = torch._dynamo.testing.CompileCounter()
        opt_fn = torch._dynamo.optimize(cnts, nopython=True)(fn)

        x, y = np.float64(1), np.float64(2)
        res = opt_fn(x, y)
        self.assertEqual(res, np.array([1, 2], dtype=float))
        self.assertEqual(type(res), np.ndarray)
        self.assertEqual(cnts.frame_count, 1)

        x, y = np.arange(2), np.arange(2) + 2
        res = opt_fn(x, y)
        self.assertEqual(res, np.array([[0, 1], [2, 3]]))
        self.assertEqual(type(res), np.ndarray)
        self.assertEqual(cnts.frame_count, 2)

    def test_numpy_readonly(self):
        @torch.compile(fullgraph=True)
        def fn(x):
            return x

        x = np.broadcast_to(np.arange(3), (2, 3))
        self.assertFalse(x.flags.writeable)

        with warnings.catch_warnings():
            warnings.simplefilter("error")
            y = fn(x)
        self.assertTrue(y.flags.writeable)  # XXX: differs from numpy

    def test_numpy_tolist(self):
        def fn(x):
            return x.tolist()

        cnts = torch._dynamo.testing.CompileCounter()
        opt_fn = torch._dynamo.optimize(cnts, nopython=True)(fn)

        x = np.arange(5)
        r = opt_fn(x)

        self.assertEqual(r, [0, 1, 2, 3, 4])
        self.assertEqual(type(r), list)
        self.assertEqual(cnts.frame_count, 1)

    def test_numpy_size_attr(self):
        def fn(x):
            return x.size + x

        cnts = torch._dynamo.testing.CompileCounter()
        opt_fn = torch._dynamo.optimize(cnts, nopython=True)(fn)

        x = np.arange(5)
        r = opt_fn(x)

        self.assertEqual(r, fn(x))
        self.assertEqual(type(r), np.ndarray)
        self.assertEqual(cnts.frame_count, 1)

    def test_numpy_no_raise(self):
        def _inf_nan_preprocess(t, t_np):
            t_np = np.nan_to_num(t_np)
            return t, t_np

        def fn():
            # shape, dims format
            test_cases = (
                (3, 3),
                (4, 4),
                (5, 5),
            )

            for shape in test_cases:
                t = torch.randn(shape, dtype=torch.complex64)
                t_np = np.random.randn(*shape).astype(np.complex64)

                _, t_np = _inf_nan_preprocess(t, t_np)
                print(t, t_np)  # Just a side effect so that compilation kicks in

        cnt = CompileCounterWithBackend("inductor")
        fn = torch._dynamo.optimize(cnt)(fn)
        fn()
        self.assertEqual(cnt.frame_count, ifdynstaticdefault(2, 1))

    def test_mandelbrot_numpy(self):
        def mandelbrot_numpy(max_iter):
            # Define the boundaries of the complex plane
            xn = 450
            yn = 375
            xmin = -2.25
            xmax = 0.75
            ymin = -1.25
            ymax = 1.25

            # Create the grid of complex numbers
            x_values = np.linspace(xmin, xmax, xn, dtype=np.float64)
            y_values = np.linspace(ymin, ymax, yn, dtype=np.float64)
            rx, iy = np.meshgrid(x_values, y_values, indexing="xy")

            x = rx.copy()
            y = iy.copy()
            mask = np.zeros_like(x)
            for i in range(max_iter):
                x_prev = x
                y_prev = y
                x = x_prev**2 - y_prev**2 + rx
                y = 2 * x_prev * y_prev + iy
                inside = np.sqrt(x**2 + y**2) <= 2
                mask += inside
            return mask

        cnts = torch._dynamo.testing.CompileCounter()
        opt_fn = torch._dynamo.optimize(cnts, nopython=True)(mandelbrot_numpy)
        n_iter = torch._dynamo.config.cache_size_limit - 2
        for i in range(n_iter):
            x = i + 3
            ref = mandelbrot_numpy(x)
            res = opt_fn(x)
            self.assertEqual(ref, res)
        # We need to specialise the number as it's in a forloop
        self.assertEqual(cnts.frame_count, n_iter)

    def test_numpy_as_global(self):
        global x
        x = np.arange(10)

        @torch.compile(fullgraph=True)
        def fn(y):
            return y + x + x

        r = fn(np.arange(10))
        self.assertEqual(type(r), np.ndarray)
        self.assertEqual(r, x * 3)
        del x

    def test_numpy_gt(self):
        x = np.arange(10)

        @torch.compile
        def fn(y):
            return y >= 3

        r = fn(x)
        self.assertEqual(type(r), np.ndarray)
        self.assertEqual(r, x >= 3)

    def test_numpy_min(self):
        x = np.arange(10)

        @torch.compile
        def fn(y):
            return min(y, 3), min(y, y - 1)

        r1, r2 = fn(x)
        self.assertEqual(type(r1), np.ndarray)
        self.assertEqual(type(r2), np.ndarray)
        self.assertEqual(r1, np.minimum(x, 3))
        self.assertEqual(r2, np.minimum(x, x - 1))

    def test_graph_break_correctly_when_passing_numpy_ndarray_to_torch_function(self):
        # from transformers/models/big_bird/modeling_big_bird.py
        def fn(x: int, y: torch.Tensor):
            ndarray_list = [np.ones([2, x])]
            ndarray = np.stack(ndarray_list, axis=0)
            tensor = torch.tensor(ndarray, dtype=torch.long)
            tensor.unsqueeze_(0)
            return tensor + y

        cnts = torch._dynamo.testing.CompileCounter()
        opt_fn = torch._dynamo.optimize(cnts)(fn)
        for x in range(1, 10):
            y = torch.randn([1, 2, x])
            ref = fn(x, y)
            res = opt_fn(x, y)
            self.assertEqual(ref, res)
        # It's all traced once with x = 1 and then x = ks0
        # For dynamic it's x=ks0
        if torch._dynamo.config.assume_static_by_default:
            self.assertExpectedInline(str(cnts.frame_count), """2""")
        else:
            self.assertExpectedInline(str(cnts.frame_count), """2""")

    def test_numpy_with_builtin_type(self):
        x = np.random.rand(5)

        def fn(x):
            return (x * 5).astype(bool).astype(float).astype(int) + 8

        cnts = torch._dynamo.testing.CompileCounter()
        opt_fn = torch._dynamo.optimize(cnts)(fn)

        r = opt_fn(x)
        self.assertEqual(r.dtype, int)
        self.assertEqual(cnts.frame_count, 1)

    def test_with_builtin_type(self):
        x = torch.randn(5)

        def fn(x):
            return (x * 5).to(bool).to(float).to(int) + 8

        cnts = torch._dynamo.testing.CompileCounter()
        opt_fn = torch._dynamo.optimize(cnts)(fn)

        r = opt_fn(x)
        self.assertEqual(r.dtype, torch.int64)
        self.assertEqual(cnts.frame_count, 1)

    def test_numpy_unique_f16(self):
        def fn():
            x = np.asarray([1, 1, 2, 2, 3], dtype=np.float16)
            return np.unique(x)

        cnts = torch._dynamo.testing.CompileCounter()
        opt_fn = torch._dynamo.optimize(cnts)(fn)

        r = opt_fn()
        self.assertEqual(r.dtype, np.float16)
        self.assertEqual(cnts.frame_count, 1)

    def test_numpy_fallback_on_eager(self):
        def fn():
            return np.asarray(["L", "U"])

        cnts = torch._dynamo.testing.CompileCounter()
        opt_fn = torch._dynamo.optimize(cnts)(fn)

        r = opt_fn()
        self.assertEqual(cnts.frame_count, 0)  # graph break
        self.assertEqual(r, np.asarray(["L", "U"]))

        # repeat with a different function
        def fn2():
            return np.random.choice(["L", "U"])

        cnts2 = torch._dynamo.testing.CompileCounter()
        opt_fn2 = torch._dynamo.optimize(cnts2)(fn2)

        r2 = fn2()
        self.assertEqual(cnts.frame_count, 0)
        assert r2 in ("L", "U")

    def test_trace_ndarray_frame(self):
        def fn(x):
            x = x**2
            print("graph break.")
            return 2 * x

        counter = CompileCounter()
        compiled_fn = torch._dynamo.optimize(counter)(fn)

        x = np.arange(8)
        self.assertEqual(fn(x), compiled_fn(x))
        self.assertEqual(counter.frame_count, 2)

    def test_trace_ndarray_frame_2(self):
        # no tensors/ndarray as inputs in the frame
        def fn(x):
            print("graph break.")
            return 2 * np.arange(x)

        counter = CompileCounter()
        compiled_fn = torch._dynamo.optimize(counter)(fn)

        x = 8
        self.assertEqual(fn(x), compiled_fn(x))
        self.assertEqual(counter.frame_count, 1)

    def test_numpy_non_torch_dtype(self):
        # test that we gracefully graph break on dtypes
        # that do not have pytorch equivalents.
        def fn(x):
            return isinstance(x, torch.Tensor)

        cnts = torch._dynamo.testing.CompileCounter()
        opt_fn = torch._dynamo.optimize(cnts)(fn)

        # torch does not have the `uint16` dtype
        for x in [np.array([42], dtype=np.uint16), np.uint16(42), np.dtype("uint16")]:
            r = opt_fn(x)

            self.assertEqual(r, False)
            self.assertEqual(cnts.frame_count, 0)  # graph break

    def test_numpy_iter(self):
        # test that iteration over an ndarray produces ndarrays not bare tensors
        def fn(x):
            return [bm for bm in x]

        cnts = torch._dynamo.testing.CompileCounter()
        opt_fn = torch._dynamo.optimize(cnts)(fn)

        proba_map = np.arange(3)[:, None]
        res = opt_fn(proba_map)

        self.assertEqual([type(r) for r in res], [np.ndarray, np.ndarray, np.ndarray])
        self.assertEqual(res, [np.array([0]), np.array([1]), np.array([2])])
        self.assertEqual(cnts.frame_count, 1)

    # cache size limit needs to be larger than the `dtypes` list size
    @torch._dynamo.config.patch(cache_size_limit=12)
    def test_dtypes_no_graphbreaks(self):
        dtypes = [
            # floats
            float,
            np.float64,
            "float64",
            np.float32,
            "float32",
            # np.dtype('float64')   # XXX: this is not supported, yet
            # integers
            int,
            "int",
            np.intp,
            np.int32,
            np.uint8
            # np.dtype('int')       # XXX: as above
        ]

        def fn(dt):
            return np.arange(5, dtype=dt)

        for dtyp in dtypes:
            cnts = torch._dynamo.testing.CompileCounter()
            opt_fn = torch._dynamo.optimize(cnts)(fn)

            val = fn(dtyp)
            opt_val = opt_fn(dtyp)

            self.assertEqual(cnts.frame_count, 1)  # no graph break

    # setting the config value makes the PRNG identical to numpy's
    # NB this may involve a graph break
    @torch._dynamo.config.patch(use_numpy_random_stream=True)
    def test_numpy_random_config_to_numpy(self):
        @torch.compile
        def fn():
            return np.random.uniform(size=13)

        self.assertEqual(fn().shape, (13,))

    def test_inplace_view_on_graph_input(self):
        # graph break when calling methods with inplace_view tag on graph input
        func_args_map = {
            lambda x: x.resize_(6).mul_(2): torch.ones(4),
            lambda x: x.t_().mul_(2): torch.rand(2, 3),
            lambda x: x.transpose_(0, 1).mul_(2): torch.rand(2, 3),
            lambda x: x.squeeze_().mul_(2): torch.rand(1, 2, 3),
            lambda x: x.unsqueeze_(0).mul_(2): torch.rand(2, 3),
            lambda x: x.resize_as_(torch.rand(200, 300)): torch.rand(2, 3),
            lambda x: x.swapaxes_(0, 1).mul_(2): torch.rand(2, 3),
            lambda x: x.swapdims_(0, 1).mul_(2): torch.rand(2, 3),
            lambda x: x.rename_("N", "C").mul_(2): torch.zeros(2, 3),
            lambda x: x.as_strided_((3, 2), (2, 1)).mul_(2): torch.zeros(2, 3),
            lambda x: x.detach_().mul_(2): torch.zeros(2, 3),
        }
        for func, args in func_args_map.items():
            args_clone = args.clone()
            cnts = torch._dynamo.testing.CompileCounter()
            opt_f = torch._dynamo.optimize(cnts)(func)
            self.assertTrue(same(func(args).shape, opt_f(args_clone).shape))
            self.assertEqual(cnts.frame_count, 1)
            self.assertEqual(cnts.op_count, 1)  # mul_

    def test_out_variants_with_resizing_on_graph_inputs(self):
        def fn(x, y):
            return torch.cosh(x, out=y) + 1

        x = torch.rand(2, 3)
        y = torch.rand(4)

        cnts = torch._dynamo.testing.CompileCounter()
        opt_fn = torch.compile(fn, backend=cnts)
        self.assertTrue(same(fn(x, y), opt_fn(x.clone(), y.clone())))
        self.assertEqual(cnts.frame_count, 1)

    def test_out_variants_with_resizing_on_graph_inputs_with_dynamic(self):
        # https://github.com/pytorch/pytorch/issues/120482
        class CustomModel(torch.nn.Module):
            def __init__(self):
                super().__init__()

            def forward(self, inputs):
                return torch.outer(**inputs)

        compile_fn = torch.compile(CustomModel(), fullgraph=True)

        shapes = [(2, 1), (6, 1), (4, 1)]
        for shape in shapes:
            vec1, vec2 = shape
            input_tensor1 = torch.randn(vec1)
            input_tensor2 = torch.randn(vec2)
            out_tensor = torch.empty(shape)
            args = {"input": input_tensor1, "vec2": input_tensor2, "out": out_tensor}
            res = compile_fn(args)
            opt_res = res.clone()  # cuz this is out and we mutate it
            res = CustomModel()(args)
            self.assertEqual(res, opt_res)

    def test_dict_mutation_side_effect(self):
        def fn(d):
            d["c"] = d["a"] + d.pop("b")
            return d

        args1 = {"a": torch.randn(10), "b": torch.randn(10)}
        args2 = dict(args1)
        assert fn(args1) is args1
        cnts = torch._dynamo.testing.CompileCounter()
        opt_fn = torch._dynamo.optimize(cnts)(fn)
        self.assertIs(opt_fn(args2), args2)
        self.assertTrue(same(args1, args2))
        self.assertEqual(cnts.frame_count, 1)
        self.assertEqual(cnts.op_count, 1)

    def test_dict_order_keys(self):
        def fn(d):
            c = 0
            for v in d.values():
                c += v
            return c

        args1 = {}
        args1["a"] = torch.rand(10)
        args1["b"] = torch.rand(10)
        cnts = torch._dynamo.testing.CompileCounter()
        opt_fn = torch._dynamo.optimize(cnts)(fn)
        self.assertEqual(fn(args1), opt_fn(args1))
        self.assertEqual(cnts.frame_count, 1)
        self.assertEqual(cnts.op_count, 2)

        # A different order of keys recompiles
        args2 = {}
        args2["b"] = args1["b"]
        args2["a"] = args1["a"]
        self.assertEqual(fn(args2), opt_fn(args2))
        self.assertEqual(cnts.frame_count, 2)
        # Extra calls don't recompile
        self.assertEqual(cnts.frame_count, 2)

    def test_dict_namedtuple(self):
        def fn(d):
            return d[3] * 2

        args1 = {collections.namedtuple: None, 3: torch.randn(3)}
        cnts = torch._dynamo.testing.CompileCounter()
        opt_fn = torch._dynamo.optimize(cnts)(fn)
        self.assertEqual(fn(args1), opt_fn(args1))
        self.assertEqual(cnts.frame_count, 1)
        # Test a failing namedtuple guard
        args2 = {2: None, 3: torch.randn(3)}
        self.assertEqual(fn(args2), opt_fn(args2))
        self.assertEqual(cnts.frame_count, 2)

    def test_dict_order_keys_tensors(self):
        def fn(d, x):
            return d[x] + 3

        args1 = {}
        x = torch.randn(10)
        y = torch.randn(10)
        z = torch.randn(10)
        args1[x] = y
        args1[3] = z

        cnts = torch._dynamo.testing.CompileCounter()
        opt_fn = torch._dynamo.optimize(cnts)(fn)
        self.assertEqual(fn(args1, x), opt_fn(args1, x))
        self.assertEqual(cnts.frame_count, 1)

        # Calling again doesn't recompile (same id and key order)
        opt_fn(args1, x)
        self.assertEqual(cnts.frame_count, 1)
        args2 = {}
        args2[3] = z
        args2[x] = y

        # Different order recompiles
        self.assertEqual(fn(args2, x), opt_fn(args2, x))
        self.assertEqual(cnts.frame_count, 2)

    def test_dict_order_keys_modules(self):
        def fn(d, x):
            return d[x](torch.ones(2, 2))

        args1 = {}
        x = torch.nn.Linear(2, 2)
        y = torch.nn.Linear(2, 2)
        z = torch.nn.Linear(2, 2)
        args1[x] = y
        args1[3] = z

        cnts = torch._dynamo.testing.CompileCounter()
        opt_fn = torch._dynamo.optimize(cnts)(fn)
        self.assertEqual(fn(args1, x), opt_fn(args1, x))
        self.assertEqual(cnts.frame_count, 1)

        # Calling again doesn't recompile (same id and key order)
        opt_fn(args1, x)
        self.assertEqual(cnts.frame_count, 1)
        args2 = {}
        args2[3] = z
        args2[x] = y

        # Different order recompiles
        self.assertEqual(fn(args2, x), opt_fn(args2, x))
        self.assertEqual(cnts.frame_count, 2)

    def test_dunder_new_function_inlining(self):
        # https://github.com/pytorch/pytorch/issues/107460

        counters.clear()

        class ModelA(torch.nn.Module):
            def __init__(self):
                super().__init__()

            def forward(self, x):
                return torch.tanh(x + 1)

        class ModelB(torch.nn.Module):
            def __new__(cls):
                return ModelA()

        class Model(torch.nn.Module):
            def __init__(self):
                super().__init__()
                self.layer = torch.nn.Linear(2, 2)

            def forward(self, x):
                other = ModelB()
                return self.layer(x) + other(x)

        x = torch.rand(2, 2)
        m = Model()

        opt_m = torch.compile(backend="eager")(m)
        ref = m(x)
        res = opt_m(x)
        self.assertTrue(same(ref, res))
        self.assertEqual(len(counters["graph_break"]), 1)
        self.assertFalse("super() nn.Module.__init__" in counters["graph_break"])

    def test_class_duner_mro(self):
        class ModuleA(torch.nn.Module):
            pass

        class ModuleB(ModuleA):
            pass

        def fn(x, mod):
            if ModuleA in type(mod).__mro__:
                return x + 1
            else:
                return x - 1

        x = torch.rand(2, 3)
        mod = ModuleB()
        opt_fn = torch.compile(backend="eager", fullgraph=True)(fn)
        ref = fn(x, mod)
        res = opt_fn(x, mod)
        self.assertTrue(same(ref, res))

    def test_nested_wraps(self):
        def foo(x, y):
            def add(x, y):
                return x + y

            @functools.wraps(add)
            def wrapped_call(x, y):
                return add(x, y)

            return wrapped_call(x, y)

        x = torch.randn(3, 3)
        y = torch.randn(3, 3)

        o = torch.compile(foo, fullgraph=True, backend="eager")(x, y)
        self.assertEqual(o, x + y)

        def foo(x, y):
            def nested_call(x, y):
                def mul(x, y):
                    return x * y

                @functools.wraps(mul)
                def double_nested_call(x, y):
                    return mul(x, y)

                return double_nested_call(x, y)

            return nested_call(x, y)

        o = torch.compile(foo, fullgraph=True, backend="eager")(x, y)
        self.assertEqual(o, x * y)

    def test_module_deepcopy(self):
        m1 = torch.nn.Sequential(
            torch.nn.Linear(10, 10),
            torch.nn.ReLU(),
            torch.nn.Linear(10, 10),
            torch.nn.ReLU(),
        )
        m2 = torch.nn.Sequential(
            torch.nn.Linear(10, 10),
            torch.nn.ReLU(),
            torch.nn.Linear(10, 10),
            torch.nn.ReLU(),
        )

        def fn(m, x):
            m_copy = copy.deepcopy(m)
            return m_copy(x)

        v = torch.randn(10)
        correct1 = fn(m1, v)
        correct2 = fn(m2, v)
        cnts = torch._dynamo.testing.CompileCounter()
        opt_fn = torch._dynamo.optimize(cnts)(fn)
        for _ in range(10):
            self.assertTrue(same(opt_fn(m1, v), correct1))
        for _ in range(10):
            self.assertTrue(same(opt_fn(m2, v), correct2))
        self.assertEqual(cnts.frame_count, 1)
        self.assertEqual(cnts.op_count, 4)

    def test_type_copy(self):
        def fn(seq):
            a, b = seq
            return type(seq)([a + 1, b + 2, a + b])

        args1 = [torch.randn(10), torch.randn(10)]
        args2 = (torch.randn(10), torch.randn(10))
        correct1 = fn(args1)
        correct2 = fn(args2)
        cnts = torch._dynamo.testing.CompileCounter()
        opt_fn = torch._dynamo.optimize(cnts)(fn)
        self.assertTrue(same(opt_fn(args1), correct1))
        self.assertTrue(same(opt_fn(args2), correct2))
        self.assertIsInstance(opt_fn(args1), list)
        self.assertIsInstance(opt_fn(args2), tuple)
        self.assertEqual(cnts.frame_count, 2)
        self.assertEqual(cnts.op_count, 6)

    def test_setattr_mutation1(self):
        class MyObj:  # noqa: B903
            def __init__(self, a, b):
                self.a = a
                self.b = b

        def fn(obj):
            obj.c = obj.a * obj.b + 1
            obj.b = obj.a * obj.c + 2
            obj.a = obj.b * obj.c + 3
            obj.c = obj.a * obj.b + 4
            obj.b = obj.a * obj.c + 5
            obj.a = obj.b * obj.c + 6
            return obj

        x1 = torch.randn(10)
        x2 = torch.randn(10)
        obj1 = MyObj(x1, x2)
        obj2 = MyObj(x1, x2)
        fn(obj2)
        cnts = torch._dynamo.testing.CompileCounter()
        opt_fn = torch._dynamo.optimize(cnts)(fn)
        self.assertIs(opt_fn(obj1), obj1)
        self.assertTrue(same(obj1.a, obj2.a))
        self.assertTrue(same(obj1.b, obj2.b))
        self.assertTrue(same(obj1.c, obj2.c))
        self.assertEqual(cnts.frame_count, 1)
        self.assertEqual(cnts.op_count, 12)

    def test_setattr_mutation2(self):
        class MyObj:
            def __init__(self, x):
                self.a = x + 1
                self.b = x + 2

        def fn(x):
            x = x / 3.0
            obj = MyObj(x)
            obj.c = obj.a * obj.b + 1
            obj.b = obj.a * obj.c + 2
            obj.a = obj.b * obj.c + 3
            return obj

        x1 = torch.randn(10)
        obj2 = fn(x1)

        cnts = torch._dynamo.testing.CompileCounter()
        opt_fn = torch._dynamo.optimize(cnts)(fn)
        obj1 = opt_fn(x1)
        self.assertTrue(same(obj1.a, obj2.a))
        self.assertTrue(same(obj1.b, obj2.b))
        self.assertTrue(same(obj1.c, obj2.c))
        self.assertEqual(cnts.frame_count, 1)
        self.assertEqual(cnts.op_count, 9)

    def test_setattr_mutation3(self):
        # TODO(jansel): dead code eliminate the object creation
        class MyObj:
            def __init__(self, x):
                super().__init__()
                self.a = x + 1
                self.b = x + 2

        def fn(x):
            x = x / 3.0
            obj = MyObj(x)
            obj.c = obj.a * obj.b + 1
            obj.b = obj.a * obj.c + 2
            obj.a = obj.b * obj.c + 3
            return obj.a, obj.b, obj.c

        x1 = torch.randn(10)
        obj2 = fn(x1)

        cnts = torch._dynamo.testing.CompileCounter()
        opt_fn = torch._dynamo.optimize(cnts)(fn)
        obj1 = opt_fn(x1)
        self.assertTrue(same(obj1, obj2))
        self.assertEqual(cnts.frame_count, 1)
        self.assertEqual(cnts.op_count, 9)

    def test_object_setattr(self):
        @dataclasses.dataclass
        class A:
            x: torch.Tensor

        def fn1(x) -> None:
            a = A(x)
            object.__setattr__(a, "x", x + 2)
            return a

        x1 = torch.randn(10)
        obj11 = fn1(x1.clone())

        cnts = torch._dynamo.testing.CompileCounter()
        opt_fn1 = torch._dynamo.optimize(cnts, nopython=True)(fn1)
        obj12 = opt_fn1(x1.clone())
        self.assertTrue(same(obj11.x, x1 + 2))
        self.assertTrue(same(obj12.x, x1 + 2))
        self.assertTrue(same(obj11.x, obj12.x))
        self.assertEqual(cnts.frame_count, 1)

        @dataclasses.dataclass(frozen=True)
        class B:
            x: torch.Tensor

        def fn2(x) -> None:
            b = B(x)
            return b

        x2 = torch.randn(10)
        obj21 = fn2(x2.clone())

        cnts = torch._dynamo.testing.CompileCounter()
        opt_fn2 = torch._dynamo.optimize(cnts, nopython=True)(fn2)
        obj22 = opt_fn2(x2.clone())
        self.assertTrue(same(obj21.x, x2))
        self.assertTrue(same(obj22.x, x2))
        self.assertTrue(same(obj21.x, obj22.x))
        self.assertEqual(cnts.frame_count, 0)

        @dataclasses.dataclass(frozen=True)
        class C:
            x: torch.Tensor

        def fn3(x) -> None:
            c = C(x)
            object.__setattr__(c, "x", x + 2)
            return c

        x3 = torch.randn(10)
        obj31 = fn3(x3.clone())

        cnts = torch._dynamo.testing.CompileCounter()
        opt_fn3 = torch._dynamo.optimize(cnts, nopython=True)(fn3)
        obj32 = opt_fn3(x3.clone())
        self.assertTrue(same(obj31.x, x3 + 2))
        self.assertTrue(same(obj32.x, x3 + 2))
        self.assertTrue(same(obj31.x, obj32.x))
        self.assertEqual(cnts.frame_count, 1)

        @dataclasses.dataclass(frozen=True)
        class D:
            x: torch.Tensor

            def __post_init__(self):
                object.__setattr__(self, "y", self.x + 2)

        def fn4(x) -> None:
            d = D(x)
            return d

        x4 = torch.randn(10)
        obj41 = fn4(x4.clone())

        cnts = torch._dynamo.testing.CompileCounter()
        opt_fn4 = torch._dynamo.optimize(cnts, nopython=True)(fn4)
        obj42 = opt_fn4(x4.clone())
        self.assertTrue(same(obj41.x, x4))
        self.assertTrue(same(obj42.x, x4))
        self.assertTrue(same(obj41.x, obj42.x))
        self.assertTrue(same(obj41.y, x4 + 2))
        self.assertTrue(same(obj42.y, x4 + 2))
        self.assertTrue(same(obj41.y, obj42.y))
        self.assertEqual(cnts.frame_count, 1)

    def test_user_defined_class_name(self):
        class MyClassFoo:
            pass

        def fn1(a, b, c):
            tmp = MyClassFoo()
            if tmp.__class__.__name__ == "MyClassFoo":
                return a - b / c

        torch._dynamo.testing.standard_test(self, fn=fn1, nargs=3)

    def test_user_defined_class_python_type(self):
        class MyClass1:
            pass

        class ExampleMeta(type):
            pass

        class MyClass2(metaclass=ExampleMeta):
            pass

        def fn(x, c):
            if isinstance(c, MyClass1):
                return x + 1
            elif isinstance(c, MyClass2):
                return x + 2
            else:
                return x + 3

        x = torch.rand(3)
        opt_fn = torch._dynamo.optimize("eager")(fn)
        for c in [MyClass1, MyClass2]:
            ref = fn(x, c)
            res = opt_fn(x, c)
            self.assertTrue(same(ref, res))

    def test_super_calling_with_metaclass(self):
        class ExampleMeta(type):
            pass

        class MyClass1(metaclass=ExampleMeta):
            coeff = 4  # Force the constant guard to test source in guards

            @classmethod
            def add(cls, x):
                return x + 1

        class MyClass2(MyClass1):
            @classmethod
            def add(cls, x):
                torch._dynamo.graph_break()
                return x + super().add(x) + super().coeff

        def fn(x, obj):
            return x + obj.add(x)

        x = torch.rand(3)
        obj = MyClass2()
        opt_fn = torch._dynamo.optimize("eager")(fn)
        ref = fn(x, obj)
        res = opt_fn(x, obj)
        self.assertTrue(same(ref, res))

    def test_usr_cls_staticmethod(self):
        class Foo:
            @staticmethod
            def bar(a, b):
                return a + b

        def fn(a, b):
            return Foo.bar(a, b) - 1

        torch._dynamo.testing.standard_test(self, fn=fn, nargs=2)

    def test_usr_cls_classmethod(self):
        class Foo:
            @classmethod
            def bar(cls, a, b):
                return a + b

        def fn(a, b):
            return Foo.bar(a, b) - 1

        torch._dynamo.testing.standard_test(self, fn=fn, nargs=2)

    def test_dunder_methods(self):
        class Foo:
            def __init__(self, val):
                super().__init__()
                self.val = val

            def __add__(self, other):
                return Foo(self.val + other.val)

            def __mul__(self, other):
                return Foo(self.val * other.val)

            def __truediv__(self, other):
                return Foo(self.val / other.val)

            def __sub__(self, other):
                return Foo(self.val - other.val)

        def fn(a, b, c):
            return Foo(a) + Foo(b) * Foo(c) / Foo(a) - Foo(b)

        torch._dynamo.testing.standard_test(self, fn=fn, nargs=3, expected_ops=4)

    def test_function_annotation(self):
        class Variable:
            pass

        def fn(x):
            x = x / 3.0

            def inner(y: typing.List[Variable]):
                return x + 1

            return inner

        x1 = torch.randn(10)
        obj2 = fn(x1)([])

        cnts = torch._dynamo.testing.CompileCounter()
        opt_fn = torch._dynamo.optimize_assert(cnts)(fn)
        opt_fn_inner = torch._dynamo.optimize_assert(cnts)(opt_fn(x1))
        obj1 = opt_fn_inner([])
        self.assertTrue(same(obj1, obj2))
        self.assertEqual(cnts.frame_count, 2)
        self.assertEqual(cnts.op_count, 2)

    def test_nested_closure(self):
        v0 = torch.randn(10)

        def fn1():
            v1 = torch.randn(10)

            def fn2(*args, **kwargs):
                assert len(args) == 1
                assert len(kwargs) == 1
                v2 = torch.randn(10) + args[0] + kwargs["b"]

                def fn3(v3=torch.randn(10)):
                    def fn4():
                        return v0 + v1 + v2 + v3 + 1

                    return fn4

                return fn3

            return fn2(1, b=2)()

        cnts = torch._dynamo.testing.CompileCounter()
        opt_fn1 = torch._dynamo.optimize_assert(cnts)(fn1)
        tmp1 = torch._dynamo.optimize_assert(cnts)(opt_fn1())
        tmp2 = torch._dynamo.optimize_assert(cnts)(opt_fn1())
        self.assertTrue(tmp1().shape, (10,))
        self.assertTrue(same(tmp1(), tmp1()))
        self.assertFalse(same(tmp1(), tmp2()))
        self.assertEqual(cnts.frame_count, 2)
        self.assertEqual(cnts.op_count, 9)

    def test_nested_closure_mutation(self):
        def fn1():
            v1 = torch.randn(10)

            def fn2():
                v2 = torch.randn(10)

                def fn3():
                    nonlocal v1, v2
                    v1 += 1
                    v2 += 2
                    return v1 + v2

                return fn3

            rv = fn2()
            rv()
            rv()
            return rv

        torch.manual_seed(9000)
        counter1 = fn1()
        result1 = [counter1(), counter1(), counter1()]

        torch.manual_seed(9000)
        cnts = torch._dynamo.testing.CompileCounter()
        opt_fn1 = torch._dynamo.optimize_assert(cnts)(fn1)
        counter2 = torch._dynamo.optimize_assert(cnts)(opt_fn1())
        result2 = [counter2(), counter2(), counter2()]
        result1.append(counter1())
        result2.append(counter2())

        self.assertTrue(same(result1, result2))
        self.assertEqual(cnts.frame_count, 2)
        self.assertEqual(cnts.op_count, 11)

    def test_write_to_closures_in_inlining(self):
        out = []
        for use_dynamo in [False, True]:

            def make_counter():
                x = torch.randn(10)

                def counter():
                    nonlocal x
                    x = x + 1
                    return x

                return counter

            torch.manual_seed(0)
            counter = make_counter()
            if not use_dynamo:
                out.append(counter() + counter())
            else:
                cnts = torch._dynamo.testing.CompileCounter()

                @torch._dynamo.optimize(cnts, nopython=True)
                def fn(counter):
                    return counter() + counter()

                out.append(fn(counter))
                self.assertEqual(cnts.frame_count, 1)
                self.assertEqual(cnts.op_count, 3)
                self.assertFalse(same(counter() + counter(), out[-1]))

        self.assertTrue(same(out[0], out[1]))

    def test_closure_out_of_scope_cell(self):
        cell1 = torch.rand(1).item()
        cell2 = torch.rand(3, 3)

        def indirect():
            return direct()

        def direct():
            def inner():
                return cell1 + 1, cell2 + 3

            return inner()

        cnts = torch._dynamo.testing.CompileCounter()
        opt_fn = torch._dynamo.optimize(cnts)(indirect)
        result1, result2 = opt_fn()
        self.assertAlmostEqual(cell1 + 1, result1)
        self.assertTrue(torch.allclose(cell2 + 3, result2))
        self.assertEqual(cnts.frame_count, 1)
        self.assertEqual(cnts.op_count, 1)

    def test_closure_out_of_scope_cell_with_mutation(self):
        cell1 = torch.rand(1).item()
        orig1 = cell1
        cell2 = torch.rand(3, 3)
        orig2 = cell2.clone()

        def indirect():
            return direct()

        def direct():
            def inner():
                nonlocal cell1, cell2
                x = cell2 + 1
                cell1 += 1
                cell2 += 10
                x = x + cell2
                return cell1, cell2, x

            return inner()

        cnts = torch._dynamo.testing.CompileCounter()
        opt_fn = torch._dynamo.optimize(cnts, nopython=True)(indirect)
        for i in range(1, 4):
            result1, result2, _ = opt_fn()
            self.assertAlmostEqual(orig1 + 1 * i, result1)
            self.assertTrue(torch.allclose(orig2 + 10 * i, result2))
            self.assertEqual(cnts.frame_count, 1)
            self.assertEqual(cnts.op_count, 3)
            cnts.clear()

    def test_closure_with_mutation_and_graph_break(self):
        def fn():
            x = torch.zeros(1)

            def subfunc():
                x[0] = backup

            if x[0] >= -1e5:
                pass

            backup = 1
            subfunc()
            return x

        cnts = torch._dynamo.testing.CompileCounter()
        opt_fn = torch._dynamo.optimize(cnts)(fn)
        expected = fn()
        actual = opt_fn()
        self.assertTrue(same(expected, actual))
        self.assertEqual(cnts.frame_count, 2)

    def test_closure_out_of_scope_cell_with_cond(self):
        # Test closure with out-of-scope cell variable, used in a cond
        # where the two branches read different closure variables
        from functorch.experimental.control_flow import cond

        def g(x):
            return x

        class ModuleCondDeep(torch.nn.Module):
            def forward(self, pred, x):
                return self._indirection(pred, x)

            def _indirection(self, pred, x):
                return self.indirection(pred, x)

            def indirection(self, pred, x):
                def true_fn(y):
                    return y + 2

                def false_fn(y):
                    return y - 2

                def shallow(x):
                    return x * 2

                def deep(x):
                    # y = g(x)
                    y = x
                    return cond(
                        x[0][0] > 0,
                        true_fn,
                        false_fn,
                        [y],
                    )

                return cond(pred, shallow, deep, [x])

        mod = ModuleCondDeep()
        opt_mod = torch._dynamo.optimize("eager")(mod)
        inp = torch.randn(3, 3)
        exp1 = mod(torch.tensor(False), inp)
        actual1 = opt_mod(torch.tensor(False), inp)
        exp2 = mod(torch.tensor(True), inp)
        actual2 = opt_mod(torch.tensor(True), inp)
        self.assertTrue(torch.allclose(exp1, actual1))
        self.assertTrue(torch.allclose(exp2, actual2))

    def test_top_package_import(self):
        def fn(x):
            import torch.fx

            assert not isinstance(x, torch.fx.Proxy)
            return torch.sin(x)

        x = torch.randn(4, 5)
        ref = fn(x)
        cnts = torch._dynamo.testing.CompileCounter()
        opt_fn = torch._dynamo.optimize_assert(cnts)(fn)
        res = opt_fn(x)
        self.assertTrue(same(ref, res))

    def test_typing_typevar(self):
        def fn(x):
            def sumt(y: torch.Tensor) -> torch.Tensor:
                return torch.sum(y)

            def foo(c: typing.Callable[[T], T], y: T) -> T:
                return c(y)

            return foo(sumt, x)

        x = torch.randn(3)
        ref = fn(x)
        cnts = torch._dynamo.testing.CompileCounter()
        opt_fn = torch._dynamo.optimize_assert(cnts)(fn)
        res = opt_fn(x)
        self.assertTrue(same(ref, res))
        self.assertEqual(cnts.frame_count, 1)

    def test_typing_union_and_optional(self):
        def fn(x):
            a = torch.jit.annotate(typing.Dict[str, typing.Optional[torch.Tensor]], {})
            b = torch.jit.annotate(
                typing.Dict[str, typing.Union[torch.Tensor, None]], {}
            )
            return a, b, x + 1

        x = torch.randn(3)
        ref = fn(x)
        opt_fn = torch._dynamo.optimize("eager", nopython=False)(fn)
        res = opt_fn(x)
        self.assertTrue(same(ref, res))

    def test_optimize_on_module(self):
        class MockModule(torch.nn.Module):
            def __init__(self):
                super().__init__()
                self.relu = torch.nn.ReLU()

            def custom_member(self):
                # Just for checking that Dynamo returned mod object can redirect
                # to this method
                pass

            def forward(self, x):
                return self.relu(x)

        cnts1 = torch._dynamo.testing.CompileCounter()
        mod = MockModule()
        optimized_mod = torch._dynamo.optimize(cnts1, nopython=True)(mod)

        a = torch.randn(10)
        ref = mod(a)
        res = optimized_mod(a)

        optimized_mod.custom_member()

        self.assertTrue(same(ref, res))

    def test_nested_optimize_decorator(self):
        cnts2 = torch._dynamo.testing.CompileCounter()
        cnts3 = torch._dynamo.testing.CompileCounter()

        @torch._dynamo.run()
        def fn1(x):
            return torch.sin(x) * 10

        @torch._dynamo.optimize(cnts2, nopython=True)
        def fn2(x):
            return fn1(x) + 1

        @torch._dynamo.optimize(cnts3, nopython=True)
        def fn3(x):
            return torch.relu(fn2(x))

        fn3(torch.randn(4, 5))
        self.assertEqual(cnts2.frame_count, 0)
        self.assertEqual(cnts3.frame_count, 1)
        self.assertEqual(cnts3.op_count, 4)

    def test_nested_optimize_run(self):
        cnts = torch._dynamo.testing.CompileCounter()

        @torch._dynamo.optimize(cnts, nopython=True)
        def fn(x):
            return torch.relu(torch.cos(x) + torch.sin(x))

        fn(torch.randn(4))
        self.assertEqual(cnts.frame_count, 1)

        fn(torch.randn(4, 4))
        self.assertEqual(cnts.frame_count, 2)

        # Test that run works on a decorated fn
        fn = torch._dynamo.run(fn)
        fn(torch.randn(4, 4, 4))
        self.assertEqual(cnts.frame_count, 2)

    def test_nested_optimize(self):
        cnts1 = torch._dynamo.testing.CompileCounter()
        cnts2 = torch._dynamo.testing.CompileCounter()

        def fn(x):
            return torch.relu(torch.cos(x) + torch.sin(x))

        fn1 = torch._dynamo.optimize(cnts1, nopython=True)(fn)
        fn2 = torch._dynamo.optimize(cnts2, nopython=True)(fn1)

        # The first optimize in the nesting should be ignored
        fn2(torch.randn(4))
        self.assertEqual(cnts2.frame_count, 1)
        self.assertEqual(cnts1.frame_count, 0)

        # Since the fn code object is already compiled, calling fn1 should
        # directly call the compiled_fn callable.
        torch._dynamo.run()(fn1)(torch.randn(4))
        self.assertEqual(cnts1.frame_count, 0)

        # Test same behavior by reversing the calls
        torch._dynamo.reset()
        cnts1 = torch._dynamo.testing.CompileCounter()
        cnts2 = torch._dynamo.testing.CompileCounter()
        fn1 = torch._dynamo.optimize(cnts1, nopython=True)(fn)
        fn2 = torch._dynamo.optimize(cnts2, nopython=True)(fn1)
        fn1(torch.randn(4))
        self.assertEqual(cnts1.frame_count, 1)
        torch._dynamo.run()(fn2)(torch.randn(4))
        self.assertEqual(cnts2.frame_count, 0)

    def test_torch_size(self):
        cnts = torch._dynamo.testing.CompileCounter()

        def fn(x):
            output_size = torch.Size([10, 10])
            x = x.view(*output_size)
            return (x,)

        x = torch.randn(100, requires_grad=True)
        x_clone = x.clone()
        ref = fn(x)

        opt_fn = torch._dynamo.optimize(cnts, nopython=True)(fn)
        res = opt_fn(x_clone)

        self.assertTrue(same(ref, res))

    def test_torch_size_numel(self):
        cnts = torch._dynamo.testing.CompileCounter()

        def fn():
            return torch.Size([10, 8]).numel()

        opt_fn = torch._dynamo.optimize(cnts, nopython=True)(fn)
        num = torch.Size([10, 8]).numel()
        self.assertEqual(opt_fn(), num)

    def test_torch_size_numel_dynamic(self):
        cnts = torch._dynamo.testing.CompileCounter()

        def fn(x):
            return x.size().numel()

        opt_fn = torch._dynamo.optimize(cnts, nopython=True)(fn)
        x = torch.rand(10, 1, 8, 1)
        expect = fn(x)
        self.assertEqual(opt_fn(x), expect)

    def test_shape_type(self):
        cnts = torch._dynamo.testing.CompileCounter()

        def fn(x):
            return x + (type(x.shape) == torch.Size)

        opt_fn = torch._dynamo.optimize(cnts, nopython=True)(fn)
        x = torch.zeros(())
        self.assertEqual(opt_fn(x), fn(x))

    def test_size_dim(self):
        cnts = torch._dynamo.testing.CompileCounter()

        def fn(x, dim):
            return x.size(dim=dim)

        opt_fn = torch._dynamo.optimize(cnts, nopython=True)(fn)
        x = torch.empty([4, 9, 8])
        self.assertEqual(opt_fn(x, 1), 9)
        self.assertEqual(opt_fn(x, -2), 9)

    def test_stride_dim(self):
        cnts = torch._dynamo.testing.CompileCounter()

        def fn(x, dim):
            return x.stride(dim=dim)

        opt_fn = torch._dynamo.optimize(cnts, nopython=True)(fn)
        x = torch.empty([4, 9, 8])
        self.assertEqual(opt_fn(x, 0), 72)
        self.assertEqual(opt_fn(x, -2), 8)

    def test_torch_seed(self):
        from torch._dynamo.utils import counters

        cnts = torch._dynamo.testing.CompileCounter()
        counters.clear()

        def fn(x):
            attention_seed = int(torch.seed() % sys.maxsize)
            torch.manual_seed(attention_seed)
            return (x,)

        x = torch.randn(10, requires_grad=True)
        ref = fn(x)

        # Python code is needed here, since torch.manual_seed graph-breaks.
        # Refs: https://github.com/pytorch/pytorch/issues/107187
        opt_fn = torch._dynamo.optimize(cnts, nopython=False)(fn)
        res = opt_fn(x)

        self.assertTrue(same(ref, res))
        # Only the torch.seed call is turned into an FX graph.
        self.assertEqual(cnts.op_count, 1)
        self.assertEqual(cnts.frame_count, 1)
        # Graph breaks at manual_seed.
        self.assertEqual(len(counters["graph_break"]), 1)

    def test_is_tensor_like(self):
        cnts = torch._dynamo.testing.CompileCounter()

        def f(x):
            if torch.overrides.is_tensor_like(x):
                return (x * 2,)
            return (torch.ones(10) + x,)

        x = torch.randn(10)
        ref0 = f(x)
        ref1 = f(4)
        opt_f = torch._dynamo.optimize(cnts, nopython=True)(f)
        res0 = opt_f(x)
        res1 = opt_f(4)
        self.assertTrue(same(ref0, res0))
        self.assertTrue(same(ref1, res1))

    def test_is_tensor_like2(self):
        class MyTensor:
            @classmethod
            def __torch_function__(cls, func, types, args=(), kwargs=None):
                if kwargs is None:
                    kwargs = {}

                if func is torch.max:
                    return torch.tensor(123)
                return func(*args, **kwargs)

        def fn(x):
            if torch.overrides.is_tensor_like(x):
                return torch.max(x)
            else:
                return torch.zeros(1)

        x = MyTensor()
        ref0 = fn(x)
        ref1 = fn(4)
        opt_fn = torch._dynamo.optimize("eager")(fn)
        res0 = opt_fn(x)
        res1 = opt_fn(4)
        self.assertTrue(same(ref0, res0))
        self.assertTrue(same(ref1, res1))

    def test_tensor_data(self):
        def fn(x, y):
            return x[y.data]

        x = torch.rand(8)
        y = torch.ones(8).to(torch.int)
        ref = fn(x, y)
        opt_fn = torch._dynamo.optimize("eager", nopython=True)(fn)
        res = opt_fn(x, y)
        self.assertTrue(same(ref, res))

    def test_tensor_layout(self):
        def fn(x):
            return torch.zeros(
                [x.size()[0], x.size()[1]],
                dtype=x.dtype,
                layout=x.layout,
                device=x.device,
            )

        x = torch.rand(2, 3)
        ref = fn(x)
        opt_fn = torch._dynamo.optimize("eager", nopython=True)(fn)
        res = opt_fn(x)
        self.assertTrue(same(ref, res))

    def test_version_ci(self):
        # temporary test to check that the ci torch version is set correctly
        self.assertTrue(hasattr(torch, "_subclasses"))

    @unittest.skipIf(not TEST_CUDA, "requires cuda")
    def test_rand(self):
        cnts = torch._dynamo.testing.CompileCounter()
        device = "cuda"

        def fn():
            return torch.randn(10, device=device)

        torch.manual_seed(10)
        ref_run1 = fn()

        torch.manual_seed(10)
        ref_run2 = fn()
        self.assertTrue(same(ref_run1, ref_run2))

        torch.manual_seed(10)
        opt_fn = torch._dynamo.optimize(cnts, nopython=True)(fn)
        res = opt_fn()

        self.assertTrue(same(res, ref_run1))

    def test_slice_input(self):
        cnts = torch._dynamo.testing.CompileCounter()

        def getitem(a, idx):
            if isinstance(idx, slice):
                return (
                    torch.zeros(1),
                    a[idx]
                    + [
                        100,
                    ],
                )
            else:
                return (torch.zeros(1), a[idx])

        layers = list(range(10))
        ref0 = getitem(layers, slice(0, 2, 1))
        ref1 = getitem(layers, 2)
        ref2 = getitem(layers, slice(3, 8, 2))
        opt_getitem = torch._dynamo.optimize(cnts, nopython=True)(getitem)
        res0 = opt_getitem(layers, slice(0, 2, 1))
        res1 = opt_getitem(layers, 2)
        res2 = opt_getitem(layers, slice(3, 8, 2))

        self.assertTrue(ref0 == res0)
        self.assertTrue(ref1 == res1)
        self.assertTrue(ref2 == res2)

    def test_grad(self):
        cnts = torch._dynamo.testing.CompileCounter()

        def fn(a, b):
            out = a * b
            out.sum().backward()
            real_out = torch.sigmoid(a.grad + b)
            return real_out

        inps = [torch.randn(4, requires_grad=True) for _ in range(2)]
        for inp in inps:
            inp.grad = None
        ref = fn(*inps)

        for inp in inps:
            inp.grad = None
        opt_fn = torch._dynamo.optimize(cnts)(fn)
        res = opt_fn(*inps)

        self.assertTrue(same(ref, res))

    @torch._dynamo.config.patch(guard_nn_modules=True)
    def test_source_non_input_grad_access(self):
        # This test creates a model, and accesses the grads
        # from its parameter. This means that within dynamo,
        # the tensor we are reading the grad from HAS a source,
        # but is not known to graphargs.
        cnts = torch._dynamo.testing.CompileCounter()

        class TrivialModel(torch.nn.Module):
            def __init__(self):
                super(TrivialModel, self).__init__()
                self.linear = torch.nn.Linear(2, 1)

            def forward(self, x):
                return self.linear(x)

        def fn(a, b):
            outs = []
            for param in model.parameters():
                outs.append(torch.ones(param.grad.size()))
            return outs, param.grad + 1

        model = TrivialModel()
        # Eager
        a = torch.ones([2, 2], requires_grad=True)
        b = torch.ones([2, 2])
        out = model(a)
        out_sum = out.sum()
        out_sum.backward()
        ref = fn(a, b)

        # Compiled
        model = TrivialModel()
        a = torch.ones([2, 2], requires_grad=True)
        b = torch.ones([2, 2])
        out = model(a)
        out_sum = out.sum()
        out_sum.backward()

        opt_fn = torch._dynamo.optimize(cnts, nopython=True)(fn)
        res = opt_fn(a, b)

        self.assertTrue(same(ref, res))
        self.assertEqual(cnts.frame_count, 1)
        self.assertEqual(cnts.op_count, 3)

    def test_intermediary_tensor_grad_access(self):
        # This test creates a model, and accesses the grads
        # from its parameters and an entirely intermediary tensor.
        cnts = torch._dynamo.testing.CompileCounter()

        def fn(a, b):
            intermediary = torch.ones(2, 2)
            c = a + intermediary
            outs = []
            outs.append(intermediary.grad)
            return outs

        # Eager
        a = torch.ones([2, 2], requires_grad=True)
        b = torch.ones([2, 2])
        ref = fn(a, b)

        # Compiled
        a = torch.ones([2, 2], requires_grad=True)
        b = torch.ones([2, 2])
        opt_fn = torch._dynamo.optimize(cnts, nopython=True)(fn)
        res = opt_fn(a, b)
        self.assertTrue(same(ref, res))
        self.assertEqual(cnts.frame_count, 1)
        self.assertEqual(cnts.op_count, 2)

    def test_clone_sparse_input(self):
        for layout in [
            torch.sparse_coo,
            torch.sparse_csr,
            torch.sparse_csc,
            torch.sparse_bsr,
            torch.sparse_bsc,
        ]:
            for sparse_input in self.generate_simple_inputs(
                layout,
                device="cpu",
                dtype=torch.float64,
                index_dtype=torch.int64,
            ):
                # Invoke the dynamo clone input method directly.
                sparse_copy = torch._dynamo.utils.clone_input(sparse_input)
                # Make sure sparse clone is successful.
                self.assertEqual(sparse_input, sparse_copy)

    def test_tensor_is_contiguous(self):
        def fn(x):
            input = torch.randn((1, 16, 1, 1))
            weight = torch.randn((8, 16, 3, 3))
            weight = weight.to(memory_format=x)
            output = torch.conv2d(input, weight, None, (2, 1), (1, 1), (1, 1), 1)
            return output.is_contiguous(memory_format=x)

        opt_fn = torch._dynamo.optimize("eager")(fn)
        for x in [torch.contiguous_format, torch.channels_last]:
            self.assertEqual(fn(x), opt_fn(x))

    def test_python_slice(self):
        def f1(input):
            y = 0
            for i, x in enumerate(input[2:], 1):
                y = y + x
            return y

        def f2(input):
            y = 0
            for i, x in enumerate(input.shape[2:], 1):
                y = y + x
            return y

        cnts = torch._dynamo.testing.CompileCounter()
        opt_f1 = torch._dynamo.optimize(cnts)(f1)
        opt_f2 = torch._dynamo.optimize(cnts)(f2)
        res1 = opt_f1([1, 2, 3, 5])
        res2 = opt_f2(torch.rand([2, 3, 4, 5]))

        self.assertEqual(res1, 8)
        self.assertEqual(res2, 9)

    def test_enum_as_dict_key(self):
        class MyEnum(enum.Enum):
            FOO = 10
            BAR = 20

        def fn(x):
            y = x + 2
            z = {
                MyEnum.FOO: torch.tensor(1),
                MyEnum.BAR: 10,
                "MyEnum.BAR": torch.tensor(8),
                5: torch.rand(3),
            }
            torch._dynamo.graph_break()
            a = z[MyEnum.FOO] + z["MyEnum.BAR"]
            b = y * 2
            return a, b

        cnts = torch._dynamo.testing.CompileCounter()
        opt_fn = torch._dynamo.optimize(cnts)(fn)
        for _ in range(10):
            x = torch.rand(3)
            ref = fn(x)
            res = opt_fn(x)
            self.assertTrue(same(ref, res))
        self.assertEqual(cnts.frame_count, 2)

    def test_enum_as_dict_key_with_overloaded_str(self):
        class MyEnum(enum.Enum):
            FOO = 10
            BAR = 20

            def __str__(self):
                return self.value

        def fn(x):
            y = x + 2
            z = {
                MyEnum.FOO: torch.tensor(1),
                MyEnum.BAR: 10,
                "MyEnum.BAR": torch.tensor(8),
                5: torch.rand(3),
            }
            torch._dynamo.graph_break()
            a = z[MyEnum.FOO] + z["MyEnum.BAR"]
            b = y * 2
            return a, b

        cnts = torch._dynamo.testing.CompileCounter()
        opt_fn = torch._dynamo.optimize(cnts)(fn)
        for _ in range(10):
            x = torch.rand(3)
            ref = fn(x)
            res = opt_fn(x)
            self.assertTrue(same(ref, res))
        self.assertEqual(cnts.frame_count, 2)

    def test_const_dict_variable_python_type(self):
        from torch._dynamo.variables import ConstantVariable, ConstDictVariable

        make_key = ConstantVariable.create

        d1 = {
            make_key("a"): ConstantVariable.create(10),
            make_key("b"): ConstantVariable.create(20),
        }
        d2 = collections.OrderedDict(
            [
                (make_key("x"), ConstantVariable.create(12)),
                (make_key("y"), ConstantVariable.create(22)),
            ]
        )
        self.assertEqual(ConstDictVariable(d1).python_type(), dict)
        self.assertEqual(
            ConstDictVariable(d2, collections.OrderedDict).python_type(),
            collections.OrderedDict,
        )

    def test_builtin_subclasses_as_method_on_class_type(self):
        class Foo:
            def __init__(self, name):
                self.ame_ = name

            def get_name(self):
                return "Foo " + self.name_

        class Bar(Foo):
            def __init__(self, name):
                self.name_ = name

            def get_name(self):
                return "Bar " + self.name_

        class Baz(Foo):
            def __init__(self, name):  # noqa: B903
                self.name_ = name

            def get_name(self):
                return "Baz " + self.name_

        subs_of_foo_reg = Foo.__subclasses__()

        counter = CompileCounter()

        @torch._dynamo.optimize_assert(counter)
        def fn():
            return Foo.__subclasses__()

        subs_of_foo_optim = fn()

        self.assertEqual(len(subs_of_foo_reg), 2)
        self.assertEqual(subs_of_foo_reg, subs_of_foo_optim)

    def test_builtin_subclasses_as_method_on_var(self):
        class Foo:
            def __init__(self, name):
                self.name_ = name

            def get_name(self):
                return "Foo " + self.name_

        class Bar(Foo):
            def __init__(self, name):
                self.name_ = name

            def get_name(self):
                return "Bar " + self.name_

        class Baz(Bar):
            def __init__(self, name):
                self.name_ = name

            def get_name(self):
                return "Baz " + self.name_

        subs_of_foo_reg = Foo.__subclasses__()
        sub_of_foo_subclass_var_reg = subs_of_foo_reg[0].__subclasses__()

        sub_of_foo_subclass_var_optim = list()
        counter = CompileCounter()

        @torch._dynamo.optimize_assert(counter)
        def fn():
            return Foo.__subclasses__()

        @torch._dynamo.optimize_assert(counter)
        def fn_single(subs_of_foo_optim):
            return subs_of_foo_optim[0].__subclasses__()

        subs_of_foo_optim = fn()
        sub_of_foo_subclass_var_optim = fn_single(subs_of_foo_optim)

        self.assertEqual(len(sub_of_foo_subclass_var_optim), 1)
        self.assertEqual(sub_of_foo_subclass_var_optim, sub_of_foo_subclass_var_reg)

    def test_builtin_str_on_user_defined_function(self):
        def another_fn():
            pass

        def fn():
            return "another_fn" in str(another_fn)

        opt_fn = torch._dynamo.optimize(nopython=True)(fn)
        self.assertTrue(opt_fn())

    def test_enum_no_graphbreaks(self):
        class Foo(enum.Enum):
            FOO = 0
            BAR = 1

        def fn(x, foo):
            if foo is Foo.FOO:
                x = torch.add(x, 1.0)
            x = torch.mul(x, 1.0)
            return x

        x = torch.randn(1)
        cnts = torch._dynamo.testing.CompileCounter()
        opt_fn = torch._dynamo.optimize(cnts, nopython=True)(fn)
        opt_fn(x, Foo.FOO)
        self.assertEqual(cnts.op_count, 2)

        torch._dynamo.reset()
        cnts = torch._dynamo.testing.CompileCounter()
        opt_fn = torch._dynamo.optimize(cnts, nopython=True)(fn)
        opt_fn(x, Foo.BAR)
        self.assertEqual(cnts.op_count, 1)

    def test_repeat_interleave_graphbreaks(self):
        def fn_no_breaks(x):
            # no breaks on self_int
            x += 1
            x = torch.repeat_interleave(x, 2, 3)
            x += 1
            return x

        def fn_has_breaks(x):
            # breaks on self_Tensor
            x += 1
            x = torch.repeat_interleave(x, torch.tensor(2), 3)
            x += 1
            return x

        x = torch.randn([4, 16, 1, 64])

        cnts = torch._dynamo.testing.CompileCounter()
        opt_fn = torch._dynamo.optimize(cnts)(fn_no_breaks)
        opt_fn(x)
        self.assertEqual(cnts.frame_count, 1)

        torch._dynamo.reset()
        cnts = torch._dynamo.testing.CompileCounter()
        opt_fn = torch._dynamo.optimize(cnts)(fn_has_breaks)
        opt_fn(x)
        self.assertEqual(cnts.frame_count, 2)

    def test_id_guarded_object(self):
        class UDO:
            @torch.compile(backend="eager")
            def call(self, x, ref_id):
                self_id = id(self)
                if self_id == ref_id:
                    x = torch.mul(x, 1.0)
                else:
                    x = torch.mul(x, 0)
                return x

        # Make sure we do recompile when id(self) is executed on
        # different self objects.
        x = torch.ones(2)
        obj1 = UDO()
        obj1_id = id(obj1)
        self.assertEqual(obj1.call(x, obj1_id), torch.ones(2))

        obj2 = UDO()
        # if we do not install ID_MATCH: ___check_obj_id(L['self'], xxx) this fails.
        self.assertEqual(obj2.call(x, obj1_id), torch.zeros(2))

    def test_id_guarded_module(self):
        class M(torch.nn.Module):
            def forward(self, x, ref_id):
                self_id = id(self)
                if self_id == ref_id:
                    x = torch.mul(x, 1.0)
                else:
                    x = torch.mul(x, 0)
                return x

        cnts = torch._dynamo.testing.CompileCounter()

        # Make sure we do recompile when id(self) is executed on
        # different self objects.
        x = torch.ones(2)
        m1 = M()
        m1_id = id(m1)
        opt_m1 = torch._dynamo.optimize(cnts, nopython=True)(m1)
        self.assertEqual(opt_m1(x, m1_id), torch.ones(2))
        self.assertEqual(opt_m1(x, m1_id), torch.ones(2))

        self.assertEqual(cnts.frame_count, 1)
        self.assertEqual(cnts.op_count, 1)

        m2 = M()
        opt_m2 = torch._dynamo.optimize(cnts, nopython=True)(m2)
        # if we do not install ID_MATCH: ___check_obj_id(L['self'], xxx) this fails.
        self.assertEqual(opt_m2(x, m1_id), torch.zeros(2))
        self.assertEqual(cnts.frame_count, 2)
        self.assertEqual(cnts.op_count, 2)

    def test_id_of_nn_module(self):
        class M(torch.nn.Module):
            def forward(self, x, ref_id):
                self_id = id(self)
                if self_id == ref_id:
                    x = torch.mul(x, 1.0)
                x = torch.add(x, 1.0)
                return x

        m = M().eval()
        data = torch.randn(1)
        cnts = torch._dynamo.testing.CompileCounter()
        correct_ref_id = id(m)
        opt_m = torch._dynamo.optimize(cnts, nopython=True)(m)
        opt_m(data, correct_ref_id)
        # Extra op is the recorded equality test (although once
        # the trace is flattened this is dead!)
        if torch._dynamo.config.assume_static_by_default:
            self.assertExpectedInline(cnts.op_count, """2""")
        else:
            self.assertExpectedInline(cnts.op_count, """2""")

        torch._dynamo.reset()
        cnts = torch._dynamo.testing.CompileCounter()
        incorrect_ref_id = id(m) + 1
        opt_m = torch._dynamo.optimize(cnts, nopython=True)(m)
        opt_m(data, incorrect_ref_id)
        if torch._dynamo.config.assume_static_by_default:
            self.assertExpectedInline(cnts.op_count, """1""")
        else:
            self.assertExpectedInline(cnts.op_count, """1""")

    def test_inline_func_jump_on_tensor_condition(self):
        def f1(input):
            if input == 0:
                return input + 1
            else:
                return input + 2

        def f2(input):
            return f1(input)

        cnts = torch._dynamo.testing.CompileCounter()
        opt_f2 = torch._dynamo.optimize(cnts)(f2)
        res1 = opt_f2(torch.tensor([1.0]))
        res2 = opt_f2(torch.tensor([0.0]))

        self.assertEqual(res1, 3)
        self.assertEqual(res2, 1)

    def test_frozenset_torch_func_contains(self):
        funcs = frozenset([torch.add])

        def fn(x, func):
            if func in funcs:
                x = torch.add(x, 1.0)
            x = torch.mul(x, 1.0)
            return x

        x = torch.randn(1)
        cnts = torch._dynamo.testing.CompileCounter()
        opt_fn = torch._dynamo.optimize(cnts, nopython=True)(fn)
        opt_fn(x, torch.add)
        self.assertEqual(cnts.op_count, 2)

        torch._dynamo.reset()
        cnts = torch._dynamo.testing.CompileCounter()
        opt_fn = torch._dynamo.optimize(cnts, nopython=True)(fn)
        opt_fn(x, torch.mul)
        self.assertEqual(cnts.op_count, 1)

    def test_inline_list_mutation(self):
        def f1(x):
            x.append(torch.ones(8))
            return x

        def f2():
            x = [torch.ones(6)]
            f1(x)
            return x

        res1 = f2()
        cnts = torch._dynamo.testing.CompileCounter()
        opt_f2 = torch._dynamo.optimize(cnts)(f2)
        res2 = opt_f2()
        self.assertTrue(same(res1, res2))

    def test_inline_dict_mutation(self):
        def f1(d):
            d["c"] = d["a"] + d.pop("b")
            return d

        def f2():
            d = {"a": torch.ones(5), "b": torch.ones(5)}
            f1(d)
            return d

        res1 = f2()
        cnts = torch._dynamo.testing.CompileCounter()
        opt_f2 = torch._dynamo.optimize(cnts)(f2)
        res2 = opt_f2()
        self.assertTrue(same(res1, res2))

    def test_inline_local_dict_clear(self):
        def f(d):
            d.clear()
            return d

        inp = {"a": torch.randn(2, 2), "b": torch.randn(2, 2)}
        out = torch.compile(f, backend="eager", fullgraph=True)(inp)
        self.assertEqual(len(out), 0)
        self.assertEqual(len(inp), 0)

    def test_inline_module_attr_dict_clear(self):
        class MyMod(torch.nn.Module):
            def __init__(self):
                super().__init__()
                self.a = {"a": torch.randn(2, 2), "b": torch.randn(2, 2)}

            def forward(self):
                self.a.clear()
                return self.a

        m = MyMod()
        out = torch.compile(m, backend="eager", fullgraph=True)()
        self.assertEqual(len(out), 0)
        self.assertEqual(len(m.a), 0)

    def test_inline_user_defined_dict_attr_clear(self):
        class MyMod:
            def __init__(self):
                self.a = {"a": torch.randn(2, 2), "b": torch.randn(2, 2)}

        def f(obj, inp):
            ret = len(obj.a) + inp
            obj.a.clear()
            return obj.a, ret

        m = MyMod()
        before_len = len(m.a)
        t_inp = torch.ones(1)
        d, ret = torch.compile(f, backend="eager", fullgraph=True)(m, t_inp)
        self.assertEqual(len(m.a), 0)
        self.assertEqual(len(d), 0)
        self.assertEqual(ret, t_inp + before_len)

    def test_recursive_inline_list_mutation(self):
        def f1(x, y):
            x.append(torch.tensor([1.1]))
            y.append(torch.tensor([1.2]))
            return x, y

        def f2(x, y):
            x.append(torch.tensor([2.1]))
            y.append(torch.tensor([2.2]))
            f1(x, y)
            return x, y

        def f3(x):
            x.append(torch.tensor([3.1]))
            y = [torch.tensor([3.2])]
            f2(x, y)
            return x, y

        def f4():
            x = [torch.tensor([4.1])]
            return f3(x)

        res1 = f4()
        cnts = torch._dynamo.testing.CompileCounter()
        opt_f4 = torch._dynamo.optimize(cnts)(f4)
        res2 = opt_f4()
        self.assertTrue(same(res1, res2))

    def test_sample_input(self):
        from torch.testing._internal.common_methods_invocations import SampleInput

        def fn(sample):
            if isinstance(sample.input, torch.Tensor):
                return sample.input * 2
            return torch.zeros(())

        sample = SampleInput(torch.ones(2))
        ref = fn(sample)

        opt_fn = torch._dynamo.optimize("eager")(fn)
        res = opt_fn(sample)

        self.assertTrue(same(ref, res))

    def test_release_input_memory(self):
        x = torch.rand([4])
        x_ref = weakref.ref(x)

        cnts = torch._dynamo.testing.CompileCounter()

        @torch._dynamo.optimize(cnts)
        def foo(x):
            return x + x

        out = foo(x)
        self.assertTrue(same(out, x + x))
        del x
        self.assertIs(x_ref(), None)

    def test_release_module_memory(self):
        mod = torch.nn.Linear(10, 10)
        x = torch.rand([10, 10])
        mod_weight_ref = weakref.ref(mod.weight)
        mod_ref = weakref.ref(mod)

        # Modules that are passed into torch._dynamo optimized functions
        # will normally be held onto through the generated GraphModule,
        # which contains the modules. remove the reference in this backend
        # and test that no additional references are being held.
        class NoLeakBackend:
            def __call__(self, gm: torch.fx.GraphModule, example_inputs):
                gm.mod = None

                def foo(*args, **kwargs):
                    return (1,)

                return foo

        no_leak_backend = NoLeakBackend()

        @torch._dynamo.optimize(no_leak_backend)
        def foo(mod, x):
            return mod(x)

        foo(mod, x)
        del mod
        del x
        self.assertIsNone(mod_ref(), None)
        self.assertIsNone(mod_weight_ref(), None)

    def test_release_scope_memory(self):
        def inner(y):
            y

        inner = torch._dynamo.optimize("eager")(inner)

        p_ref = None

        x = torch.randn((10, 10))
        inner(x)

        p_ref = weakref.ref(x)
        self.assertTrue(p_ref() is not None)
        del x
        self.assertTrue(p_ref() is None)

    def test_update_locals_and_stack_uses_shared_cache(self):
        def fn(x):
            perm = [0, 3, 5]
            perm = list(range(min(perm))) + perm
            perm.extend(i for i in range(x.dim()) if i not in perm)
            return perm

        x = torch.rand([2, 2, 2, 2, 2, 2])
        res1 = fn(x)
        cnts = torch._dynamo.testing.CompileCounter()
        opt_fn = torch._dynamo.optimize(cnts)(fn)
        res2 = opt_fn(x)
        self.assertTrue(same(res1, res2))

    def test_dict_reconstruct_keeps_original_order(self):
        def fn():
            modules = collections.OrderedDict([("act", torch.nn.ReLU())])
            module_dict = torch.nn.ModuleDict(modules)

            next_modules = {"fc4": torch.nn.Linear(5, 6), "act3": torch.nn.Sigmoid()}
            modules.update(next_modules.items())
            module_dict.update(next_modules)
            return modules, module_dict

        cnts = torch._dynamo.testing.CompileCounter()
        opt_fn = torch._dynamo.optimize(cnts)(fn)
        modules, module_dict = opt_fn()

        self.assertEqual(len(module_dict), len(modules))
        for k1, m2 in zip(modules, module_dict.children()):
            self.assertTrue(modules[k1] is m2)

    def test_side_effects_codegen_update_mutated(self):
        # codegen to update mutated variables with side effect
        # should after stack value's codegen
        def f1(x):
            alist = [x]
            alist.append(x + 1)
            alist[0].sum().item()  # graph break
            res = alist.pop()
            res.sum().item()  # graph break
            return res

        def f2(a, b):
            d = {"a": a + 1, "b": b + 2}
            x = d.pop("b")
            x.sum().item()  # graph break
            y = d["a"] + x
            y.sum().item()  # graph break
            d["c"] = y
            return d

        x = torch.rand([2, 3])
        a = torch.rand([5, 6])
        b = torch.rand([5, 6])
        res11 = f1(x)
        res21 = f2(a, b)
        cnts = torch._dynamo.testing.CompileCounter()
        opt_f1 = torch._dynamo.optimize(cnts)(f1)
        opt_f2 = torch._dynamo.optimize(cnts)(f2)
        res12 = opt_f1(x)
        res22 = opt_f2(a, b)
        self.assertTrue(same(res11, res12))
        self.assertTrue(same(res21, res22))

    def test_list_append_return_none(self):
        def fn(x):
            alist = []
            blist = alist.append(x + 1)
            return alist, blist

        x = torch.tensor([2.3])
        res = fn(x)
        cnts = torch._dynamo.testing.CompileCounter()
        opt_fn = torch._dynamo.optimize(cnts)(fn)
        res2 = opt_fn(x)
        self.assertEqual(res, res2)

    @patch.object(torch._dynamo.config, "capture_scalar_outputs", True)
    def test_tensor_ctor_list_of_tensor(self):
        def fn(x):
            return torch.tensor([x], dtype=torch.int64)

        x = torch.tensor(20)
        res = fn(x)
        cnts = torch._dynamo.testing.CompileCounter()
        opt_fn = torch._dynamo.optimize(cnts)(fn)
        res2 = opt_fn(x)
        self.assertEqual(res, res2)
        self.assertEqual(cnts.frame_count, 1)

    def test_tensor_types(self):
        def fn(dtype, tensor_type):
            x = torch.empty(4, dtype=dtype)
            assert isinstance(x, tensor_type)

        opt_fn = torch._dynamo.optimize("eager")(fn)
        opt_fn(torch.float32, torch.FloatTensor)
        opt_fn(torch.float64, torch.DoubleTensor)
        opt_fn(torch.float16, torch.HalfTensor)
        opt_fn(torch.bfloat16, torch.BFloat16Tensor)
        opt_fn(torch.uint8, torch.ByteTensor)
        opt_fn(torch.int8, torch.CharTensor)
        opt_fn(torch.int64, torch.LongTensor)
        opt_fn(torch.int, torch.IntTensor)
        opt_fn(torch.int16, torch.ShortTensor)
        opt_fn(torch.bool, torch.BoolTensor)

    def test_nan(self):
        def f(x, n):
            return x * 2 + n

        x = torch.randn(4)
        n = float("nan")

        cnts = torch._dynamo.testing.CompileCounter()
        opt_f = torch._dynamo.optimize(cnts)(f)
        opt_f(x, n)
        opt_f(x, n)
        self.assertEqual(cnts.frame_count, 1)

    @patch.object(torch._dynamo.config, "capture_scalar_outputs", True)
    def test_item(self):
        class MyMod(torch.nn.Module):
            def forward(self, x):
                z = torch.max(x)
                return z.int().item()

        x = torch.tensor([[10.6763, 11.7445, -2.2369]])
        model = MyMod()
        y = torch._dynamo.optimize("eager", nopython=True)(model)(x)

        self.assertEqual(y, 11)

    @patch.object(torch._dynamo.config, "capture_scalar_outputs", True)
    def test_item_changes(self):
        class MyMod(torch.nn.Module):
            def forward(self, x):
                z = torch.max(x)
                return z.int().item()

        x = torch.tensor([[10.6763, 11.7445, -2.2369]])
        model = MyMod()
        opt_model = torch._dynamo.optimize("eager", nopython=True)(model)
        y = opt_model(x)
        z = opt_model(torch.tensor([[y - 5, y + 10, y + 50]]))

        self.assertEqual(y, 11)
        self.assertEqual(z, 61)

    @patch.object(torch._dynamo.config, "capture_scalar_outputs", True)
    def test_item_changes_new_shape(self):
        class MyMod(torch.nn.Module):
            def forward(self, x):
                z = torch.max(x)
                return z.int().item()

        x = torch.tensor([[10.6763, 11.7445, -2.2369]])
        model = MyMod()
        opt_model = torch._dynamo.optimize("eager", nopython=True)(model)
        y = opt_model(x)
        z = opt_model(torch.tensor([[y - 5, y + 50], [y + 5, y - 50]]))

        self.assertEqual(y, 11)
        self.assertEqual(z, 61)

    @unittest.skip("https://github.com/pytorch/pytorch/issues/99726")
    def test_cross_entropy_loss_fancy_ctor1(self):
        rand_5 = torch.randn(5)
        rand_3_5 = torch.randn(3, 5)
        target = torch.empty(3, dtype=torch.long).random_(5)

        loss = torch.nn.CrossEntropyLoss(
            weight=rand_5, reduce=False, label_smoothing=0.5
        )
        opt_loss = torch._dynamo.optimize("eager", nopython=True)(loss)
        input = rand_3_5
        dynamo_output = opt_loss(input, target)

        loss = torch.nn.CrossEntropyLoss(
            weight=rand_5, reduce=False, label_smoothing=0.5
        )
        input = rand_3_5
        output = loss(input, target)

        self.assertTrue(torch.allclose(dynamo_output, output))

    def test_cross_entropy_loss_fancy_ctor2(self):
        rand_3_5 = torch.randn(3, 5)
        target = torch.empty(3, dtype=torch.long).random_(5)

        loss = torch.nn.CrossEntropyLoss(reduce=False, label_smoothing=0.5)
        opt_loss = torch._dynamo.optimize("eager", nopython=True)(loss)
        input = rand_3_5
        dynamo_output = opt_loss(input, target)

        loss = torch.nn.CrossEntropyLoss(reduce=False, label_smoothing=0.5)
        input = rand_3_5
        output = loss(input, target)

        self.assertTrue(torch.allclose(dynamo_output, output))

    def test_cross_entropy_loss_simple_ctor(self):
        output = None
        rand_3_5 = torch.randn(3, 5)
        target = torch.empty(3, dtype=torch.long).random_(5)

        loss = torch.nn.CrossEntropyLoss()
        opt_loss = torch._dynamo.optimize("eager", nopython=True)(loss)
        input = rand_3_5
        dynamo_output = opt_loss(input, target)

        loss = torch.nn.CrossEntropyLoss()
        input = rand_3_5
        output = loss(input, target)

        self.assertTrue(torch.allclose(dynamo_output, output))

    def test_nn_functional_reduction(self):
        def fn(loss, reduction):
            reduction_enum = F._Reduction.get_enum(reduction)
            if reduction_enum == 0:
                return loss
            elif reduction_enum == 1:
                return loss.mean()
            elif reduction_enum == 2:
                return loss.sum()

        x = torch.rand([3, 5])
        y = "mean"
        ref = fn(x, y)
        opt_fn = torch._dynamo.optimize("eager", nopython=True)(fn)
        res = opt_fn(x, y)
        self.assertTrue(torch.allclose(ref, res))

    def test_large_reduction_list(self):
        dtype = torch.float32
        device = "cpu"

        def check_sum_all(tensor: torch.Tensor) -> None:
            pylist = tensor.reshape(-1).tolist()
            self.assertTrue(same(tensor.sum(), torch.tensor(sum(pylist))))

        check_sum_all(torch.randn(200000, dtype=dtype, device=device))

    def test_raise_on_backend_error(self):
        def my_compiler(gm, _):
            raise RuntimeError("duck!")

        @torch._dynamo.optimize(my_compiler)
        def fn(a, b):
            return a + b / (a - b)

        self.assertRaises(
            torch._dynamo.exc.BackendCompilerFailed,
            lambda: fn(torch.randn(10), torch.randn(10)),
        )

    def test_named_parameters(self):
        n_embd = 768
        block_size = 128
        vocab_size = 65
        embd_pdrop = 0.1

        class MyModel2(torch.nn.Module):
            def __init__(self):
                super().__init__()
                self.tok_emb = torch.nn.Embedding(vocab_size, n_embd)
                self.pos_emb = torch.nn.Parameter(torch.zeros(1, block_size, n_embd))
                self.drop = torch.nn.Dropout(embd_pdrop)

            def forward(self, x):
                return x

        class MyModel(torch.nn.Module):
            def __init__(self):
                super().__init__()
                self.tok_emb = torch.nn.Embedding(vocab_size, n_embd)
                self.pos_emb = torch.nn.Parameter(torch.zeros(1, block_size, n_embd))
                self.drop = torch.nn.Dropout(embd_pdrop)
                self.submod2 = MyModel2()

            def forward(self, x):
                return x

        # Regular
        params = []
        mod = MyModel()
        actual_params = list(mod.named_parameters())

        @torch._dynamo.optimize("eager", nopython=True)
        def fn():
            return list(mod.named_parameters())

        params = fn()

        self.assertEqual(len(actual_params), len(params))
        for idx in range(len(params)):
            k_a, v_a = actual_params[idx]
            k, v = params[idx]
            self.assertEqual(k_a, k)
            self.assertTrue(torch.allclose(v_a, v))

        # Prefix
        params = []
        mod = MyModel()
        actual_params = list(mod.named_parameters(prefix="foo"))

        @torch._dynamo.optimize("eager", nopython=True)
        def fn1():
            return list(mod.named_parameters(prefix="foo"))

        params = fn1()

        self.assertEqual(len(actual_params), len(params))
        for idx in range(len(params)):
            k_a, v_a = actual_params[idx]
            k, v = params[idx]
            self.assertEqual(k_a, k)
            self.assertTrue(torch.allclose(v_a, v))

    @torch._dynamo.config.patch(guard_nn_modules=True)
    def test_module_complex_iter(self):
        n_embd = 768
        block_size = 128
        vocab_size = 65
        embd_pdrop = 0.1

        class FakeGPT(torch.nn.Module):
            def __init__(self):
                super().__init__()
                self.tok_emb = torch.nn.Embedding(vocab_size, n_embd)
                self.pos_emb = torch.nn.Parameter(torch.zeros(1, block_size, n_embd))
                self.drop = torch.nn.Dropout(embd_pdrop)
                self.ln_f = torch.nn.LayerNorm(n_embd)
                self.head = torch.nn.Linear(n_embd, vocab_size, bias=False)

                self.block_size = block_size
                self.names = []

            def forward(self, idx, targets=None):
                b, t = idx.size()
                assert (
                    t <= self.block_size
                ), "Cannot forward, model block size is exhausted."

                # forward the GPT model
                token_embeddings = self.tok_emb(
                    idx
                )  # each index maps to a (learnable) vector
                position_embeddings = self.pos_emb[
                    :, :t, :
                ]  # each position maps to a (learnable) vector
                x = self.drop(token_embeddings + position_embeddings)
                x = self.blocks(x)
                x = self.ln_f(x)
                logits = self.head(x)

                # if we are given some desired targets also calculate the loss
                loss = None
                if targets is not None:
                    loss = F.cross_entropy(
                        logits.view(-1, logits.size(-1)), targets.view(-1)
                    )

                return logits, loss

            def foo(self, memo=None, prefix="", remove_duplicate=False):
                for mn, m in self.named_modules(
                    memo=memo, prefix=prefix, remove_duplicate=remove_duplicate
                ):
                    for pn, p in self.named_parameters():
                        fpn = f"{mn}.{pn}" if mn else pn
                        self.names.append(fpn)

        # Test plain recurse
        model_a = FakeGPT()
        model_a.foo()
        a_names = model_a.names

        model_b = FakeGPT()
        opt_model_b = torch._dynamo.optimize("eager", nopython=True)(model_b)
        opt_model_b.foo()

        self.assertEqual(a_names, model_b.names)

        # Test with prefix
        model_a = FakeGPT()
        model_a.foo(prefix="abc")
        a_names = model_a.names

        model_b = FakeGPT()
        opt_model_b = torch._dynamo.optimize("eager", nopython=True)(model_b)
        opt_model_b.foo(prefix="abc")

        self.assertEqual(a_names, model_b.names)

    def test_numpy_variable_isinstance(self):
        def fn(x, m):
            if isinstance(m, np.ndarray):
                return x + 1
            else:
                return x - 1

        x = torch.tensor([2.3])
        m = np.array([1, 2, 3])
        ref = fn(x, m)
        cnts = torch._dynamo.testing.CompileCounter()
        opt_fn = torch._dynamo.optimize(cnts)(fn)
        res = opt_fn(x, m)
        self.assertEqual(ref, res)

        # Test now the other path
        ref = fn(x, x)
        res = opt_fn(x, x)
        self.assertEqual(ref, res)

    def test_tensor_dot_grad_no_graph_break(self):
        def fn(a, b):
            y = 3 * a**3 - b**2
            y.backward(gradient=torch.tensor([1.0, 1.0]))
            b.grad.zero_()
            return a.grad, b.grad

        a = torch.tensor([2.0, 3.0], requires_grad=True)
        b = torch.tensor([6.0, 4.0], requires_grad=True)
        cnts = torch._dynamo.testing.CompileCounter()
        opt_fn = torch._dynamo.optimize(cnts)(fn)
        _, b_grad = opt_fn(a, b)
        self.assertTrue(same(b_grad, torch.tensor([0.0, 0.0])))
        self.assertEqual(cnts.frame_count, 2)

    def test_torch_nn_parameter_isinstance(self):
        def fn(x):
            a = torch.nn.Parameter(torch.rand(2, 3))
            if isinstance(a, torch.Tensor):
                return x + 1
            else:
                return x - 1

        x = torch.tensor([2.5])
        ref = fn(x)
        opt_fn = torch._dynamo.optimize("eager")(fn)
        res = opt_fn(x)
        self.assertEqual(ref, res)

    def _optimize_then_check_exp(
        self, foo, args, cnt, exp_out, exp_frame_count, exp_n_cached_backend
    ):
        opt_out = torch._dynamo.optimize(backend=cnt)(foo)(*args)
        self.assertEqual(exp_out, opt_out)
        self.assertEqual(cnt.frame_count, exp_frame_count)

    def test_backend_match_guard(self):
        x = torch.randn([3, 4])

        def foo(x):
            return x.sin() + x.cos()

        def foo_graph_break(x):
            a = x.sin()
            torch._dynamo.graph_break()
            b = x.cos()
            return a + b

        eager_record_backend = torch._dynamo.testing.EagerAndRecordGraphs()
        backends = [eager_record_backend, "eager"]

        # We intentionally don't reset dynamo for each backend so that we can test
        # 1. dynamo doesn't recompile when backend stays the same, i.e. frame_count doesn't increase
        # 2. dynamo recompiles when backend changes, i.e. frame_count is non-zero for next backend
        def test_recompile(foo, *, exp_frame_count):
            eager_result = foo(x)
            for i, backend in enumerate(backends):
                cnt = torch._dynamo.testing.CompileCounterWithBackend(backend)
                # Run opt_f multiple times to make sure dynamo doesn't recompile.
                # Specifically, frame_count doesn't increase
                # the number of cached backends is i + 2 because we have the optimizing backend + None
                self._optimize_then_check_exp(
                    foo, (x,), cnt, eager_result, exp_frame_count, i + 2
                )
                self._optimize_then_check_exp(
                    foo, (x,), cnt, eager_result, exp_frame_count, i + 2
                )
                self._optimize_then_check_exp(
                    foo, (x,), cnt, eager_result, exp_frame_count, i + 2
                )

        test_recompile(foo, exp_frame_count=1)
        torch._dynamo.reset()
        test_recompile(foo_graph_break, exp_frame_count=2)

    def test_backend_match_guard_multi_threads(self):
        x = torch.randn([3, 4])

        def foo(x):
            return x.sin() + x.cos()

        def compile_then_check_exp(foo, args, cnt, eager_result, exp_frame_count):
            for i in range(3):
                opt_out = torch._dynamo.optimize(backend=cnt)(foo)(*args)
                self.assertEqual(opt_out, eager_result)
            self.assertEqual(cnt.frame_count, exp_frame_count)
            thread_success[threading.current_thread()] = True

        eager_record_backend = torch._dynamo.testing.EagerAndRecordGraphs()
        backends = [eager_record_backend, "eager"]

        # Test dynamo recompiles but only caches a single backend for each thread
        eager_result = foo(x)
        # cnt and None
        exp_frame_count = 1
        threads = []
        thread_success = {}
        for i, backend in enumerate(backends):
            cnt = torch._dynamo.testing.CompileCounterWithBackend(backend)
            thread = threading.Thread(
                target=compile_then_check_exp,
                args=(
                    foo,
                    (x,),
                    cnt,
                    eager_result,
                    exp_frame_count,
                ),
            )
            threads.append(thread)
            thread.start()

        # Wait for all threads to finish
        for thread in threads:
            thread.join()

        self.assertEqual(len(thread_success), len(threads))

    def test_dynamo_min_operator_with_shape(self):
        @torch._dynamo.optimize("eager", nopython=True)
        def f(x, a):
            return min(x.shape[0], a)

        result = f(torch.ones(6), 3)
        self.assertEqual(result, 3)

    def test_onnx_shape_as_tensor(self):
        @torch._dynamo.optimize("eager", nopython=True)
        def f(x):
            return 1 + torch._shape_as_tensor(x)[0]

        gm, _ = torch._dynamo.export(f)(torch.ones(6))

        input_one_dim = torch.ones(6)
        input_two_dims = torch.ones(7, 4)
        self.assertEqual(f(input_one_dim), 7)
        self.assertEqual(f(input_two_dims), 8)
        self.assertEqual(f(input_two_dims), 8)

        @torch._dynamo.optimize("eager", nopython=True)
        def f_onnx(x):
            return 1 + torch.onnx.operators.shape_as_tensor(x)[0]

        self.assertEqual(f_onnx(input_one_dim), 7)
        self.assertEqual(f_onnx(input_two_dims), 8)
        self.assertEqual(f_onnx(input_two_dims), 8)

    def test_cond(self):
        from functorch.experimental.control_flow import cond

        def true_fn(x):
            return x.sin()

        def false_fn(x):
            return x.cos()

        def f(pred, x):
            return cond(pred, true_fn, false_fn, [x])

        opt_fn = torch._dynamo.optimize("eager")(f)
        a = opt_fn(torch.tensor(False), torch.tensor([0.25, 0.25]))
        self.assertTrue(same(torch.cos(torch.tensor([0.25, 0.25])), a))
        b = opt_fn(torch.tensor(True), torch.tensor([0.25, 0.25]))
        self.assertTrue(same(torch.sin(torch.tensor([0.25, 0.25])), b))

    def test_nonzero_static(self):
        # invalid size
        with self.assertRaisesRegex(
            RuntimeError, "nonzero_static: 'size' must be an non-negative integer"
        ):
            torch.nonzero_static(torch.tensor([8]), size=-2)

        with self.assertRaisesRegex(
            RuntimeError, "nonzero_static: 'size' must be an non-negative integer"
        ):
            torch.nonzero_static(torch.tensor([8]), size=-2, out=torch.tensor(0))

        # nonzero_static.out: out dtype mismatch
        input_tensor = torch.tensor([8])
        static_size = 1
        out_tensor = torch.empty((static_size, input_tensor.dim()), dtype=torch.float)
        with self.assertRaisesRegex(
            RuntimeError, "nonzero_static: Expected out tensor to have scalar type Long"
        ):
            torch.nonzero_static(input_tensor, size=static_size, out=out_tensor)

        # nonzero_static.out: out resize (shrink)
        input_tensor = torch.tensor([8])
        static_size = 1
        out_tensor = torch.empty((10, 10, 10, 10), dtype=torch.long)
        self.assertTrue(
            same(
                torch.nonzero_static(input_tensor, size=static_size, out=out_tensor),
                torch.tensor([0]),
            )
        )
        self.assertTrue(
            same(
                out_tensor,
                torch.tensor([0]),
            )
        )

        # nonzero_static.out: out resize (enlarge)
        input_tensor = torch.tensor([8])
        static_size = 1
        out_tensor = torch.empty((0), dtype=torch.long)
        self.assertTrue(
            same(
                torch.nonzero_static(input_tensor, size=static_size, out=out_tensor),
                torch.tensor([0]),
            )
        )
        self.assertTrue(
            same(
                out_tensor,
                torch.tensor([0]),
            )
        )

        # 0 rank
        input_tensor = torch.tensor(6)
        static_size = 2
        self.assertTrue(
            same(
                torch.nonzero_static(input_tensor, size=static_size),
                torch.empty((static_size, input_tensor.dim()), dtype=torch.long),
            )
        )

        # 0 size
        input_tensor = torch.tensor([[[1]]])
        static_size = 0
        self.assertTrue(
            same(
                torch.nonzero_static(input_tensor, size=static_size),
                torch.empty((static_size, input_tensor.dim()), dtype=torch.long),
            )
        )

        # 1D input
        input_tensor = torch.tensor([0, 8])
        static_size = 1
        self.assertTrue(
            same(
                torch.nonzero_static(input_tensor, size=static_size),
                torch.tensor([1]),
            )
        )

        input_tensor = torch.tensor([8, 0])
        static_size = 2
        self.assertTrue(
            same(
                torch.nonzero_static(input_tensor, size=static_size),
                torch.tensor([[0], [-1]]),  # padded with default fill_value "-1"
            )
        )

        # 2D input
        input_tensor = torch.tensor([[1.2, 0], [3.4, 5.6]])
        static_size = 5
        fill_value = -100
        self.assertTrue(
            torch._dynamo.utils.same(
                torch.nonzero_static(
                    input_tensor, size=static_size, fill_value=fill_value
                ),
                torch.tensor(
                    [
                        [0, 0],
                        [1, 0],
                        [1, 1],
                        [fill_value, fill_value],
                        [fill_value, fill_value],
                    ]
                ),
            )
        )
        input_tensor = torch.tensor([[1.2, 0], [3.4, 5.6]])
        static_size = 2
        fill_value = -100
        self.assertTrue(
            torch._dynamo.utils.same(
                torch.nonzero_static(
                    input_tensor, size=static_size, fill_value=fill_value
                ),
                torch.tensor([[0, 0], [1, 0]]),
            )
        )

        # 3D input
        input_tensor = torch.tensor([[[0, 0], [0, -3]], [[0, 0], [5, 0]]])
        static_size = 4
        fill_value = -999
        self.assertTrue(
            torch._dynamo.utils.same(
                torch.nonzero_static(
                    input_tensor,
                    size=static_size,
                    fill_value=fill_value,
                ),
                torch.tensor(
                    [
                        [0, 1, 1],
                        [1, 1, 0],
                        [fill_value, fill_value, fill_value],
                        [fill_value, fill_value, fill_value],
                    ]
                ),
            )
        )

    def test_cond_with_quantization(self):
        from functorch.experimental.control_flow import cond

        class MyModule(torch.nn.Module):
            def __init__(self):
                super().__init__()
                example_inputs = (torch.randn(5, 5),)
                self.model = torch.nn.Linear(5, 5)
                self.quantized_model = prepare_qat_fx(
                    self.model, qconfig_dict, example_inputs=example_inputs
                )

            def forward(self, pred, x):
                def true_fn(x):
                    return x.sin() + self.quantized_model(x)

                def false_fn(x):
                    return x.cos() + self.model(x)

                return cond(pred, true_fn, false_fn, [x])

        module = MyModule()
        opt_m = torch._dynamo.optimize("eager", nopython=True)(module)
        x = torch.rand((5, 5))
        pred = torch.tensor(True)
        self.assertTrue(same(module(pred, x), opt_m(pred, x)))
        pred = torch.tensor(False)
        self.assertTrue(same(module(pred, x), opt_m(pred, x)))

    def test_map_with_quantization(self):
        from functorch.experimental.control_flow import map

        class MyModule(torch.nn.Module):
            def __init__(self):
                super().__init__()
                example_inputs = (torch.randn(5, 5),)
                self.model = torch.nn.Linear(5, 5)
                self.quantized_model = prepare_qat_fx(
                    self.model, qconfig_dict, example_inputs=example_inputs
                )

            def forward(self, x):
                def body(x):
                    return x.sin() + self.quantized_model(x)

                return map(body, x)

        module = MyModule()
        opt_m = torch._dynamo.optimize("eager", nopython=True)(module)
        x = torch.rand((5, 5))
        self.assertTrue(same(module(x), opt_m(x)))

    def test_cond_side_effects(self):
        from functorch.experimental.control_flow import cond

        c = 0

        def true_fn(x):
            return x - c

        def false_fn(x):
            return x + c

        def f(pred, x):
            nonlocal c
            c = 1
            return cond(pred, true_fn, false_fn, [x])

        opt_fn = torch._dynamo.optimize("eager")(f)
        c = 0
        a = opt_fn(torch.tensor(False), torch.tensor([0.25, 0.25]))
        self.assertTrue(same(torch.tensor([1.25, 1.25]), a))

    def test_map_side_effects(self):
        from functorch.experimental.control_flow import map

        class Module(torch.nn.Module):
            def __init__(self):
                super().__init__()
                self.w = torch.tensor(1)

            def forward(self, xs):
                def body(x):
                    self.w += 1
                    return x

                return map(body, xs)

        mod = Module()

        error_message = ""
        if torch._dynamo.config.inline_inbuilt_nn_modules:
            error_message = r"HigherOrderOperator: Mutating a variable not in the current scope \(SideEffects\)"
        else:
            error_message = "Can't inplace modify module params/buffers"

        with self.assertRaisesRegex(Unsupported, error_message):
            opt_fn = torch._dynamo.optimize("eager", nopython=True)(mod)
            opt_fn(torch.randn(3, 2))

    def test_cond_nested(self):
        from functorch.experimental.control_flow import cond

        def true_fn_nested(x):
            return x * 10

        def false_fn_nested(x):
            return x * -1

        def true_fn(pred2, x):
            return x.sin()

        def false_fn(pred2, x):
            return x + cond(pred2, true_fn_nested, false_fn_nested, [x])

        def f(pred, pred2, x):
            return cond(pred, true_fn, false_fn, [pred2, x])

        cc = torch._dynamo.testing.CompileCounter()
        opt_fn = torch._dynamo.optimize(cc)(f)
        true_true_sin = opt_fn(
            torch.tensor(True), torch.tensor(True), torch.tensor([0.25, 0.25])
        )
        self.assertTrue(same(torch.sin(torch.tensor([0.25, 0.25])), true_true_sin))

        true_false_sin = opt_fn(
            torch.tensor(True), torch.tensor(False), torch.tensor([0.25, 0.25])
        )
        self.assertTrue(same(torch.sin(torch.tensor([0.25, 0.25])), true_false_sin))

        false_true_sum_mult = opt_fn(
            torch.tensor(False), torch.tensor(True), torch.tensor([0.25, 0.25])
        )
        self.assertTrue(
            same(torch.tensor([2.75, 2.75]), false_true_sum_mult)
        )  # * 10 then add x

        false_false_sum_neg = opt_fn(
            torch.tensor(False), torch.tensor(False), torch.tensor([0.25, 0.25])
        )
        self.assertTrue(
            same(torch.tensor([0.0, 0.0]), false_false_sum_neg)
        )  # * -1 then add x
        self.assertTrue(cc.frame_count, 2)

    def test_cond_export(self):
        from functorch.experimental.control_flow import cond

        def true_fn_nested(x):
            return x * 10

        def false_fn_nested(x):
            return x * -1

        def true_fn(pred2, x):
            return x.sin()

        def false_fn(pred2, x):
            return x + cond(pred2, true_fn_nested, false_fn_nested, [x])

        def f(pred, pred2, x):
            return cond(pred, true_fn, false_fn, [pred2, x])

        graph, guard = torch._dynamo.export(f)(
            torch.tensor(False), torch.tensor(True), torch.tensor([0.25, 0.25])
        )
        true_true_sin = graph(
            torch.tensor(True), torch.tensor(True), torch.tensor([0.25, 0.25])
        )
        self.assertTrue(same(torch.sin(torch.tensor([0.25, 0.25])), true_true_sin))

        true_false_sin = graph(
            torch.tensor(True), torch.tensor(False), torch.tensor([0.25, 0.25])
        )
        self.assertTrue(same(torch.sin(torch.tensor([0.25, 0.25])), true_false_sin))

        false_true_sum_mult = graph(
            torch.tensor(False), torch.tensor(True), torch.tensor([0.25, 0.25])
        )
        self.assertTrue(
            same(torch.tensor([2.75, 2.75]), false_true_sum_mult)
        )  # * 10 then add x

        false_false_sum_neg = graph(
            torch.tensor(False), torch.tensor(False), torch.tensor([0.25, 0.25])
        )
        self.assertTrue(
            same(torch.tensor([0.0, 0.0]), false_false_sum_neg)
        )  # * -1 then add x

    def test_cond_export_single_arg(self):
        from functorch.experimental.control_flow import cond

        def true_fn(x):
            return x

        def false_fn(x):
            return x.sin()

        def f(pred, x):
            return cond(pred, true_fn, false_fn, [x])

        graph, guard = torch._dynamo.export(f)(
            torch.tensor(False), torch.tensor([0.25, 0.25])
        )
        true_mirror = graph(torch.tensor(True), torch.tensor([0.25, 0.25]))
        self.assertTrue(same(torch.tensor([0.25, 0.25]), true_mirror))
        true_mirror_2 = graph(torch.tensor(True), torch.tensor([0.33, 0.33, 0.33]))
        self.assertTrue(same(torch.tensor([0.33, 0.33, 0.33]), true_mirror_2))

        false_sin = graph(torch.tensor(False), torch.tensor([0.5, 0.5]))
        self.assertTrue(same(torch.sin(torch.tensor([0.5, 0.5])), false_sin))

    def test_enum_guards(self):
        class MyEnum(enum.Enum):
            FOO = 10
            BAR = 20

        def fn(x, y):
            if y == MyEnum.FOO:
                return x + 1
            else:
                return x - 1

        x = torch.rand(3)
        y = MyEnum.BAR
        ref = fn(x, y)
        opt_fn = torch.compile(backend="eager")(fn)
        res = opt_fn(x, y)
        self.assertTrue(same(ref, res))

    def test_duplicate_graph_break_log(self):
        torch._logging.set_logs(graph_breaks=True)

        @torch._dynamo.optimize("eager")
        def f1(a, b):
            f2(a, b)

        def f2(a, b):
            c = a + b
            print("break")
            return a + b + c

        @torch._dynamo.optimize("eager")
        def g1(a, b):
            g2(a, b)

        def g2(a, b):
            c = a + b
            print("break")
            return a + b + c

        def count_graph_break_msgs(msgs):
            return sum(msg.find("Graph break") != -1 for msg in msgs)

        with self.assertLogs(
            logger="torch._dynamo", level=logging.DEBUG
        ) as log, torch._dynamo.config.patch(verbose=True):
            f1(torch.randn(10), torch.randn(10))
            self.assertGreater(count_graph_break_msgs(log.output), 1)

        with self.assertLogs(
            logger="torch._dynamo", level=logging.DEBUG
        ) as log, torch._dynamo.config.patch(verbose=False):
            g1(torch.randn(10), torch.randn(10))
            self.assertEqual(count_graph_break_msgs(log.output), 1)

        # reset logging state
        torch._logging.set_logs()

    def test_inplace_param_update(self):
        def fn(param, y):
            prev_grad = torch.is_grad_enabled()
            try:
                torch.set_grad_enabled(False)
                torch.set_grad_enabled(True)
                torch.set_grad_enabled(False)
                param.add_(y)
            finally:
                torch.set_grad_enabled(prev_grad)

        y = torch.randn(4)
        x = torch.nn.Parameter(torch.randn(4))
        fn(x, y)

        cnts = torch._dynamo.testing.CompileCounter()
        opt_fn = torch._dynamo.optimize(cnts, nopython=True)(fn)
        opt_fn(x, y)
        self.assertEqual(cnts.frame_count, 1)
        self.assertEqual(cnts.op_count, 3)

    @unittest.skipIf(
        not PLATFORM_SUPPORTS_FLASH_ATTENTION,
        "Can't run fused SDPA on this platform",
    )
    def test_parsing_sdpa(self):
        class MyModule(torch.nn.Module):
            def forward(self, query, key, value):
                out = F.scaled_dot_product_attention(query, key, value, None, 0, True)
                out = F.scaled_dot_product_attention(
                    query, key, value, None, 0, True, scale=8
                )
                out = F.scaled_dot_product_attention(
                    query=query,
                    key=key,
                    value=value,
                    attn_mask=None,
                    dropout_p=0,
                    is_causal=True,
                )
                out = F.scaled_dot_product_attention(
                    query,
                    key=key,
                    value=value,
                    attn_mask=None,
                    dropout_p=0,
                    is_causal=True,
                )
                out = F.scaled_dot_product_attention(
                    query, key, value, None, dropout_p=0, is_causal=True
                )
                out = F.scaled_dot_product_attention(query, key, value, None, scale=8)
                return out

        device = "cuda"
        dtype = torch.float16
        seq_len_q = 1
        seq_len_k = 1
        head_dim = 8
        query = torch.ones(
            1, 8, seq_len_q, head_dim, device=device, dtype=dtype, requires_grad=True
        )
        key = torch.ones(
            1, 8, seq_len_k, head_dim, device=device, dtype=dtype, requires_grad=True
        )
        value = torch.ones(
            1, 8, seq_len_k, head_dim, device=device, dtype=dtype, requires_grad=True
        )
        module = MyModule()
        opt_mod = torch._dynamo.optimize("inductor")(module)
        opt_mod(query, key, value)

    def test_generate_tensor_from_list_of_numpy_primitive_type(self):
        # Test sth like torch.LongTensor(list(np.int64, np.int64, ...))
        def fn():
            x = np.array([1, 2, 3, 4, 5, 6], dtype=np.int64)
            y = [x[0], x[2], x[4]]
            return torch.LongTensor(y)

        ref = fn()
        res = torch.compile(fullgraph=True)(fn)()
        self.assertEqual(ref, res)

    def test_object_classmethod(self):
        class C:
            @classmethod
            def fn(cls, x):
                return x + x

        @torch._dynamo.optimize("eager", nopython=True)
        def f():
            return C().fn(torch.ones(2, 3))

        self.assertTrue(torch.allclose(f(), torch.tensor([2.0])))

    def test_object_staticmethod(self):
        class C:
            @staticmethod
            def fn(x):
                return x + x

        @torch._dynamo.optimize("eager", nopython=True)
        def f():
            return C().fn(torch.ones(2, 3))

        self.assertTrue(torch.allclose(f(), torch.tensor([2.0])))

    def test_user_function_variable_supports_enum_argument(self):
        class Foo(enum.Enum):
            FOO = 0
            BAR = 1

        def gn(x, y=Foo.FOO):
            if y is Foo.FOO:
                return x
            else:
                return x + 1

        def fn(x):
            return gn(x)

        x = torch.randn(2, 3)
        ref = fn(x)
        opt_fn = torch._dynamo.optimize("eager", nopython=True)(fn)
        res = opt_fn(x)
        self.assertTrue(torch.allclose(ref, res))

    def test_user_function_variable_supports_type_abcmeta_argument(self):
        class Foo(metaclass=abc.ABCMeta):
            @abc.abstractclassmethod
            def read(self):  # noqa: B027
                pass

        class Bar(Foo):
            def read(self):
                return "Hello World!"

        class Baz:
            pass

        def gn(x, tys=(Bar, Baz)):
            if Bar in tys:
                return x - 1
            else:
                return x + 1

        def fn(x):
            return gn(x)

        x = torch.randn(2, 3)
        ref = fn(x)
        opt_fn = torch._dynamo.optimize("eager", nopython=True)(fn)
        res = opt_fn(x)
        self.assertTrue(torch.allclose(ref, res))

    def test_user_function_variable_supports_function_argument(self):
        # Test user defined function default arguments can be:
        # 1, user defined functions (e.g, add1)
        # 2, torch functions (e.g, torch.sin)
        # 3, python builtin functions (e.g, operator.neg)
        def add1(x):
            return x + 1

        def gn(x, f1=add1, f2=torch.sin, f3=operator.neg):
            return f3(f2(f1(x)))

        def fn(x):
            return gn(x)

        x = torch.randn(2, 3)
        ref = fn(x)
        opt_fn = torch._dynamo.optimize("eager", nopython=True)(fn)
        res = opt_fn(x)
        self.assertTrue(torch.allclose(ref, res))

    def test_typing_variable_isinstance(self):
        def fn(x, m):
            if isinstance(m, typing.Mapping):
                return x + 1
            else:
                return x - 1

        x = torch.randn(2, 3)
        m = {"x": torch.randn(3)}
        ref = fn(x, m)
        opt_fn = torch._dynamo.optimize("eager")(fn)
        res = opt_fn(x, m)
        self.assertTrue(torch.allclose(ref, res))

    @torch._dynamo.config.patch(guard_nn_modules=True)
    def test_repro_graph_breaks_in__get_item_by_idx(self):
        class Mod(torch.nn.Module):
            def __init__(self):
                super().__init__()
                self.mod = torch.nn.Sequential(
                    torch.nn.Linear(3, 3), torch.nn.Linear(3, 3)
                )

            def forward(self, x):
                return self.mod[0](x)

        m = Mod()
        graph, _ = torch._dynamo.export(m)(torch.randn(3, 3))

    @torch._dynamo.config.patch(guard_nn_modules=True)
    def test_nn_sequential_invocation(self):
        with freeze_rng_state():

            class TestModel(torch.nn.Module):
                def __init__(self) -> None:
                    super().__init__()
                    self.linears = torch.nn.Sequential(
                        torch.nn.Linear(2, 2),
                        torch.nn.Linear(2, 2),
                        torch.nn.Linear(2, 2),
                        torch.nn.Linear(2, 2),
                    )

                def forward(self, x):
                    all_but_last = self.linears[:-1]
                    return all_but_last(x)

            m = TestModel()
            x = torch.rand((2, 2))
            real = m(x)
            graph, _ = torch._dynamo.export(m)(x)
            dynamo_result = graph(x)
            self.assertTrue(same(real, dynamo_result))

    @torch._dynamo.config.patch(guard_nn_modules=True)
    def test_nn_sequential_invocation_reposition_indices(self):
        with freeze_rng_state():

            class TestModel(torch.nn.Module):
                def __init__(self) -> None:
                    super().__init__()
                    self.linears = torch.nn.Sequential(
                        torch.nn.Linear(2, 2),
                        torch.nn.Linear(2, 2),
                        torch.nn.Linear(2, 2),
                        torch.nn.Linear(2, 2),
                    )

                def forward(self, x):
                    all_but_last = self.linears[1:3]
                    return all_but_last(x)

            m = TestModel()
            x = torch.rand((2, 2))
            real = m(x)
            graph, _ = torch._dynamo.export(m)(x)
            dynamo_result = graph(x)
            self.assertTrue(same(real, dynamo_result))

    def test_error_on_nested_fx_trace(self):
        input = torch.rand(2, 3)

        def f(x):
            x + x

        real = f(input)

        optimized = torch._dynamo.optimize("eager")(f)
        self.assertTrue(same(optimized(input), real))

        with self.assertRaisesRegex(RuntimeError, "Detected that you are using FX"):
            gm = torch.fx.symbolic_trace(optimized)

    @patch.object(torch._dynamo.config, "error_on_nested_fx_trace", False)
    def test_no_error_on_nested_fx_trace(self):
        input = torch.rand(2, 3)

        def f(x):
            x + x

        real = f(input)

        optimized = torch._dynamo.optimize("eager")(f)
        self.assertTrue(same(optimized(input), real))

        # should not error
        gm = torch.fx.symbolic_trace(optimized)
        self.assertTrue(same(gm(input), real))

    def test_not_dynamic_scope(self):
        def f(y):
            x = 1

            def g():
                x = 2
                return lambda: x

            return y + g()()

        input = torch.zeros(1)
        real = f(input)
        optimized = torch._dynamo.optimize("eager")(f)
        opt = optimized(input)
        self.assertTrue(same(opt, real))

    def test_inference_mode(self):
        @torch.inference_mode()
        def func(x, y):
            return x.add(1.0) + y

        x = torch.ones(4, requires_grad=True)
        y = torch.ones(4, requires_grad=True)
        ref = func(x, y)
        opt_func = torch._dynamo.optimize("eager")(func)

        x1 = torch.ones(4, requires_grad=True)
        res = opt_func(x1, y)
        self.assertTrue(same(ref, res))
        self.assertTrue(same(x, x1))

    def test_if_cond_nn_mod1(self):
        class MockModule(torch.nn.Module):
            def __init__(self, output_relu=True):
                super().__init__()
                self.relu = torch.nn.ReLU() if output_relu else None

            def forward(self, x):
                x = torch.sin(x)
                if self.relu:
                    x = self.relu(x)
                return x

        model = MockModule()
        opt_model = torch._dynamo.optimize("eager", nopython=True)(model)

        x = torch.rand(4)
        ref = model(x)
        res = opt_model(x)
        self.assertTrue(same(ref, res))

        model = MockModule(output_relu=False)
        opt_model = torch._dynamo.optimize("eager", nopython=True)(model)

        x = torch.rand(4)
        ref = model(x)
        res = opt_model(x)
        self.assertTrue(same(ref, res))

    def test_if_cond_nn_mod2(self):
        class MockModule(torch.nn.Module):
            def __init__(self):
                super().__init__()
                self.layer = torch.nn.Sequential()

            def forward(self, x):
                if self.layer:
                    return x + 1
                else:
                    return x - 1

        model = MockModule()
        x = torch.rand(4)
        ref = model(x)
        opt_model = torch.compile(backend="eager")(model)
        res = opt_model(x)
        self.assertTrue(same(ref, res))

    def test_if_cond_nn_mod3(self):
        def fn(x):
            if torch.nn.ModuleList():
                return x + 1
            else:
                return x - 1

        x = torch.rand(4)
        ref = fn(x)
        opt_fn = torch.compile(backend="eager")(fn)
        res = opt_fn(x)
        self.assertTrue(same(ref, res))

    def test_if_cond_user_defined_object(self):
        # obj.__bool__ is not existed
        class A:  # noqa: B903
            def __init__(self, x):
                self.x = x

        # obj.__bool__ is function and returns bool type
        class B:
            def __init__(self, x):
                self.x = x

            def __bool__(self):
                return self.x > 0

        # obj.__bool__ is non-function
        class C:
            def __init__(self, x):
                self.x = x
                self.__bool__ = False

        def fn(x, obj):
            if not obj:
                return x + 1
            else:
                return x - 1

        x = torch.rand(4)
        cnts = torch._dynamo.testing.CompileCounter()
        opt_fn = torch._dynamo.optimize(cnts, nopython=True)(fn)
        obj1 = A(0.5)
        obj2 = B(0.5)
        obj3 = B(-0.5)
        obj4 = C(0.5)
        for obj in [obj1, obj2, obj3, obj4, obj3, obj2]:
            ref = fn(x, obj)
            res = opt_fn(x, obj)
            self.assertTrue(same(ref, res))
        self.assertEqual(cnts.frame_count, 4)

    def test_if_cond_user_defined_object2(self):
        # obj.__bool__ is function and returns non-bool type
        class MyObj:
            def __init__(self, x):
                self.x = x

            def __bool__(self):
                self.x = 1.2
                return self.x

        def fn(a, obj):
            if not obj:
                return a + obj.x
            else:
                return a - obj.x

        x = torch.rand(4)
        obj = MyObj(0.5)
        opt_fn = torch._dynamo.optimize("eager")(fn)
        try:
            opt_fn(x, obj)
            self.assertFalse(True)
        except TypeError as e:
            self.assertIn("__bool__ should return bool, returned float", str(e))

    def test_if_cond_user_defined_object3(self):
        # obj.__bool__ is not existed, but obj.__len__ exists
        class A:  # noqa: B903
            def __init__(self, x):
                self.x = x

            def __len__(self):
                return len(self.x)

        # obj.__bool__ takes precedence over obj.__len__
        class B:
            def __init__(self, x):
                self.x = x

            def __bool__(self):
                return False

            def __len__(self):
                return len(self.x)

        def fn(x, obj):
            if not obj:
                return x + 1
            else:
                return x - 1

        x = torch.rand(4)
        opt_fn = torch.compile(backend="eager", fullgraph=True)(fn)
        obj1 = A([1, 2, 3])
        obj2 = A([])
        obj3 = B([1, 2, 3])
        obj4 = B([])
        for obj in [obj1, obj2, obj3, obj4]:
            ref = fn(x, obj)
            res = opt_fn(x, obj)
            self.assertTrue(same(ref, res))

    def test_class_has_instancecheck_method(self):
        class A:
            pass

        class ExampleMeta(type):
            def __instancecheck__(cls, instance):
                return True

        class B(metaclass=ExampleMeta):
            pass

        def fn(x, obj):
            if isinstance(obj, B):
                return x + 1
            else:
                return x - 1

        x = torch.rand(4)
        obj = A()
        ref = fn(x, obj)
        opt_fn = torch._dynamo.optimize("eager", nopython=True)(fn)
        res = opt_fn(x, obj)
        self.assertTrue(same(ref, res))

    def test_torch_cuda_is_available(self):
        def fn(x):
            if torch.cuda.is_available():
                return x + 1
            else:
                return x - 1

        x = torch.rand(4)
        ref = fn(x)
        opt_fn = torch._dynamo.optimize("eager", nopython=True)(fn)
        res = opt_fn(x)
        self.assertTrue(same(ref, res))

    def test_variable_tracker_recursively_contains(self):
        # VariableTracker.recursively_contains should be updated correctly when mutation happens
        def fn(x):
            data = [[None] * 3] * 3
            for i in range(3):
                if i == 0:
                    data[0][i] = x
                else:
                    data[0][i] = data[0][i - 1] + 1
            return data[0][-1]

        x = torch.rand(4)
        ref = fn(x)
        opt_fn = torch._dynamo.optimize("eager", nopython=True)(fn)
        res = opt_fn(x)
        self.assertTrue(same(ref, res))

    @unittest.skipIf(not TEST_CUDA, "requires cuda")
    @unittest.skipIf(not torch.backends.cudnn.is_available(), "requires cudnn")
    def test_torch_cudnn_is_acceptable(self):
        def fn(x):
            if torch.backends.cudnn.is_acceptable(tensor=x):
                return x + 1
            return x

        x = torch.rand(4).cuda()
        ref = fn(x)
        opt_fn = torch._dynamo.optimize("eager", nopython=True)(fn)
        res = opt_fn(x)
        self.assertTrue(same(ref, res))

    @unittest.skipIf(not TEST_CUDA, "requires cuda")
    @unittest.skipIf(not torch.backends.cudnn.is_available(), "requires cudnn")
    def test_torch_cudnn_is_acceptable_bad_inputs(self):
        def fn1(x):
            if torch.backends.cudnn.is_acceptable("invalid"):
                return x + 1
            return x

        def fn2(x):
            if torch.backends.cudnn.is_acceptable(x, 3.14):
                return x + 1
            return x

        with self.assertRaisesRegex(
            AssertionError, "Expect input to cudnn.is_acceptable to be a tensor"
        ):
            x1 = torch.rand(4).cuda()
            opt_fn1 = torch._dynamo.optimize("eager", nopython=True)(fn1)
            res1 = opt_fn1(x1)

        with self.assertRaisesRegex(
            AssertionError, "Expect 1 input to cudnn.is_acceptable"
        ):
            x2 = torch.rand(4).cuda()
            opt_fn2 = torch._dynamo.optimize("eager", nopython=True)(fn2)
            res = opt_fn2(x2)

    @unittest.skipIf(not TEST_CUDA, "requires cuda")
    def test_get_device(self):
        def fn(x, y):
            x = x + 1
            y = y + 1
            return x.get_device(), y.get_device()

        x = torch.rand(4, device="cuda")
        y = torch.rand(4, device="cpu")
        ref = fn(x, y)
        opt_fn = torch._dynamo.optimize("eager", nopython=True)(fn)
        res = opt_fn(x, y)
        self.assertTrue(same(ref, res))

    def test_disable_flag(self):
        cnt = torch._dynamo.testing.CompileCounter()

        with patch.dict(os.environ, {"TORCH_COMPILE_DISABLE": "1"}):

            def fn(x, y):
                x = x + 1
                y = y + 1

            opt_fn = torch._dynamo.optimize(cnt)

        self.assertEqual(cnt.frame_count, 0)

    def test_is_compiling(self):
        def f1():
            if torch._dynamo.is_compiling():
                return torch.ones(2, 2)
            else:
                return torch.zeros(2, 2)

        def f2():
            if torch._utils.is_compiling():
                return torch.ones(2, 2)
            else:
                return torch.zeros(2, 2)

        def f3():
            if torch.compiler.is_compiling():
                return torch.ones(2, 2)
            else:
                return torch.zeros(2, 2)

        def f4():
            if torch.compiler.is_dynamo_compiling():
                return torch.ones(2, 2)
            else:
                return torch.zeros(2, 2)

        for f in [f1, f2, f3, f4]:
            opt_f = torch._dynamo.optimize("eager")(f)

            self.assertEqual(f(), torch.zeros(2, 2))
            self.assertEqual(opt_f(), torch.ones(2, 2))

    def test_torch_generator_set_state(self):
        def fn():
            default_state = torch.default_generator.get_state()
            x = torch.rand([2, 3])
            if default_state.dtype != "float32":
                x = x * 2
            torch._dynamo.graph_break()
            torch.default_generator.set_state(default_state)
            y = torch.rand([2, 3])
            return x, y

        opt_fn = torch._dynamo.optimize("eager")(fn)
        x, y = opt_fn()
        self.assertEqual(x, y * 2)

    def test_torch_distributions_lazy_property(self):
        def fn(x):
            return torch.distributions.Categorical(probs=x).entropy()

        opt_fn = torch._dynamo.optimize("eager")(fn)
        x = torch.rand([4, 4])
        self.assertEqual(opt_fn(x), fn(x))

    def test_guard_failure_fn(self):
        def fn(x, y, k):
            x = x + 1
            y = y + 1
            return x * y * k

        x = torch.tensor([0.5, 0.5])
        y = torch.tensor([1.0, 1.0])

        guard_failure = None

        def guard_failures(failure):
            nonlocal guard_failure
            guard_failure = failure

        opt_fn = torch._dynamo.optimize(
            "eager", nopython=True, guard_fail_fn=guard_failures
        )(fn)

        x2 = torch.tensor([0.5, 0.5, 1.0])
        y2 = torch.tensor([0.5, 0.5, 0.5])

        opt_fn(x, y, 3)
        opt_fn(x2, y2, 5)

        if (
            not torch._dynamo.config.specialize_int
            and not torch._dynamo.config.assume_static_by_default
        ):
            # we didn't actually test guard_failure_fn here but whatever,
            # nice to see no guard failure on the test
            self.assertTrue(guard_failure is None)
        else:
            self.assertTrue(guard_failure is not None)

    def test_guard_failure_fn_shape_control(self):
        def fn(x, y):
            if x.shape[0] < 4:
                if y.shape[0] < 3:
                    return x * y
                else:
                    return x + y
            else:
                return -1

        x = torch.randn([2, 2])
        y = torch.randn([2, 2])

        guard_failure = None

        def guard_failures(failure):
            nonlocal guard_failure
            guard_failure = failure

        opt_fn = torch._dynamo.optimize(
            "eager", nopython=True, guard_fail_fn=guard_failures
        )(fn)

        x2 = torch.randn([5, 5])
        y2 = torch.randn([5, 5])

        opt_fn(x, y)
        opt_fn(x2, y2)

        self.assertTrue(guard_failure is not None)
        first_guard_failure = guard_failure[0].partition("\n")[0]
        if torch._dynamo.config.assume_static_by_default:
            self.assertIn(
                """tensor 'L['x']' size mismatch at index 0. expected 2, actual 5""",
                first_guard_failure,
            )
        else:
            self.assertIn("""L['x'].size()[0] < 3""", first_guard_failure)

    def test_guard_failure_fn2(self):
        def fn(x, y):
            x = x + 1
            y = y + 1
            return x * y

        x = torch.tensor([0.5, 0.5])
        y = torch.tensor([1.0, 1.0])

        guard_failure = None

        def guard_failures(failure):
            nonlocal guard_failure
            guard_failure = failure

        opt_fn = torch._dynamo.optimize(
            "eager", nopython=True, guard_fail_fn=guard_failures
        )(fn)

        x2 = torch.tensor([0.5, 0.5, 1.0])
        y2 = torch.tensor([0.5, 0.5, 0.5])

        opt_fn(x, y)
        opt_fn(x2, y2)

        if torch._dynamo.config.assume_static_by_default:
            self.assertIn(
                """tensor 'L['x']' size mismatch at index 0. expected 2, actual 3""",
                guard_failure[0],
            )
        else:
            self.assertTrue(guard_failure is None)

    def test_guard_failure_fn_tensor_iter(self):
        def fn(x):
            for y in x:
                y.add_(1.0)
            return y

        guard_failure = None

        def guard_failures(failure):
            nonlocal guard_failure
            guard_failure = failure

        opt_fn = torch._dynamo.optimize(
            "eager", nopython=True, guard_fail_fn=guard_failures
        )(fn)

        args1 = torch.randn(10, 10)
        out = fn(args1)
        opt_out = opt_fn(args1)
        self.assertTrue(same(out, opt_out))

        args2 = torch.randn(9, 10)
        out = fn(args2)
        opt_out = opt_fn(args2)
        self.assertTrue(same(out, opt_out))

        # guard is expected for both static and dynamic shapes
        self.assertTrue(guard_failure is not None)
        self.assertIn(
            """len(L['x']) == 10""",
            guard_failure[0],
        )

    def test_restore_graphstate(self):
        # This function does some guard accumulation,
        # and then rolls back due to control flow.
        # The idea is that if one were printing guards as they appear,
        # they would see this insert a guard that does not show up in the final set of
        # guards as we rolled back from it.
        def nested_fn(s):
            if x[0] < 10:
                return s * s
            return s

        def fn(x, y):
            x = x + 1
            y = nested_fn(y)
            y = y + 10
            return x * y

        all_guards = []

        def guard_export_print(guards):
            nonlocal all_guards
            all_guards.extend(guards)

        opt_fn = torch._dynamo.optimize("eager", guard_export_fn=guard_export_print)(fn)

        x = torch.tensor([0.5, 0.5])
        y = torch.tensor([1.0, 1.0])
        opt_fn(x, y)

        for guard in all_guards:
            # This guard was created
            self.assertTrue(guard.name != "nested_fn.__closure__[0].cell_contents")

    def test_call_parent_non_class_methods_from_child(self):
        class A:
            a = 4

            def add(self, x):
                return x + 10

            def mul(self, x):
                return x * 0.1

        class B(A):
            coeff = 4

            def add(self, x):
                return x + 20

            @classmethod
            def cube(cls, x):
                return cls.coeff * x * x * x

            def mul(self, x):
                return super().mul(x) * x * 0.2

        class C(B):
            def add(self, x):
                b = super().cube(x)
                c = A.add(self, x)
                d = B.mul(self, x)
                e = super(B, self).add(x)
                f = super().a * x
                return b + c + d + e + f

        x = torch.rand(4)
        fn = C().add
        ref = fn(x)
        cnt = torch._dynamo.testing.CompileCounter()
        opt_fn = torch._dynamo.optimize(cnt, nopython=True)(fn)
        res = opt_fn(x)
        self.assertTrue(same(ref, res))
        self.assertEqual(cnt.frame_count, 1)

        # Check recompilation
        A.a = 5
        ref = fn(x)
        res = opt_fn(x)
        self.assertTrue(same(ref, res))
        # Ensure that super guard checks are working as expected
        res = opt_fn(x)
        self.assertEqual(cnt.frame_count, 2)

    def test_builder_for_class_with_metaclass(self):
        class ExampleMeta(type):
            pass

        class MyClass(metaclass=ExampleMeta):
            pass

        def fn(x, y):
            if isinstance(y, MyClass):
                return x + 1
            else:
                return x - 1

        x = torch.rand([4, 4])
        y = MyClass()
        ref = fn(x, y)
        opt_fn = torch._dynamo.optimize("eager")(fn)
        res = opt_fn(x, y)
        self.assertTrue(same(ref, res))

    def test_tuple_from_tuple_iter(self):
        def inner_fn(*args):
            acc = torch.ones(10, 10)
            for arg in args:
                acc.add_(arg)

            return acc

        @torch._dynamo.optimize("eager")
        def fn(inputs, params):
            y = tuple(inputs) + tuple(params)
            return inner_fn(*y)

        inputs = [torch.randn(10, 10) for _ in range(3)]

        fn(inputs, iter(tuple(inputs)))

        def fn(params):
            y = tuple(params)
            return inner_fn(*y)

        opt_fn = torch._dynamo.optimize("eager")(fn)
        inputs = [torch.randn(10, 10) for _ in range(3)]
        self.assertTrue(same(fn(iter(tuple(inputs))), opt_fn(iter(tuple(inputs)))))

        # Force recompilation
        inputs = [torch.randn(10, 10) for _ in range(4)]
        self.assertTrue(same(fn(iter(tuple(inputs))), opt_fn(iter(tuple(inputs)))))

    def test_torch_package_working_with_trace(self):
        # from torch._dynamo.test_case import run_tests

        inputs = [torch.randn([2, 2]), torch.randn([2, 2])]

        optimized_model = torch._dynamo.optimize(backend="eager")(
            MyPickledModule(torch.randn([2, 2]))
        )
        from torch import package

        path = "/tmp/MyPickledModule.pt"
        package_name = "MyPickledModule"
        resource_name = "MyPickledModule.pkl"

        model = MyPickledModule(torch.randn([2, 2]))

        with package.PackageExporter(path) as exp:
            exp.extern("**")
            exp.save_pickle(package_name, resource_name, model)

        imp = package.PackageImporter(path)
        loaded_model = imp.load_pickle(package_name, resource_name)

        optimized_loaded_model = torch._dynamo.optimize("eager")(loaded_model)(*inputs)

    def test_shape_and_tuple_equality(self):
        def fn(x, y, t):
            z = x * y
            if x.size() == t:
                return z.cos()
            return z.sin()

        torch._dynamo.optimize("eager", nopython=True)(fn)(
            torch.randn([4, 4]), torch.randn([4, 4]), (4, 4)
        )

    def test_int_list(self):
        # if assume_static_by_default == True: spec int list
        # otherwise: unspec int list
        def fn(x, y):
            return torch.sin(x + y[1] % 2)

        x = torch.randn(6)
        cnt = torch._dynamo.testing.CompileCounter()
        opt_fn = torch._dynamo.optimize(cnt)(fn)
        for i in range(10, 25, 3):
            y = [i, i + 1, i + 2]
            ref = fn(x, y)
            res = opt_fn(x, y)
            self.assertTrue(same(ref, res))
        if torch._dynamo.config.assume_static_by_default:
            if torch._dynamo.config.automatic_dynamic_shapes:
                self.assertExpectedInline(cnt.frame_count, """2""")
            else:
                self.assertExpectedInline(cnt.frame_count, """5""")
        else:
            self.assertExpectedInline(cnt.frame_count, """1""")

    def test_patched_builtin_functions(self):
        import builtins

        # Cache the original builtin function ids
        torch._dynamo.trace_rules._builtin_function_ids()

        class MyClass:
            pass

        builtin_isinstance = builtins.isinstance

        def patched_isinstance(obj, classinfo) -> bool:
            if builtin_isinstance(obj, MyClass):
                return False
            else:
                return builtin_isinstance(obj, classinfo)

        def fn(x, y):
            if isinstance(y, MyClass):
                return x + 1
            else:
                return x - 1

        x = torch.ones(2, 3)
        y = MyClass()

        try:
            ref = fn(x, y)
            # Monkey patch builtin function
            builtins.isinstance = patched_isinstance
            opt_fn = torch.compile(backend="eager", fullgraph=True)(fn)
            res = opt_fn(x, y)
            self.assertTrue(same(ref, x + 1))
            self.assertTrue(same(res, x - 1))
        finally:
            builtins.isinstance = builtin_isinstance

        # check recompilation because builtins is now unpatched
        opt_fn = torch.compile(backend="eager", fullgraph=True)(fn)
        res = opt_fn(x, y)
        self.assertTrue(same(res, x + 1))

    # specifically test for tensor.attribute -> torch.something()
    def test_real_imag_tensor_attribute(self):
        def fn(x, y):
            a = x.real
            b = x.imag
            return torch.mul(torch.add(a, y), b)

        x_real = torch.rand((4, 4))
        x_imag = torch.rand((4, 4))
        x = torch.complex(x_real, x_imag)
        y = torch.rand((4, 4))

        ref = fn(x, y)
        opt_fn = torch._dynamo.optimize("eager")(fn)
        res = opt_fn(x, y)
        self.assertTrue(same(ref, res))

    def test_cast(self):
        from typing import cast

        def fn(x):
            return cast(torch.Tensor, torch.add(x, 1.0))

        opt_fn = torch.compile(backend="eager", fullgraph=True)(fn)

        ref = fn(torch.ones(2, 2))
        res = opt_fn(torch.ones(2, 2))

        self.assertTrue(same(ref, res))

    def test_T_tensor_attribute(self):
        def fn(x, y):
            a = x.T
            return torch.add(a, y)

        x = torch.rand((4, 4))
        y = torch.rand((4, 4))

        ref = fn(x, y)
        opt_fn = torch._dynamo.optimize("eager")(fn)
        res = opt_fn(x, y)
        self.assertTrue(same(ref, res))

    def test_recursive_tensor_attribute(self):
        def fn(x, y):
            a = x.real.T
            b = x.imag
            return torch.mul(torch.add(a, y), b)

        x_real = torch.rand((4, 4))
        x_imag = torch.rand((4, 4))
        x = torch.complex(x_real, x_imag)
        y = torch.rand((4, 4))

        ref = fn(x, y)
        opt_fn = torch._dynamo.optimize("eager")(fn)
        res = opt_fn(x, y)
        self.assertTrue(same(ref, res))

    def test_assigning_function_to_object_attribute(self):
        # user-defined functions which are object's attributes are not converted to bound methods
        def my_add(*args):
            a, b = args
            return a + b

        class MyClass:
            def __init__(self, func):
                self.add = func

        obj = MyClass(my_add)

        def fn(x):
            return obj.add(x, 2)

        x = torch.rand(2, 3)
        ref = fn(x)
        opt_fn = torch.compile(backend="eager")(fn)
        res = opt_fn(x)
        self.assertTrue(same(ref, res))

    def test_assigning_function_to_class_attribute(self):
        # user-defined functions which are class's attributes are converted to bound methods
        def my_add(*args):
            obj, a, b = args
            return obj.x + a + b

        class MyClass:
            add = my_add

            def __init__(self, x):
                self.x = x

        obj = MyClass(0.5)

        def fn(x):
            return obj.add(x, 2)

        x = torch.rand(2, 3)
        ref = fn(x)
        opt_fn = torch.compile(backend="eager")(fn)
        res = opt_fn(x)
        self.assertTrue(same(ref, res))

    def test_tagging_tensors_simple(self):
        def foo(x, y):
            return x * y, x, y

        a = torch.randn([3, 3])
        a.tag = "a"
        a.frog = "ribbity ribbit"
        b = torch.randn([3, 3])
        b.tag = "b"
        b.frog = "ribbit"

        exported = torch._dynamo.export(foo)(a, b)
        out_graph = exported[0]

        nodes = list(out_graph.graph.nodes)
        placeholders = [node for node in nodes if node.op == "placeholder"]
        all_tags = []
        all_frogs = []
        for placeholder in placeholders:
            if "tensor_dict" in placeholder.meta:
                all_tags.append(placeholder.meta["tensor_dict"]["tag"])
                all_frogs.append(placeholder.meta["tensor_dict"]["frog"])

        self.assertEqual(all_tags, ["a", "b"])
        self.assertEqual(all_frogs, ["ribbity ribbit", "ribbit"])

    def test_tagging_tensors_mix_used_unused_structure(self):
        def pre_attention_state_ops(input, mems, state):
            lc_key = state[0]
            lc_val = state[1]
            bar = []
            for i in range(0, 4):
                bar2 = []
                for j in range(0, 3):
                    bar2.append(
                        lc_key + lc_val + torch.tensor([0.1, 0.25, 0.4, 0.5, 0.1])
                    )
                bar.append(bar2)

            return bar

        mems = torch.tensor([[[1.8364, 0.2724, -1.4917, -0.4367, 0.8640]]])
        state = [
            torch.tensor([[[1.0517, 0.3848, -0.6472, 0.0823, 0.9116]]]),
            torch.tensor([[[1.0517, 0.3848, -0.6472, 0.0823, 0.9116]]]),
        ]
        i = torch.tensor(
            [
                [0.0313, -0.1487, -0.3846, -0.5321],
                [-1.7073, 1.3331, -0.0890, -1.4935],
                [-0.8314, -0.1862, -0.5935, 1.5232],
            ]
        )

        mems.tag = "MEMS"
        i.tag = "FOO"
        state[0].tag = "STATE_0"
        state[1].tag = "HMMM"

        exported = torch._dynamo.export(pre_attention_state_ops)(i, mems, state)
        out_graph = exported[0]

        nodes = list(out_graph.graph.nodes)
        placeholders = [node for node in nodes if node.op == "placeholder"]
        all_tags = []
        for placeholder in placeholders:
            if "tensor_dict" in placeholder.meta:
                all_tags.append(placeholder.meta["tensor_dict"]["tag"])

        self.assertEqual(all_tags, ["STATE_0", "HMMM"])

    def test_get_custom_tensor_attribute(self):
        def fn(x):
            return x.custom_attr * x

        x = torch.rand((2, 2))
        x.custom_attr = 3.14
        ref = fn(x)
        opt_fn = torch._dynamo.optimize("eager")(fn)
        res = opt_fn(x)
        self.assertTrue(same(ref, res))

    def test_set_custom_tensor_attribute(self):
        def fn(x):
            x.custom_attr = 3.14
            return x.custom_attr * x

        x = torch.rand((2, 2))
        ref = fn(x)
        opt_fn = torch._dynamo.optimize("eager")(fn)
        res = opt_fn(x)
        self.assertTrue(same(ref, res))

    def test_unhandled_exception_in_dynamo(self):
        # traceback.format_exc() approximates an unhandled exception
        def f(a):
            a += 1
            raise RuntimeError("smoge")
            return a

        opt_fn = torch._dynamo.optimize("eager")(f)
        try:
            opt_fn(torch.ones(2))
        except RuntimeError as e:
            self.assertIn("smoge", traceback.format_exc())

    def test_unhandled_exception_in_dynamo2(self):
        # segfaults in python 3.11 if shadow frame is freed improperly
        from torch.testing import make_tensor

        def fn():
            # test that the errors are the same for dense and sparse versions
            def test1(*, is_sparse):
                # shapes must be compatible for matrix multiplication
                a = make_tensor((2, 3), dtype=torch.float32, device="cpu")
                if is_sparse:
                    a_sparse = a.to_sparse_csr()
                    return torch.addmm(a, a_sparse, a)
                else:
                    return torch.addmm(a, a, a)

            try:
                test1(is_sparse=False)
            except RuntimeError as msg:
                try:
                    test1(is_sparse=True)
                except RuntimeError as msg2:
                    raise RuntimeError("smoge")

        opt_fn = torch._dynamo.optimize("eager")(fn)
        try:
            opt_fn()
        except RuntimeError:
            self.assertIn("smoge", traceback.format_exc())

    def test_variable_access_in_exception(self):
        def fn():
            x = torch.ones(1)
            try:
                raise RuntimeError("bad")
            except RuntimeError:
                x += 1
            return x

        opt_fn = torch._dynamo.optimize("eager", nopython=True)(fn)
        self.assertEqual(opt_fn(), torch.tensor([2.0]))

    def test_nested_sequential_with(self):
        def fn(x):
            with torch.set_grad_enabled(True):
                with torch.set_grad_enabled(False):
                    x = x + 1
                with torch.set_grad_enabled(True):
                    x = x + 1
                return x

        opt_fn = torch._dynamo.optimize("eager")(fn)
        self.assertEqual(opt_fn(torch.ones(1)), torch.tensor([3.0]))

    def test_nested_sequential_try(self):
        def fn(x):
            try:
                try:
                    x = x + 1
                except:
                    pass
                try:
                    try:
                        x = x + 1
                    except:
                        pass
                except:
                    pass
            except:
                pass
            return x

        opt_fn = torch._dynamo.optimize("eager")(fn)
        self.assertEqual(opt_fn(torch.ones(1)), torch.tensor([3.0]))

    def test_nested_sequential_try_with(self):
        def fn(x):
            with torch.set_grad_enabled(True):
                try:
                    x = x + 1
                except:
                    pass
                try:
                    with torch.set_grad_enabled(False):
                        x = x + 1
                except:
                    pass
            return x

        opt_fn = torch._dynamo.optimize("eager")(fn)
        self.assertEqual(opt_fn(torch.ones(1)), torch.tensor([3.0]))

    def test_nested_sequential_try_with_graph_break(self):
        def fn(x, n):
            with torch.set_grad_enabled(True):
                with torch.set_grad_enabled(False):
                    x = x + 1
                    torch._dynamo.graph_break()
                try:
                    with torch.set_grad_enabled(False):
                        x = x + 1
                        if n == 0:
                            torch._dynamo.graph_break()
                except:
                    pass
                with torch.set_grad_enabled(False):
                    x = x + 1
                    torch._dynamo.graph_break()
                x = x + 1
            return x

        counter = CompileCounter()
        opt_fn = torch._dynamo.optimize(counter)(fn)
        self.assertEqual(opt_fn(torch.ones(1), 0), torch.tensor([5.0]))
        self.assertEqual(counter.frame_count, 1)

        torch._dynamo.reset()
        counter = CompileCounter()
        opt_fn = torch._dynamo.optimize(counter)(fn)
        self.assertEqual(opt_fn(torch.ones(1), 1), torch.tensor([5.0]))
        self.assertEqual(counter.frame_count, 3)

    def test_ordered_dict_alias_reconstruct(self):
        od = collections.OrderedDict

        def fn():
            d1 = dict()
            d1["a"] = 1
            d2 = od(d1)
            d2["b"] = 2
            torch._dynamo.graph_break()
            if isinstance(d2, od):
                return d2["a"] + d2["b"]
            else:
                return 0

        dis.dis(fn)
        self.assertEqual(torch._dynamo.optimize("eager")(fn)(), 3)

    # NOTE this test can be removed once multiline errors are in Python.
    # See https://github.com/python/cpython/issues/106922
    @skipIfNotPy311
    def test_get_instruction_source_311(self):
        def f():
            # flake8: noqa
            # fmt: off
            # test binary ops
            a = ( b   )   +   c
            a = (a + b) // (c - d)
            a = b    \
         +\
               c  # test
            a = (
                (b  # test +
                    )  \
                # +
            << (

                c  # test
                \
            )  # test
            )

            # test slice
            a = bbb   [  ccc    ]
            b = bbbbb \
                [  ccc # test

                 + ddd  \

                ] # test
            a = bbb[ccc][ddd][eee]

            # test nested and multiline function calls
            a = g(g(g(b)))
            a = g(h(
                g(b),
                c
            ))

            # test chained function calls
            a = (g(x).y)(
                z
            )(1)(2)

            # test unicode (match traceback behavior)
            a = ("🔥🔥🔥" +
                + "🔥🔥") + b

        from torch._dynamo.utils import get_instruction_source_311

        if sys.version_info >= (3, 12):
            # Offsets changed in 3.12, e.g. due to removal of PRECALL inst
            offsets = (3, 11, 15, 19, 23, 29, 35, 44, 53, 65)
        else:
            offsets = (3, 11, 15, 19, 23, 29, 35, 46, 58, 74)
        insts = list(dis.get_instructions(f))
        # uncomment to determine offsets
        # print(*enumerate(insts), sep="\n")
        all_sources = "\n".join(
            get_instruction_source_311(f.__code__, insts[offset]) for offset in offsets
        )
        self.assertExpectedInline(
            all_sources,
            """\
            a = ( b   )   +   c
                ~~~~~~~~~~^~~~~

            a = (a + b) // (c - d)
                ~~~~~~~~^^~~~~~~~~

            a = b    \\
                ~~~~~~
         +\\
         ^~
               c  # test
               ~

                (b  # test +
                ~~~~~~~~~~~~
                    )  \\
                    ~~~~
                # +
                ~~~
            << (
            ^^~~


                c  # test
                ~~~~~~~~~
                \\
                ~
            )  # test
            ~

            a = bbb   [  ccc    ]
                ~~~~~~^^^^^^^^^^^

            b = bbbbb \\
                ~~~~~~~
                [  ccc # test
                ^^^^^^^^^^^^^


                 + ddd  \\
                 ^^^^^^^^


                ] # test
                ^

            a = bbb[ccc][ddd][eee]
                ~~~~~~~~^^^^^

            a = g(g(g(b)))
                  ~^^^^^^

            a = g(h(
                  ~^
                g(b),
                ^^^^^
                c
                ^
            ))
            ^

            a = (g(x).y)(
                ~~~~~~~~~
                z
                ~
            )(1)(2)
            ~^^^
""",
        )
        # test unicode (since assertExpectedInline doesn't support unicode)
        op_offset = 74 if sys.version_info >= (3, 12) else 84
        self.assertEqual(
            get_instruction_source_311(f.__code__, insts[op_offset]),
            """\
            a = ("🔥🔥🔥" +
                ~~~~~~~~
                + "🔥🔥") + b
                ~~~~~~~~^~~
""",
        )

    def test_raise_guard_full_constraint(self):
        y = torch.randn([3, 3, 3])

        def my_dyn_fn(x):
            if x.shape[0] == 3:
                return x.sin()
            return x.cos()

        torch._dynamo.mark_dynamic(y, 0)
        with self.assertRaises(ConstraintViolationError):
            torch._dynamo.optimize("eager")(my_dyn_fn)(y)

    def test_raise_guard_indirect_full_constraint(self):
        y = torch.randn([3, 3, 3])

        def dyn_fn(x):
            if x.shape[0] > 3:
                return x.cos()
            if x.shape[0] < 3:
                return x * 2
            return x.sin()

        torch._dynamo.mark_dynamic(y, 0)
        with self.assertRaises(ConstraintViolationError):
            torch._dynamo.optimize("eager")(dyn_fn)(y)

<<<<<<< HEAD
=======
    @torch._dynamo.config.patch(capture_scalar_outputs=True)
    def test_sym_constrain_range_on_replaced_unbacked_symbol(self):
        # Tests the following case:
        # Deferred runtime asserts adds sym_constrain_range(u0).
        # However, u0 is replaced with s0 + s1.
        # So, now we have sym_constrain_range(s0 + s1).
        def fn(x, y, z):
            z += 7  # to avoid creating unspecified symbol instead of unbacked symbol
            u0 = z.item()
            s0 = x.size(0)
            s1 = y.size(0)
            torch._check(s0 < 100)
            torch._check(s1 < 100)
            torch._check(u0 == s0 + s1)
            return x, y, z

        inputs = (x := torch.randn(16, 10), y := torch.randn(16, 10), torch.tensor(32))
        torch._dynamo.mark_dynamic(x, 0)
        torch._dynamo.mark_dynamic(y, 0)
        opt = torch._dynamo.optimize(nopython=True)(fn)
        opt(*inputs)

>>>>>>> a21d4363
    # Translation validation changes the exception type, don't run with it
    @torch.fx.experimental._config.patch(translation_validation=False)
    def test_mark_dynamic_with_ranges(self):
        y = torch.randn([8, 3, 3])

        def my_dyn_fn(x):
            if x.shape[0] == 3:
                return x.sin()
            return x.cos()

        torch._dynamo.mark_dynamic(y, 0, min=2, max=5)
        with self.assertRaises(ConstraintViolationError):
            torch._dynamo.optimize("eager")(my_dyn_fn)(y)

    def test_mark_static(self):
        counter = CompileCounter()

        def my_dyn_fn(x):
            return x.cos()

        y = torch.randn([3])
        torch._dynamo.mark_static(y, 0)
        torch._dynamo.optimize(counter)(my_dyn_fn)(y)

        z = torch.randn([4])
        torch._dynamo.optimize(counter)(my_dyn_fn)(z)

        self.assertEqual(counter.frame_count, 2)

    def test_no_raise_guard_partial_constraint(self):
        y = torch.randn([3, 3, 3])

        def my_dyn_fn(x):
            if x.shape[0] > 3:
                return x.sin()
            return x.cos()

        torch._dynamo.optimize("eager")(my_dyn_fn)(y)
        torch._dynamo.mark_dynamic(y, 0)
        torch._dynamo.reset()
        torch._dynamo.optimize("eager")(my_dyn_fn)(y)

    def test_no_raise_guard_partial_constraint_across_break(self):
        y = torch.randn([3, 3, 3])

        def my_dyn_fn(x, y):
            z = x * y

            torch._dynamo.graph_break()
            if z.shape[0] > 2:
                return z.cos()

            return x.cos()

        torch._dynamo.optimize("eager")(my_dyn_fn)(y, y)
        torch._dynamo.mark_dynamic(y, 0)
        torch._dynamo.reset()
        torch._dynamo.optimize("eager")(my_dyn_fn)(y, y)

    # Sadly, this does not throw - we do not prop correctly across the graph break
    @unittest.expectedFailure
    def test_raise_guard_partial_constraint_across_break(self):
        y = torch.randn([3, 3, 3])

        def my_dyn_fn(x, y):
            z = x * y

            torch._dynamo.graph_break()
            if z.shape[0] == 3:
                return z.cos()

            return x.cos()

        torch._dynamo.optimize("eager")(my_dyn_fn)(y, y)
        torch._dynamo.mark_dynamic(y, 0)
        torch._dynamo.reset()
        with self.assertRaisesRegex(
            Exception,
        ):
            torch._dynamo.optimize("eager")(my_dyn_fn)(y, y)

    def test_raise_guard_partial_constraint_no_graph_break(self):
        y = torch.randn([3, 3, 3])

        def my_dyn_fn(x, y):
            z = x * y

            if z.shape[0] == 3:
                return z.cos()

            return x.cos()

        torch._dynamo.mark_dynamic(y, 0)
        with self.assertRaises(ConstraintViolationError):
            torch._dynamo.optimize("eager")(my_dyn_fn)(y, y)

    def test_cannot_trace_mark_dynamic(self):
        y = torch.randn([3, 3, 3])

        def my_dyn_fn(x):
            torch._dynamo.mark_dynamic(x, 0)
            return x * x

        with self.assertRaisesRegex(
            AssertionError, "Attempt to trace forbidden callable"
        ):
            torch._dynamo.optimize("eager")(my_dyn_fn)(y)

    def test_cannot_trace_mark_dynamic_safe_unreached(self):
        y = torch.randn([3, 3, 3])

        def my_dyn_fn(x):
            if x.shape[0] == 3:
                return x
            print("Running", torch._dynamo.mark_dynamic(x, 0))
            return x * x

        torch._dynamo.optimize("eager")(my_dyn_fn)(y)

    def test_anomaly_aot_autograd(self):
        def fail():
            raise AssertionError("fail")

        @allow_in_graph
        def h(a):
            r = a.sum()
            # Trigger an exception in backwards
            r.register_hook(lambda x: fail())
            return r

        @torch.compile(backend="aot_eager")
        def f(a):
            return h(a)

        with warnings.catch_warnings(record=True) as w, self.assertRaises(
            torch._dynamo.exc.BackendCompilerFailed
        ):
            f(torch.randn(2, 2, requires_grad=True))

        # Suppress unrelated pkg_resources warnings
        self.assertIn("forward call that caused the error", str(w[-1].message))

    def test_py_guards_mark_dynamic(self):
        def my_dyn_fn(a):
            if a.shape[0] > 2:
                return a.cos()
            return a.sin()

        counter = CompileCounter()

        # Run with dynamic
        x0 = torch.randn([3, 3, 3])
        torch._dynamo.mark_dynamic(x0, 0)
        torch._dynamo.optimize(counter)(my_dyn_fn)(x0)
        self.assertEqual(counter.frame_count, 1)

        # Run without dynamic, no recompile
        x = torch.randn([3, 3, 3])
        torch._dynamo.optimize(counter)(my_dyn_fn)(x)
        self.assertEqual(counter.frame_count, 1)

        # Mark a new dim, 1, as dynamic
        x1 = torch.randn([3, 3, 3])
        torch._dynamo.mark_dynamic(x1, 1)
        torch._dynamo.optimize(counter)(my_dyn_fn)(x1)
        # Recompile triggered because we marked a new dym as dynamic
        self.assertEqual(counter.frame_count, 2)

        # Reset
        torch._dynamo.reset()
        # Reset counter
        counter = CompileCounter()

        # Run with dynamic 1
        torch._dynamo.optimize(counter)(my_dyn_fn)(x1)
        self.assertEqual(counter.frame_count, 1)

        # Run with dynamic 0, not subset
        torch._dynamo.optimize(counter)(my_dyn_fn)(x0)
        self.assertEqual(counter.frame_count, 2)

        # Run with dynamic 0, 1, 2, not subset
        x012 = torch.randn([3, 3, 3])
        torch._dynamo.mark_dynamic(x012, 0)
        torch._dynamo.mark_dynamic(x012, 1)
        torch._dynamo.mark_dynamic(x012, 2)
        torch._dynamo.optimize(counter)(my_dyn_fn)(x012)
        self.assertEqual(counter.frame_count, 3)

    def test_recompile_on_global_state_change(self):
        last_state = []
        cnt = 0

        def my_compiler(gm, _):
            nonlocal cnt
            cnt += 1
            state = read_state()

            def inner(*args):
                last_state[:] = state
                return gm(*args)

            return inner

        def read_state():
            return [
                torch.is_grad_enabled(),
                torch.are_deterministic_algorithms_enabled(),
                torch._C._get_cublas_allow_tf32(),
            ]

        def write_state(state):
            torch.set_grad_enabled(state[0]),
            torch.use_deterministic_algorithms(state[1])
            torch._C._set_cublas_allow_tf32(state[2]),

        @torch.compile(backend=my_compiler)
        def fn(x):
            return x + 1

        initial_state = read_state()
        y = torch.randn(10)
        try:
            for round in range(3):
                for i in range(len(initial_state)):
                    new_state = [False] * len(initial_state)
                    new_state[i] = True
                    write_state(new_state)
                    assert read_state() == new_state
                    last_state.clear()
                    fn(y)
                    assert last_state == new_state
                    if round == 0:
                        assert cnt == i + 1
                    else:
                        assert cnt == len(initial_state)
        finally:
            write_state(initial_state)

    def test_grad_state_mutated(self):
        prior = torch.is_grad_enabled()
        value = None
        cnt = CompileCounter()

        @torch._dynamo.allow_in_graph
        def check_state():
            nonlocal value
            value = torch.is_grad_enabled()

        @torch.compile(backend=cnt, fullgraph=True)
        def fn(x):
            check_state()
            torch.set_grad_enabled(False)
            return x + 1

        try:
            torch.set_grad_enabled(True)
            fn(torch.randn(10))
            assert value is True
            assert torch.is_grad_enabled() is False

            value = None
            torch.set_grad_enabled(True)
            fn(torch.randn(10))
            assert value is True
            assert torch.is_grad_enabled() is False

            assert cnt.frame_count == 1
        finally:
            torch.set_grad_enabled(prior)

    def test_deterministic_algorithms_mutated(self):
        prior = torch.are_deterministic_algorithms_enabled()
        prior_warn_only = torch.is_deterministic_algorithms_warn_only_enabled()
        value = None
        warn_only = None
        cnt = CompileCounter()

        @torch._dynamo.allow_in_graph
        def check_state():
            nonlocal value
            nonlocal warn_only
            value = torch.are_deterministic_algorithms_enabled()
            warn_only = torch.is_deterministic_algorithms_warn_only_enabled()

        @torch.compile(backend=cnt, fullgraph=True)
        def fn(x):
            check_state()
            torch.use_deterministic_algorithms(False, warn_only=False)
            return x + 1

        def run_fn():
            torch.use_deterministic_algorithms(True, warn_only=True)
            fn(torch.randn(10))
            assert value is True
            assert warn_only is True
            assert torch.are_deterministic_algorithms_enabled() is False
            assert torch.is_deterministic_algorithms_warn_only_enabled() is False

        try:
            run_fn()
            value, warn_only = None, None
            run_fn()
            assert cnt.frame_count == 1
        finally:
            torch.use_deterministic_algorithms(prior, warn_only=prior_warn_only)

    def test_torch_compile_ctx_on_forward_and_training_step(self):
        class MyModel(torch.nn.Module):
            def forward(self):
                ...

            def training_step(self):
                self()

        model = MyModel()
        compiled_model = torch.compile(model)

        model.forward = compiled_model.dynamo_ctx(model.forward)
        model.training_step = compiled_model.dynamo_ctx(model.training_step)

        model.training_step()

    def test_torch_guards_stack_frame_register_inlining(self):
        x = torch.tensor([0.5, 0.5])
        y = torch.tensor([0.75, 0.75, 0.75, 0.75])
        z = torch.tensor([0.25, 0.25, 0.25, 0.25, 0.25, 0.25, 0.25, 0.25])

        def uwu_inline_me(x, y, z):
            r = torch.cat((x, x)) + y
            r2 = torch.cat((y, y)) + z
            return r, r2

        def fn(x, y, z):
            r, r2 = uwu_inline_me(x, y, z)
            return torch.mul(r, r), torch.mul(r2, r2)

        seen_frames = []
        import contextlib

        @contextlib.contextmanager
        def global_context_capture_fn(frame_summary):
            if frame_summary is not None:
                seen_frames.append(frame_summary)
            yield

        with mock.patch(
            "torch._guards.TracingContext.current_frame",
            side_effect=global_context_capture_fn,
        ):
            torch._dynamo.optimize("eager")(fn)(x, y, z)

        self.assertEqual(len(seen_frames), 1)
        self.assertEqual(seen_frames[0].name, "fn")
        self.assertEqual(seen_frames[0].line, "r, r2 = uwu_inline_me(x, y, z)")

    def test_torch_guards_stack_frame_register_inlining_deep(self):
        x = torch.tensor([0.5, 0.5])
        y = torch.tensor([0.75, 0.75, 0.75, 0.75])
        z = torch.tensor([0.25, 0.25, 0.25, 0.25, 0.25, 0.25, 0.25, 0.25])

        def uwu_inline_me_deep(x, y):
            return torch.cat((x, x)) + y

        def uwu_inline_me(x, y, z):
            r = uwu_inline_me_deep(x, y)
            r2 = uwu_inline_me_deep(y, z)
            return r, r2

        def fn(x, y, z):
            r, r2 = uwu_inline_me(x, y, z)
            return torch.mul(r, r), torch.mul(r2, r2)

        seen_frames = []
        import contextlib

        @contextlib.contextmanager
        def global_context_capture_fn(frame_summary):
            if frame_summary is not None:
                seen_frames.append(frame_summary)
            yield

        with mock.patch(
            "torch._guards.TracingContext.current_frame",
            side_effect=global_context_capture_fn,
        ):
            torch._dynamo.optimize("eager")(fn)(x, y, z)

        self.assertEqual(len(seen_frames), 3)
        self.assertEqual(seen_frames[0].name, "fn")
        self.assertEqual(seen_frames[1].name, "uwu_inline_me")
        self.assertEqual(seen_frames[2].line, "r2 = uwu_inline_me_deep(y, z)")

    def test_error_on_recompile(self):
        @torch._dynamo.optimize("eager")
        def fn(a, b):
            return a + b

        with unittest.mock.patch("torch._dynamo.config.error_on_recompile", True):
            with self.assertRaises(torch._dynamo.exc.RecompileError):
                fn(torch.rand(2, 3), torch.rand(2, 3))
                fn(torch.rand(2, 3), (1, 2, 3))

    @expectedFailureDynamic
    @torch._dynamo.config.patch(automatic_dynamic_shapes=False)
    def test_compile_profiler(self):
        class Model(torch.nn.Module):
            def forward(self, input):
                return input + input

        model = Model()
        prof = CompileProfiler()
        compiled = torch.compile(model, backend=prof)
        base_checker = (
            lambda: FileCheck()
            .check("Torchdynamo Profiler Report")
            .check("Graph Breaks")
            .check("No graph breaks detected.")
            .check("Recompilation")
        )
        input = torch.rand((2, 3, 4))
        _ = compiled(input)
        base_checker().check("No recompilation detected.").run(prof.report())

        new_shape_input = torch.rand((3, 3, 4))
        _ = compiled(new_shape_input)

        # Not an exhaustive test of dynamic shapes behavior, but some sanity
        if torch._dynamo.config.assume_static_by_default:
            base_checker().check("Recompile Reasons").check("'forward'").check(
                "cache_size_limit to 1"
            ).run(prof.report())
        else:
            base_checker().check("No recompilation detected.").run(prof.report())

        new_shape_input = torch.rand((4, 3, 4))
        _ = compiled(new_shape_input)

        base_checker().check("Recompile Reasons").check("'forward'").check(
            "tensor 'L['input']' size mismatch at index 0. expected 2, actual 3"
        ).check(
            "tensor 'L['input']' size mismatch at index 0. expected 3, actual 4"
        ).run(
            prof.report()
        )

    def test_guards_strip_function_call(self):
        from torch._dynamo.guards import strip_function_call

        test_case = [
            ("___odict_getitem(a, 1)", "a"),
            ("a.layers[slice(2)][0]._xyz", "a"),
            ("getattr(a.layers[slice(2)][0]._abc, '0')", "a"),
            ("getattr(getattr(a.x[3], '0'), '3')", "a"),
            ("a.layers[slice(None, -1, None)][0]._xyz", "a"),
            ("a.layers[func('offset', -1, None)][0]._xyz", "a"),
        ]
        # strip_function_call should extract the object from the string.
        for name, expect_obj in test_case:
            self.assertEqual(strip_function_call(name), expect_obj)

    def test_int_neg(self):
        def int_neg(a, b):
            x = a.shape[0]
            y = b.shape[0]
            return -x * -y * a * b

        torch._dynamo.testing.standard_test(self, int_neg, 2)

    def test_hash_getitem_slice(self):
        s = GetItemSource(LocalSource("foo"), slice(None, -1, None))
        s2 = GetItemSource(LocalSource("foo"), slice(None, -1, None))
        s3 = GetItemSource(LocalSource("foo"), slice(None, -1, 2))
        some_set = set()

        self.assertTrue(s not in some_set)
        self.assertTrue(s2 not in some_set)
        self.assertTrue(s3 not in some_set)

        some_set.add(s)

        self.assertTrue(s in some_set)
        # s and s2 should hash the  same
        self.assertTrue(s2 in some_set)
        # s3 should be different
        self.assertTrue(s3 not in some_set)

        self.assertTrue(s == s2)
        self.assertTrue(s != s3)

    def test_inline_dict_function(self):
        def _result_type_dict(dtype):
            return {bool: torch.float32}[dtype]

        @torch.compile
        def f():
            return torch.ones(3, dtype=_result_type_dict(bool))

        self.assertEqual(f(), torch.ones(3, dtype=torch.float32))

    def test_inline_dict_function_passed_as_arg(self):
        @torch.compile
        def fn(d, x, y):
            if d[x] is torch.float32:
                return y.cos()
            else:
                return y.sin()

        dd = {bool: torch.float32, int: torch.int64}
        self.assertEqual(fn(dd, bool, torch.ones(4)), torch.ones(4).cos())
        self.assertEqual(fn(dd, int, torch.ones(4)), torch.ones(4).sin())

    def test_add_sizes(self):
        def func(x):
            y = x.size()
            return y + y

        eager_out = func(torch.ones(10, 10, 3))
        compile_out = torch._dynamo.optimize("eager")(func)(torch.ones(10, 10, 3))
        self.assertTrue(isinstance(compile_out, torch.Size))
        self.assertEqual(eager_out, compile_out)

    @unittest.skipIf(not TEST_MULTIGPU, "need multiple GPU")
    def test_cuda_set_device(self):
        def fn():
            a = torch.ones(2, device="cuda")
            torch.cuda.set_device(1)
            return a + 1

        with torch.cuda.device(0):
            counter = CompileCounter()
            opt_fn = torch._dynamo.optimize(counter)(fn)
            res = opt_fn()
            self.assertEqual(res.device.type, "cuda")
            self.assertEqual(res.device.index, 0)
            self.assertEqual(counter.frame_count, 2)

    def test_nested_function_resuming_with_correct_globals(self):
        # https://github.com/pytorch/pytorch/issues/99665
        try:
            from .utils import outer_func
        except ImportError:
            from utils import outer_func

        def gn(x, y):
            return x + y

        def fn(x, y):
            return outer_func(gn)(x, y)

        x = torch.rand([3])
        y = torch.rand([3])
        opt_fn = torch.compile(backend="eager")(fn)
        ref = fn(x, y)
        res = opt_fn(x, y)
        self.assertTrue(same(ref, res))

    @dataclasses.dataclass
    class CSETestCase:
        expr: str
        preface: typing.List[str] = dataclasses.field(default_factory=list)
        expected: typing.Optional[str] = None
        expected_py38: typing.Optional[str] = None

    def _is_py38(self) -> bool:
        return sys.version_info[:2] <= (3, 8)

    def _has_ast_unparse(self) -> bool:
        from torch._dynamo.guards import HAS_UNPARSE_FUNCTIONS

        return HAS_UNPARSE_FUNCTIONS

    def test_guards_cse_pass_single(self):
        if not self._has_ast_unparse():
            if IS_FBCODE:
                raise RuntimeError("Needs astunparse or Python-3.9+")
            raise unittest.SkipTest("Needs astunparse or Python-3.9+")
        from torch._dynamo.guards import PyExprCSEPass

        testcase = self.CSETestCase
        testcases = [
            # Nothing gets CSE-d, since the only repeated sub-expression is 'x'.
            # i.e. not a node type we are interested on.
            testcase(expr="x[0].a"),
            testcase(expr="x[1].a"),
            testcase(expr="x[2].a"),
            # 'a.b.c' gets CSE-d, since it's a sub-expression used more than 'PyExprCSEPass.USE_THRESHOLD'.
            testcase(
                expr="a.b.c[0].d.e",
                preface=["_var0 = a.b", "_var1 = _var0.c"],
                expected="_var1[0].d.e",
            ),
            testcase(expr="a.b.c[1].d.e", expected="_var1[1].d.e"),
            testcase(expr="a.b.c[2].d.e", expected="_var1[2].d.e"),
            # 'm.n[0]' gets CSE-d, since it is a sub-expression used more than 'PyExprCSEPass.USE_THRESHOLD'.
            testcase(
                expr="f(m.n[0], '0').x.y.z",
                preface=["_var2 = m.n", "_var3 = _var2[0]"],
                expected="f(_var3, '0').x.y.z",
            ),
            testcase(expr="f(m.n[0], '1').x.y.z", expected="f(_var3, '1').x.y.z"),
            testcase(expr="f(m.n[0], '2').x.y.z", expected="f(_var3, '2').x.y.z"),
            # The whole expressiong gets CSE-d, as well as all of its sub-expressions.
            testcase(
                expr="self.g(a, b).k",
                preface=["_var4 = self.g", "_var5 = _var4(a, b)", "_var6 = _var5.k"],
                expected="_var6",
            ),
            testcase(expr="self.g(a, b).k", expected="_var6"),
            testcase(expr="self.g(a, b).k", expected="_var6"),
        ]
        csepass = PyExprCSEPass()
        csepass.count([t.expr for t in testcases])

        for t in testcases:
            preface, expr = csepass.replace(t.expr)
            self.assertEqual(preface, t.preface)
            expected = t.expected if t.expected is not None else t.expr
            self.assertEqual(expr, expected)

    def test_guards_cse_pass_multiple(self):
        if not self._has_ast_unparse():
            raise unittest.SkipTest("Needs astunparse or Python-3.9+")
        from torch._dynamo.guards import PyExprCSEPass

        testcase = self.CSETestCase
        testcases = [
            testcase(
                expr="x[0].a < x[1].a * (3 - x[2].a)",
                expected="x[0].a < x[1].a * (3 - x[2].a)",
                expected_py38="(x[0].a < (x[1].a * (3 - x[2].a)))",
            ),
            testcase(
                expr="a.b.c[0].d.e + a.b.c[1].d.e * a.b.c[2].d.e > 0",
                preface=["_var0 = a.b", "_var1 = _var0.c"],
                expected="_var1[0].d.e + _var1[1].d.e * _var1[2].d.e > 0",
                expected_py38="((_var1[0].d.e + (_var1[1].d.e * _var1[2].d.e)) > 0)",
            ),
            testcase(
                expr="f(m.n[0], '0').x.y.z * f(m.n[0], '1').x.y.z * f(m.n[0], '2').x.y.z < 512",
                preface=["_var2 = m.n", "_var3 = _var2[0]"],
                expected="f(_var3, '0').x.y.z * f(_var3, '1').x.y.z * f(_var3, '2').x.y.z < 512",
                expected_py38="(((f(_var3, '0').x.y.z * f(_var3, '1').x.y.z) * f(_var3, '2').x.y.z) < 512)",
            ),
            testcase(
                expr="self.g(a, b).k + (1 - self.g(a, b).k) <= m[0].a + self.g(a, b).k",
                preface=["_var4 = self.g", "_var5 = _var4(a, b)", "_var6 = _var5.k"],
                expected="_var6 + (1 - _var6) <= m[0].a + _var6",
                expected_py38="((_var6 + (1 - _var6)) <= (m[0].a + _var6))",
            ),
        ]

        csepass = PyExprCSEPass()
        csepass.count([t.expr for t in testcases])

        for t in testcases:
            preface, expr = csepass.replace(t.expr)
            self.assertEqual(preface, t.preface)
            expected = t.expected_py38 if self._is_py38() else t.expected
            expected = expected if expected is not None else t.expr
            self.assertEqual(expr, expected)

    def test_guard_function_builder_with_cse(self):
        from torch._dynamo.guards import build_guard_function

        exprs = [
            "x[0].a < x[1].a * (3 - x[2].a)",
            "a.b.c[0].d.e + a.b.c[1].d.e * a.b.c[2].d.e > 0",
            "f(m.n[0], '0').x.y.z * f(m.n[0], '1').x.y.z * f(m.n[0], '2').x.y.z < 512",
            "self.g(a, b).k + (1 - self.g(a, b).k) <= m[0].a + self.g(a, b).k",
        ]

        _, pycode = build_guard_function(exprs, "")
        expected = """\
def ___make_guard_fn():
    def guard(L):
        if not (x[0].a < x[1].a * (3 - x[2].a)):
            return False
        _var0 = a.b
        _var1 = _var0.c
        if not (_var1[0].d.e + _var1[1].d.e * _var1[2].d.e > 0):
            return False
        _var2 = m.n
        _var3 = _var2[0]
        if not (f(_var3, '0').x.y.z * f(_var3, '1').x.y.z * f(_var3, '2').x.y.z < 512):
            return False
        _var4 = self.g
        _var5 = _var4(a, b)
        _var6 = _var5.k
        if not (_var6 + (1 - _var6) <= m[0].a + _var6):
            return False
        return True
    return guard
"""
        expected_38 = """\
def ___make_guard_fn():
    def guard(L):
        if not ((x[0].a < (x[1].a * (3 - x[2].a)))):
            return False
        _var0 = a.b
        _var1 = _var0.c
        if not (((_var1[0].d.e + (_var1[1].d.e * _var1[2].d.e)) > 0)):
            return False
        _var2 = m.n
        _var3 = _var2[0]
        if not ((((f(_var3, '0').x.y.z * f(_var3, '1').x.y.z) * f(_var3, '2').x.y.z) < 512)):
            return False
        _var4 = self.g
        _var5 = _var4(a, b)
        _var6 = _var5.k
        if not (((_var6 + (1 - _var6)) <= (m[0].a + _var6))):
            return False
        return True
    return guard
"""
        expected_38_no_astunparse = """\
def ___make_guard_fn():
    def guard(L):
        if not (x[0].a < x[1].a * (3 - x[2].a)):
            return False
        if not (a.b.c[0].d.e + a.b.c[1].d.e * a.b.c[2].d.e > 0):
            return False
        if not (f(m.n[0], '0').x.y.z * f(m.n[0], '1').x.y.z * f(m.n[0], '2').x.y.z < 512):
            return False
        if not (self.g(a, b).k + (1 - self.g(a, b).k) <= m[0].a + self.g(a, b).k):
            return False
        return True
    return guard
"""

        if self._is_py38():
            expected = (
                expected_38 if self._has_ast_unparse() else expected_38_no_astunparse
            )
        self.assertEqual(expected, pycode)

    def test_dynamo_compiling_fake_tensor_to_vararg_int(self):
        class MyModule(torch.nn.Module):
            def __init__(self):
                super().__init__()

            def forward(self, x):
                # use numpy int so it's wrapped as fake tensor in dynamo
                shape = np.int_(16)
                # test shape as fake tensor, which param type is
                # Sequence[Union[_int, SymInt]]
                return x.reshape(shape)

        x = torch.rand([4, 4])
        model = MyModule()
        orig_out = model(x)
        opt_model = torch._dynamo.optimize("eager")(MyModule())
        opt_out = opt_model(x)
        self.assertTrue(same(orig_out, opt_out))

    def test_scalar_tensor_is_equivalent_to_symint_argument(self):
        class GumbelTopKSampler(torch.nn.Module):
            def __init__(self, T, k):
                super().__init__()
                self.T = torch.nn.Parameter(
                    torch.tensor(T, dtype=torch.float32), requires_grad=False
                )
                self.k = torch.nn.Parameter(
                    torch.tensor(k, dtype=torch.int32), requires_grad=False
                )

            def sample_discrete(self, logits):
                threshold = torch.topk(logits, self.k, sorted=True)[0][..., -1]
                samples = torch.ge(logits.squeeze(1), threshold).float()
                return samples

            def forward(self, logits):
                dsamples = self.sample_discrete(logits)
                return dsamples

        x = torch.rand([4, 4, 4, 4])
        m = GumbelTopKSampler(T=4, k=4)
        orig_out = m(x)
        opt_m = torch.compile(backend="eager")(m)
        opt_out = opt_m(x)
        self.assertTrue(same(orig_out, opt_out))

    def test_scalar_tensor_is_equivalent_to_symint_list_argument(self):
        class Jitter(torch.nn.Module):
            def __init__(self, jitter_val):
                super().__init__()
                self.jitter_val = jitter_val

            def roll_tensor(self, input):
                h_shift = self.jitter_val - 1
                w_shift = self.jitter_val + 1
                return torch.roll(
                    torch.roll(input, shifts=h_shift, dims=2), shifts=w_shift, dims=3
                )

            def forward(self, input):
                return self.roll_tensor(input)

        x = torch.rand([4, 4, 4, 4])
        m = Jitter(jitter_val=4)
        orig_out = m(x)
        opt_m = torch.compile(backend="eager")(m)
        opt_out = opt_m(x)
        self.assertTrue(same(orig_out, opt_out))

    def test_scalar_tensor_is_equivalent_to_int_list_argument(self):
        class MyModel(torch.nn.Module):
            def forward(self, input):
                permute = torch.tensor([0, 2, 1])
                x = input.permute(*permute)
                return x

        x = torch.randn(2, 3, 4)
        m = MyModel()
        orig_out = m(x)
        opt_m = torch.compile(backend="eager")(m)
        opt_out = opt_m(x)
        self.assertTrue(same(orig_out, opt_out))

    def test_torch_variable_hasattr(self):
        def fn(x):
            if hasattr(torch.nn, "Module"):
                return x * x
            return x + 1

        compiled_fn = torch.compile(backend="eager", fullgraph=True)(fn)

        x = torch.rand([4, 4])
        fn_out = fn(x)
        compiled_out = compiled_fn(x)
        self.assertTrue(same(fn_out, compiled_out))

    def test_list_hasattr1(self):
        def fn(x):
            if hasattr(x, "foo"):
                return x[0] + 1
            return x[0] - 1

        compiled_fn = torch.compile(backend="eager", fullgraph=True)(fn)

        x = [torch.randn(3)]
        fn_out = fn(x)
        compiled_out = compiled_fn(x)
        self.assertTrue(same(fn_out, compiled_out))

    def test_list_hasattr2(self):
        def fn():
            x = [torch.zeros(3)]
            if hasattr(x, "__len__"):
                return x[0] + 1
            return x[0] - 1

        compiled_fn = torch.compile(backend="eager", fullgraph=True)(fn)

        fn_out = fn()
        compiled_out = compiled_fn()
        self.assertTrue(same(fn_out, compiled_out))

    def test_tuple_hasattr(self):
        def fn(x):
            if hasattr(x, "foo"):
                return x[0] + 1
            return x[1] - 1

        compiled_fn = torch.compile(backend="eager", fullgraph=True)(fn)

        x = (torch.randn(3), torch.randn(3))
        fn_out = fn(x)
        compiled_out = compiled_fn(x)
        self.assertTrue(same(fn_out, compiled_out))

    def test_fn_hasattr__name__1(self):
        def fn():
            foo = lambda x: x + 1
            return hasattr(foo, "__name__")

        compiled_fn = torch.compile(backend="eager", fullgraph=True)(fn)

        fn_out = fn()
        compiled_out = compiled_fn()
        self.assertEqual(fn_out, compiled_out)
        self.assertTrue(fn_out)

    def test_fn_hasattr__name__2(self):
        def bar(x):
            return torch.sin(x)

        def fn():
            return hasattr(bar, "__name__")

        compiled_fn = torch.compile(backend="eager", fullgraph=True)(fn)

        fn_out = fn()
        compiled_out = compiled_fn()
        self.assertEqual(fn_out, compiled_out)
        self.assertTrue(fn_out)

    def test_fn_hasattr__name__3(self):
        def bar(x, y):
            return torch.sin(x) + torch.cos(y)

        baz = functools.partial(bar, y=4)

        def fn():
            return hasattr(baz, "__name__")

        compiled_fn = torch.compile(backend="eager", fullgraph=True)(fn)

        fn_out = fn()
        compiled_out = compiled_fn()
        self.assertEqual(fn_out, compiled_out)
        self.assertFalse(fn_out)

    def test_torch_objects_as_keys(self):
        remap = {torch.float16: torch.float32}

        def fn():
            return torch.randn(3, dtype=remap[torch.float16])

        opt = torch._dynamo.optimize("eager")(fn)
        opt()

    def test_tracing_py_tree(self):
        def fn(xs):
            flat_xs, spec = pytree.tree_flatten(xs)
            res = [x.clone() for x in flat_xs]
            return pytree.tree_unflatten(res, spec)

        xs = [torch.tensor(i) for i in range(3)]

        counter = CompileCounter()
        torch._dynamo.optimize(counter, nopython=True)(fn)(xs)
        self.assertEqual(counter.frame_count, 1)
        self.assertEqual(counter.op_count, 3)

    def test_tracing_nested_py_tree(self):
        import torch.utils._pytree as pytree

        def fn(xs):
            flat_xs, spec = pytree.tree_flatten(xs)
            res = [x.clone() for x in flat_xs]
            return pytree.tree_unflatten(res, spec)

        xs = [torch.tensor(i) for i in range(3)]
        xsl = [xs, xs, xs, xs]

        counter = CompileCounter()
        comp_out = torch._dynamo.optimize(counter, nopython=True)(fn)(xsl)
        real_out = fn(xsl)
        self.assertEqual(comp_out, real_out)
        self.assertEqual(counter.frame_count, 1)
        self.assertEqual(counter.op_count, 12)

    def test_tracing_nested_py_tree_tuples(self):
        import torch.utils._pytree as pytree

        def fn(xs):
            flat_xs, spec = pytree.tree_flatten(xs)
            res = [x.clone() for x in flat_xs]
            return pytree.tree_unflatten(res, spec)

        xs = [torch.tensor(i) for i in range(3)]
        xsl = (xs, xs, xs, xs)

        counter = CompileCounter()
        comp_out = torch._dynamo.optimize(counter, nopython=True)(fn)(xsl)
        real_out = fn(xsl)
        self.assertEqual(comp_out, real_out)
        self.assertEqual(counter.frame_count, 1)
        self.assertEqual(counter.op_count, 12)

    def test_tracing_nested_py_tree_dicts(self):
        import torch.utils._pytree as pytree

        def fn(xs):
            flat_xs, spec = pytree.tree_flatten(xs)
            res = [x.clone() for x in flat_xs]
            return pytree.tree_unflatten(res, spec)

        xs = [torch.tensor(i) for i in range(3)]
        xsl = {
            "a": xs,
            "b": xs,
            "c": xs,
        }

        counter = CompileCounter()
        comp_out = torch._dynamo.optimize(counter, nopython=True)(fn)(xsl)
        real_out = fn(xsl)
        self.assertEqual(comp_out, real_out)
        self.assertEqual(counter.frame_count, 1)
        self.assertEqual(counter.op_count, 9)

    def test_dynamic_one_hot(self):
        def fn(x):
            x = x + 1
            # graph break from data-dependent output shape
            x = torch.nn.functional.one_hot(x)
            x = x + 1
            return x

        inp = torch.arange(20) % 4
        counter = CompileCounter()
        real_out = fn(inp)
        comp_out = torch.compile(fn, backend=counter)(inp)
        self.assertEqual(comp_out, real_out)
        self.assertEqual(counter.frame_count, 2)
        self.assertEqual(counter.op_count, 2)

    def test_tracing_nested_py_tree_mixed_all(self):
        import torch.utils._pytree as pytree

        def fn(xs):
            flat_xs, spec = pytree.tree_flatten(xs)
            res = [x.clone() for x in flat_xs]
            return pytree.tree_unflatten(res, spec)

        xs = [torch.tensor(i) for i in range(3)]
        xsa = (xs, xs)
        xsb = {"aa": xsa, "ab": xs}
        xsl = {
            "a": xs,
            "b": xsa,
            "c": xsb,
        }

        counter = CompileCounter()
        comp_out = torch._dynamo.optimize(counter, nopython=True)(fn)(xsl)
        real_out = fn(xsl)
        self.assertEqual(comp_out, real_out)
        self.assertEqual(counter.frame_count, 1)
        self.assertEqual(counter.op_count, 18)

    def test_any_all_symnode(self):
        cnt = CompileCounter()

        @torch.compile(backend=cnt, fullgraph=True, dynamic=True)
        def fn(x):
            t = x.size(0) >= 10
            f = x.size(0) >= 100
            if any([]) or any([f]) or any([f, f]):
                return x - 1
            if all([f]) or all([t, f]) or all([f, t]) or all([f, f]):
                return x - 2
            if not (all([]) and all([t]) and all([t, t])):
                return x - 3
            if not (any([t]) and any([t, f]) and any([f, t])):
                return x - 4
            return x + 1

        y1 = torch.randn(16)
        y2 = torch.randn(18)
        self.assertEqual(fn(y1), y1 + 1)
        self.assertEqual(fn(y2), y2 + 1)
        self.assertEqual(cnt.frame_count, 1)
        y3 = torch.randn(5)
        self.assertEqual(fn(y3), y3 - 3)
        self.assertEqual(cnt.frame_count, 2)

    def test_tracing_py_tree_tensor_subclass(self):
        import torch.utils._pytree as pytree
        from torch.testing._internal.two_tensor import TwoTensor
        from torch.utils.checkpoint import checkpoint

        def fn(xs):
            nested_xs = [[xs]]
            flat_xs, spec = pytree.tree_flatten(xs)
            return flat_xs[0].clone()

        # use checkpoint to trigger a "sourceless" tensor subclass
        def checkpoint_fn(xs):
            return checkpoint(fn, xs, use_reentrant=True)

        xs = TwoTensor(torch.ones(2, 2), torch.ones(2, 2))

        counter = CompileCounter()
        torch._dynamo.optimize(counter, nopython=True)(checkpoint_fn)(xs)
        self.assertEqual(counter.frame_count, 1)
        self.assertEqual(counter.op_count, 2)

    def test_tracing_tree_map_only(self):
        import torch.utils._pytree as pytree

        def fn(xs):
            def mapper(x):
                return x.clone()

            y = pytree.tree_map_only(torch.Tensor, mapper, xs)
            return y

        xs = [torch.tensor(i) for i in range(3)] + ["hi"]
        xsa = (xs, xs)
        xsb = {"aa": xsa, "ab": xs}

        counter = CompileCounter()
        comp_out = torch._dynamo.optimize(counter, nopython=True)(fn)(xsb)
        real_out = fn(xsb)

        self.assertEqual(comp_out, real_out)
        self.assertEqual(counter.frame_count, 1)
        self.assertEqual(counter.op_count, 9)

    @torch._dynamo.config.patch(
        capture_scalar_outputs=True, capture_dynamic_output_shape_ops=True
    )
    def test_unbacked_symint(self):
        @torch.compile(backend="eager")
        def f(lengths, values):
            sizes = lengths.tolist()
            for s in sizes:
                torch._check_is_size(s)
                torch._check(s >= 2)
                torch._check(s <= 100)
            return torch.split(values, sizes)

        f(torch.tensor([2, 3, 4]), torch.randn(9))

    @torch._dynamo.config.patch(
        capture_scalar_outputs=True, capture_dynamic_output_shape_ops=True
    )
    def test_unbacked_auto_functionalize_op(self):
        @torch.library.custom_op(
            "mylib::mk_image", mutates_args=("decoder",), device_types=["cpu"]
        )
        def mk_image(decoder: Tensor) -> Tensor:
            return torch.randn(2, 3, 4, 5)

        @torch.library.register_fake("mylib::mk_image")
        def _(decoder: Tensor) -> Tensor:
            image_size = [torch.library.get_ctx().new_dynamic_size() for _ in range(4)]
            return torch.empty(image_size)

        @torch.compile(fullgraph=True)
        def f(x):
            return torch.ops.mylib.mk_image.default(x)

        x = torch.zeros(100, dtype=torch.int64)
        f(x)

    def test_out_variant_custom_op(self):
        with torch.library._scoped_library("mylib", "FRAGMENT") as lib:
            lib.define(
                "split_with_sizes_copy(Tensor all_gather_output, SymInt[] all_gather_input_split_sizes, int dim=0, *, Tensor(a!)[] out) -> ()"
            )

            @torch.library.impl(lib, "split_with_sizes_copy", "Meta")
            @torch.library.impl(lib, "split_with_sizes_copy", "CPU")
            def split_with_sizes_copy(
                all_gather_output: torch.Tensor,
                all_gather_input_split_sizes: typing.List[int],
                dim: int,
                out: typing.List[torch.Tensor],
            ) -> None:
                torch.split_with_sizes_copy(
                    all_gather_output, all_gather_input_split_sizes, dim=dim, out=out
                )

            @torch.compile(backend="eager", fullgraph=True)
            def f1(all_gather_output, all_gather_input_split_sizes, dim, out):
                return torch.ops.mylib.split_with_sizes_copy(
                    all_gather_output, all_gather_input_split_sizes, dim, out=out
                )

            all_gather_output = torch.randn(2, 272)
            all_gather_input_split_sizes = [128, 8, 128, 8]
            dim = 1
            out = [
                torch.empty(2, 128),
                torch.empty(2, 8),
                torch.empty(2, 128),
                torch.empty(2, 8),
            ]
            f1(all_gather_output, all_gather_input_split_sizes, dim, out)

        with torch.library._scoped_library("mylib", "FRAGMENT") as lib:
            lib.define(
                "chunk_cat(Tensor[] tensors, int dim, int num_chunks, *, Tensor(a!) out) -> ()"
            )

            @torch.library.impl(lib, "chunk_cat", "Meta")
            @torch.library.impl(lib, "chunk_cat", "CPU")
            def chunk_cat(
                tensors: typing.List[torch.Tensor],
                dim: int,
                num_chunks: int,
                out: torch.Tensor,
            ) -> None:
                torch._chunk_cat(tensors, dim, num_chunks, out=out)

            @torch.compile(backend="eager", fullgraph=True)
            def f2(tensors, dim, num_chunks, out):
                return torch.ops.mylib.chunk_cat(tensors, dim, num_chunks, out=out)

            x = torch.zeros(100, dtype=torch.int64)
            tensors = [
                torch.randn(16, 16),
                torch.randn(16),
                torch.randn(16, 16),
                torch.randn(16),
            ]
            dim = 0
            num_chunks = 2
            out = torch.empty(2, 272)
            f2(tensors, dim, num_chunks, out)

    @torch._dynamo.config.patch(capture_scalar_outputs=True)
    def test_runtime_assert_replacement(self):
        @torch.compile(backend="aot_eager")
        def fn(x, y):
            z = y.item()
            torch._check(z == 3)
            return x + z

        fn(torch.randn(4), torch.tensor([3]))
        self.assertRaises(RuntimeError, lambda: fn(torch.randn(4), torch.tensor([4])))

    @torch._dynamo.config.patch(capture_scalar_outputs=True)
    def test_cat_unbacked(self):
        @torch.compile(backend="eager")
        def fn(x, y):
            z = y.item()
            return torch.cat([x, torch.ones(z)])

        fn(torch.randn(2, 3), torch.tensor([0]))
        self.assertRaises(
            RuntimeError, lambda: fn(torch.randn(2, 3), torch.tensor([1]))
        )

    @torch._dynamo.config.patch(
        capture_scalar_outputs=True, capture_dynamic_output_shape_ops=True
    )
    def test_aot_autograd_propagate_unbacked_symints_shape(self):
        @torch.compile(backend="aot_eager")
        def f(x):
            return torch.nonzero(x)

        f(torch.tensor([1, 0, 3, 2, 0]))

    def test_simple_set_usage(self):
        def foo(x, y):
            setty = {x, y}
            return setty.pop() * setty.pop()

        counter = CompileCounter()
        foo = torch._dynamo.optimize(counter, nopython=True)(foo)
        x = torch.randn(10, 10)
        y = torch.randn(10, 10)
        foo(x, y)
        self.assertEqual(counter.frame_count, 1)

    def test_add_to_set(self):
        def foo(x, y):
            setty = set()
            setty.add(x[0])
            setty.add(x[1])
            setty.add(x[2])
            setty.add(y)
            return y * len(setty)

        x = torch.randn(10, 10)
        y = torch.randn(2, 2)
        eager_result = foo([x, x, x, x, y], y)

        counter = CompileCounter()
        foo = torch._dynamo.optimize(counter, nopython=True)(foo)
        result = foo([x, x, x, x, y], y)
        self.assertEqual(counter.frame_count, 1)
        self.assertEqual(result, eager_result)

    def test_iter_set(self):
        def foo(x, y):
            setty = set()
            for t in x:
                setty.add(t)
            return y * len(setty)

        x = torch.randn(10, 10)
        y = torch.randn(2, 2)
        eager_result = foo([x, x, x, x, y], y)

        counter = CompileCounter()
        foo = torch._dynamo.optimize(counter, nopython=True)(foo)
        result = foo([x, x, x, x, y], y)
        self.assertEqual(counter.frame_count, 1)
        self.assertEqual(result, eager_result)

    def test_input_set_graph_break(self):
        def foo(x):
            return x.pop() * x.pop()

        x = torch.randn(10, 10)
        y = torch.randn(10, 10)

        counter = CompileCounter()

        inp = {x, x, x, x, y, y}
        foo = torch._dynamo.optimize(counter, nopython=True)(foo)

        # There's a lot of stuff about sets that cannot work without a good deal of exertion on our part.
        # Specifically, getting a set as input won't ever work with how GetItemSource works (Can't arbitrary access set contents)
        # and so the guard story for the objects passed into input just isn't there atm.
        with self.assertRaisesRegex(
            torch._dynamo.exc.Unsupported,
            "^call_method UserDefinedObjectVariable\\(set\\).*",
        ):
            foo(inp)

        foo = torch._dynamo.optimize(counter, nopython=False)(foo)
        foo(inp)
        self.assertEqual(counter.frame_count, 1)

    def test_reconstruct_set_across_graph_break(self):
        def foo(x, y):
            setty = set()
            for t in x:
                setty.add(t)
            print("Break!")
            return y * len(setty)

        x = torch.randn(10, 10)
        y = torch.randn(2, 2)

        counter = CompileCounter()
        foo = torch._dynamo.optimize(counter)(foo)
        result = foo([x, x, x, x, y], y)

    def test_set_aliasing_recompiles(self):
        g1 = torch.randn(10)
        g2 = torch.randn(10)
        g3 = torch.randn(10)
        g4 = torch.randn(10)

        def foo(a, b, c):
            myset = {g1, a, b, c}
            return a + len(myset)

        counter = CompileCounter()
        foo = torch._dynamo.optimize(counter)(foo)
        # first call with no aliasing
        foo(g2, g3, g4)
        self.assertEqual(counter.frame_count, 1)

        # no aliasing again
        foo(g3, g2, g4)
        # assert no recompile
        self.assertEqual(counter.frame_count, 1)

        # aliasing changes, we should recompile
        foo(g2, g2, g2)
        self.assertEqual(counter.frame_count, 2)

        # same aliasing, different tensor
        foo(g3, g3, g3)
        self.assertEqual(counter.frame_count, 2)

        # aliasing between global and arg, should recompile again
        foo(g1, g1, g1)
        self.assertEqual(counter.frame_count, 3)

        # Reset
        torch._dynamo.reset()

        # aliasing between global and arg, first call
        foo(g1, g1, g1)
        self.assertEqual(counter.frame_count, 4)

        # same aliasing, different tensor, all local, recompile
        foo(g3, g3, g3)
        self.assertEqual(counter.frame_count, 5)

        # aliasing same tensor, we shouldn't recompile
        foo(g2, g2, g2)
        self.assertEqual(counter.frame_count, 5)

        # No aliasing
        foo(g2, g3, g4)
        self.assertEqual(counter.frame_count, 6)

        # No aliasing again
        foo(g3, g2, g4)
        # assert no recompile
        self.assertEqual(counter.frame_count, 6)

    def test_str_format_return1(self):
        @torch.compile(backend="eager", fullgraph=True)
        def fn(img):
            x = torch.sin(img)
            y = f"shape {img.shape[-2:]} batch size {img.shape[0]}"
            return img + x, y

        img1 = torch.randn(1, 1, 8, 8)
        res, msg = fn(img1)
        self.assertEqual(msg, "shape torch.Size([8, 8]) batch size 1")
        self.assertEqual(res, img1 + torch.sin(img1))

    def test_str_format_return2(self):
        @torch.compile(backend="eager", fullgraph=True)
        def fn(img):
            x = torch.sin(img)
            y = "shape {} batch size {y:.2f}".format(img.shape[-2:], y=img.shape[0])
            return img + x, y

        img1 = torch.randn(1, 1, 8, 8)
        res, msg = fn(img1)
        self.assertEqual(msg, "shape torch.Size([8, 8]) batch size 1.00")
        self.assertEqual(res, img1 + torch.sin(img1))

    @torch._dynamo.config.patch(capture_scalar_outputs=True)
    def test_validate_outputs_unbacked(self):
        class SillyCat(torch.autograd.Function):
            @staticmethod
            def forward(ctx, x0, x1, i):
                ctx.save_for_backward(i)
                return torch.cat([x0, x1])

            @staticmethod
            def backward(ctx, grad_out):
                (i,) = ctx.saved_tensors
                i0, i1 = i.tolist()
                g_x0, g_x1 = grad_out.split([i0, i1])
                return g_x0, g_x1, None

        @torch.compile(backend="aot_eager", fullgraph=True)
        def f(x, i):
            i0, i1 = i.tolist()
            x0, x1 = x.split([i0, i1])
            return SillyCat.apply(x0, x1, i)

        f(torch.randn(9, requires_grad=True), torch.tensor([3, 6]))

    def test_str_format_assert1(self):
        @torch.compile(backend="eager", fullgraph=True)
        def fn(img):
            x = torch.sin(img)
            val = x.shape[-2:]
            torch._assert(len(val) == 2, f"shape {img.shape}")
            return img + x

        img1 = torch.randn(1, 1, 8, 8)
        res = fn(img1)
        self.assertEqual(res, img1 + torch.sin(img1))

    def test_str_format_assert2(self):
        cnt = CompileCounter()

        @torch.compile(backend=cnt)
        def fn(img):
            x = torch.sin(img)
            torch._assert(
                img.shape[-2] == 8 and img.shape[-1] == 16, f"shape {img.shape}"
            )
            return img + x

        img1 = torch.randn(1, 3, 8, 16)
        res = fn(img1)
        self.assertEqual(res, img1 + torch.sin(img1))
        self.assertEqual(cnt.frame_count, 1)

        # trigger a recompile and graph break
        img2 = torch.randn(1, 3, 8, 15)
        self.assertRaises(AssertionError, lambda: fn(img2))

    def test_tolist_scalar(self):
        def fn(x):
            new_list = []
            for i in x.tolist():
                new_list.append(i * 4)
            return new_list

        x = torch.tensor([3])
        eager = fn(x)
        counter = CompileCounter()
        compiled = torch._dynamo.optimize(counter, nopython=True)(fn)(x)
        self.assertEqual(eager, compiled)
        self.assertEqual(counter.frame_count, 1)

    def test_tolist_1d(self):
        def fn(x):
            new_list = []
            for i in x.tolist():
                new_list.append(i * 4)
            return new_list

        x = torch.tensor([2, 1])
        eager = fn(x)
        counter = CompileCounter()
        compiled = torch._dynamo.optimize(counter, nopython=True)(fn)(x)
        self.assertEqual(eager, compiled)
        self.assertEqual(counter.frame_count, 1)

    def test_tolist_kd(self):
        def fn(x):
            new_list = []
            for i in x.tolist():
                new_list.append(i * 4)
            return new_list

        x = torch.tensor([[[2, 1], [2, 1], [2, 1]], [[2, 1], [2, 1], [2, 1]]])
        eager = fn(x)
        counter = CompileCounter()
        compiled = torch._dynamo.optimize(counter, nopython=True)(fn)(x)
        self.assertEqual(eager, compiled)
        self.assertEqual(counter.frame_count, 1)

    @patch.object(torch._dynamo.config, "specialize_int", True)
    def test_tolist_0d(self):
        def fn(x):
            new_list = []
            i = x.tolist()
            new_list.append(i * 4)
            return new_list

        x = torch.tensor(42)
        eager = fn(x)
        counter = CompileCounter()
        compiled = torch._dynamo.optimize(counter, nopython=True)(fn)(x)
        self.assertEqual(eager, compiled)
        self.assertEqual(counter.frame_count, 1)

    @patch.object(torch._dynamo.config, "assume_static_by_default", False)
    @patch.object(torch._dynamo.config, "automatic_dynamic_shapes", False)
    def test_tolist_kd_dynamic(self):
        def fn(x):
            new_list = []
            i = x.tolist()
            new_list.append(i * 4)
            return new_list

        x = torch.randint(3, 5, [5, 5])
        eager = fn(x)
        counter = CompileCounter()
        compiled_fn = torch._dynamo.optimize(counter, nopython=True)(fn)
        compiled = compiled_fn(x)
        self.assertEqual(eager, compiled)
        self.assertEqual(counter.frame_count, 1)

        # Value change, no recompiles
        x = torch.randint(7, 9, [5, 5])
        compiled_fn(x)
        self.assertEqual(counter.frame_count, 1)

        # Size change, forced recompiles
        x = torch.randint(3, 5, [3, 3])
        compiled_fn(x)
        self.assertEqual(counter.frame_count, 2)

    def test_tolist_float(self):
        def fn(x):
            new_list = []
            for i in x.tolist():
                new_list.append(i * 4)
            return new_list

        x = torch.tensor(
            [[[2.0, 1.0], [2.0, 1.0], [2.0, 1.0]], [[2.0, 1.0], [2.0, 1.0], [2.0, 1.0]]]
        )
        eager = fn(x)
        counter = CompileCounter()
        compiled = torch._dynamo.optimize(counter)(fn)(x)
        self.assertEqual(eager, compiled)
        # Nothing to compile here
        self.assertEqual(counter.frame_count, 0)

    def test_inline_closure_not_loaded_by_parent(self):
        def outer(a):
            return a + 1

        def indirect(x):
            return direct(x)

        def direct(x):
            def deep2(c):
                return outer(c)

            def deep(c):
                return deep2(c)

            return deep(x)

        x = torch.randn(3)
        eager = indirect(x)
        counter = CompileCounter()
        compiled = torch._dynamo.optimize(counter)(indirect)(x)
        self.assertEqual(eager, compiled)
        self.assertEqual(counter.frame_count, 1)

    def test_deque_input(self):
        a = torch.randn([2, 3])
        b = torch.randn([2, 3])
        d1 = collections.deque([a, b])
        d1.insert(0, "foo")

        d2 = collections.deque([a, b])
        d2.insert(0, "foo")

        def fn(q):
            a = q.pop()
            b = q.pop()
            return a * b

        eager = fn(d1)
        counter = CompileCounter()
        compiled = torch._dynamo.optimize(counter)(fn)(d2)
        self.assertEqual(eager, compiled)
        self.assertEqual(counter.frame_count, 1)

    def test_deque_append_left(self):
        d1 = collections.deque([10, 10])
        d1.insert(0, "foo")

        d2 = collections.deque([10, 10])
        d2.insert(0, "foo")

        def fn(q, a, b):
            q.appendleft(a)
            q.appendleft(b)
            return q.popleft() * q.popleft()

        a = torch.randn([3, 3])
        b = torch.randn([3, 3])
        eager = fn(d1, a, b)
        counter = CompileCounter()
        compiled = torch._dynamo.optimize(counter)(fn)(d2, a, b)
        self.assertEqual(eager, compiled)
        self.assertEqual(counter.frame_count, 1)
        self.assertTrue(isinstance(compiled, torch.Tensor))

    def test_yield_from(self):
        def yield_from_fn(t_list, k):
            def yield_from_gen(l):
                l2 = [t * k for t in l]
                yield from l2

            return [t * k for t in yield_from_gen(t_list)]

        t_list = [torch.randn([2, 3]) for _ in range(3)]
        eager = yield_from_fn(t_list, 2)
        counter = CompileCounter()
        compiled = torch._dynamo.optimize(counter)(yield_from_fn)(t_list, 2)
        self.assertEqual(eager, compiled)
        self.assertEqual(counter.frame_count, 1)

    def test_yield_from_in_a_loop(self):
        def gen2():
            yield 1

        def gen1():
            for value in range(5):
                yield from gen2()

        def fn(x):
            c = 0
            for i in gen1():
                c = c + i
            return x + c

        opt_fn = torch.compile(fn, backend="eager")
        x = torch.zeros(4)
        self.assertEqual(fn(x), opt_fn(x))

    def test_yield_gen_and_from(self):
        def populate_and_multiply_sequence(n, multiplier):
            # Inline generator
            def tensor_generator():
                for i in range(n):
                    yield torch.tensor([i])

            # Use 'yield from' to iterate over tensors and multiply
            t_list = [tensor * multiplier for tensor in tensor_generator()]

            def yield_from_gen():
                yield from t_list

            return [t for t in yield_from_gen()]

        multiplier = torch.tensor([10])
        eager = populate_and_multiply_sequence(5, multiplier)
        counter = CompileCounter()
        compiled = torch._dynamo.optimize(counter)(populate_and_multiply_sequence)(
            5, multiplier
        )
        self.assertEqual(eager, compiled)
        self.assertEqual(counter.frame_count, 1)

    def test_yield_from_user_stop_iteration(self):
        class MyIter:
            def __init__(self, seq):
                self.seq = seq
                self.index = 0

            def __iter__(self):
                return self

            def __next__(self):
                self.index += 1
                if self.index <= len(self.seq):
                    return self.seq[self.index - 1]
                raise StopIteration(self.index)

        def yield_from_iter_fn(seq):
            def gen(seq):
                yield from MyIter(seq)

            return [i for i in gen(seq)]

        seq = [torch.randn([2, 3]) for _ in range(3)]
        eager = yield_from_iter_fn(seq)
        counter = CompileCounter()
        compiled = torch._dynamo.optimize(counter)(yield_from_iter_fn)(seq)
        self.assertEqual(eager, compiled)
        self.assertEqual(counter.frame_count, 0)

    def test_yield_send_to_subgenerator_graph_break(self):
        def subgenerator(tensor):
            multiplier = yield
            yield tensor * multiplier

        def main_generator(t_list):
            for tensor in t_list:
                subgen = subgenerator(tensor)
                next(subgen)
                yield from subgen.send(torch.tensor([10]))

        t_list = [torch.tensor([i]) for i in range(5)]
        eager = list(main_generator(t_list))

        counter = CompileCounter()
        compiled_fn = torch._dynamo.optimize(counter)(main_generator)
        compiled = list(compiled_fn(t_list))

        self.assertEqual(eager, compiled)
        self.assertEqual(counter.frame_count, 0)

    def test_derpy_nn_module_usage(self):
        def ff1(x):
            self = mod1
            return torch.sigmoid(self.mod2(x) + self.param1)

        def ff2(x):
            self = mod2
            return torch.cos(torch.sin(x) * self.param2 + 10)

        mod1 = torch.nn.Module()
        mod2 = torch.nn.Module()
        mod1.register_module("mod2", mod2)
        mod1.register_parameter("param1", torch.nn.Parameter(torch.randn(10)))
        mod1.forward = ff1
        mod2.register_parameter("param2", torch.nn.Parameter(torch.randn(10)))
        mod2.forward = ff2
        mod1.eval()

        x = torch.randn(10)
        expected = mod1(x)
        counter = CompileCounter()
        actual = torch.compile(mod1, backend=counter, fullgraph=True)(x)
        self.assertEqual(actual, expected)
        self.assertEqual(counter.op_count, 6)

    def test_default_args_device_dtype(self):
        class Foo:
            def __init__(
                self,
                dtype: torch.dtype = torch.float16,
                device: torch.device = torch.device("cpu"),
            ) -> None:
                self.value = torch.tensor(10, dtype=dtype, device=device)

        def fn():
            return Foo().value + 1

        opt_func = torch._dynamo.optimize("eager", nopython=True)(fn)
        ref = fn()
        res = opt_func()
        self.assertEqual(ref, res)

    def test_torch_device_python_type(self):
        for device, device_type, index in [
            ("cpu", "cpu", None),
            ("cuda:0", "cuda", 0),
        ]:
            if device == "cuda:0" and not TEST_CUDA:
                continue

            def fn(target):
                target_device = target.device
                a = torch.zeros(2, 3, device=target_device)
                # Constant assert at trace time
                assert isinstance(target_device, torch.device)
                assert target_device.type == device_type
                assert target_device.index == index
                b = torch.zeros(2, 3, device=target_device)
                c = torch.zeros(2, 3, device=target_device)
                return a + b + c

            from torch._dynamo.variables import ConstantVariable

            device = torch.device(device)
            expected_variable = ConstantVariable(device)
            self.assertEqual(expected_variable.python_type(), type(device))

            opt_func = torch._dynamo.optimize("eager", nopython=True)(fn)
            a = torch.tensor([2, 3], device=device)
            res = opt_func(a)
            self.assertIsInstance(res, torch.Tensor)

    def test_torch_dtype_python_type(self):
        def fn(target):
            target_dtype = target.dtype
            a = torch.zeros(2, 3, dtype=target_dtype)
            # Constant assert at trace time
            assert isinstance(target_dtype, torch.dtype)
            b = torch.zeros(2, 3, dtype=target_dtype)
            c = torch.zeros(2, 3, dtype=target_dtype)
            return a + b + c

        from torch._dynamo.variables import ConstantVariable

        dtype = torch.float16
        expected_variable = ConstantVariable(dtype)
        self.assertEqual(expected_variable.python_type(), type(dtype))

        opt_func = torch._dynamo.optimize("eager", nopython=True)(fn)
        a = torch.tensor([2, 3], dtype=dtype)
        res = opt_func(a)
        self.assertIsInstance(res, torch.Tensor)

    def test_itertools_repeat(self):
        counters.clear()

        def fn(x):
            r = itertools.repeat(100.0, 5)
            for i in r:
                x += i
            return x

        x = torch.randn([2, 5])
        eager = fn(x)

        compiled_fn = torch._dynamo.optimize(backend="eager", nopython=True)(fn)
        compiled = compiled_fn(x)

        self.assertEqual(list(eager), list(compiled))
        self.assertEqual(len(counters["graph_break"]), 0)

    def test_itertools_infinite_repeat(self):
        counters.clear()

        def fn(x):
            r = itertools.repeat(100.0)
            idx = 0
            for i in r:
                x += i
                idx += 1
                if idx > 10:
                    break
            return x

        x = torch.randn([2, 5])
        eager = fn(x)

        compiled_fn = torch._dynamo.optimize(backend="eager", nopython=True)(fn)
        compiled = compiled_fn(x)

        self.assertEqual(list(eager), list(compiled))
        self.assertEqual(len(counters["graph_break"]), 0)

    def test_itertools_infinite_repeat_mutation(self):
        counters.clear()

        def fn(x):
            r = itertools.repeat(x)
            idx = 0
            for i in r:
                x += i
                i += 1
                idx += 1
                if idx > 10:
                    break
            return x

        x = torch.randn([2, 5])
        eager = fn(x)

        compiled_fn = torch._dynamo.optimize(backend="eager", nopython=True)(fn)
        compiled = compiled_fn(x)

        self.assertEqual(list(eager), list(compiled))
        self.assertEqual(len(counters["graph_break"]), 0)

    def test_itertools_infinite_count(self):
        for args in ([], [10], [5, -1]):
            counters.clear()

            def fn(x):
                r = itertools.count(*args)
                idx = 0
                for i in r:
                    x += i
                    idx += 1
                    if idx > 10:
                        break
                return x

            x = torch.randn([2, 5])
            eager = fn(x)

            compiled_fn = torch._dynamo.optimize(backend="eager", nopython=True)(fn)
            compiled = compiled_fn(x)

            self.assertEqual(list(eager), list(compiled))
            self.assertEqual(len(counters["graph_break"]), 0)

    def test_itertools_infinite_cycle(self):
        counters.clear()

        def fn(x):
            for iterator in (
                iter([]),
                iter([10, 11.0]),
                itertools.repeat(-1, 3),
                itertools.count(10),
            ):
                r = itertools.cycle(iterator)
                idx = 0
                x += 1
                for i in r:
                    x += i
                    idx += 1
                    if idx > 10:
                        break
            return x

        x = torch.randn([2, 5])
        eager = fn(x)

        compiled_fn = torch._dynamo.optimize(backend="eager", nopython=True)(fn)
        compiled = compiled_fn(x)

        self.assertEqual(list(eager), list(compiled))
        self.assertEqual(len(counters["graph_break"]), 0)

    def test_itertools_accumulate_symint_default_sum(self):
        # https://github.com/pytorch/pytorch/issues/110287
        counters.clear()

        def fn(x):
            r = itertools.accumulate([x.size(0), x.size(1)])
            for i in r:
                x *= i
            return x

        x = torch.randn(2, 3)
        eager = fn(x)

        compiled_fn = torch._dynamo.optimize(backend="eager", nopython=True)(fn)
        compiled = compiled_fn(x)

        self.assertEqual(list(eager), list(compiled))
        self.assertEqual(len(counters["graph_break"]), 0)

    def test_itertools_accumulate_tensors_default_sum(self):
        counters.clear()

        def fn(a, b, c, d, x):
            l = [a, b, c, d, x]
            for i, t in enumerate(l):
                l[i] = t * x
            return itertools.accumulate(l)

        t_list = [torch.tensor([i + 1]) for i in range(4)]
        x = torch.tensor([[1, 2], [3, 4]])
        eager = fn(*t_list, x)

        compiled_fn = torch._dynamo.optimize(backend="eager", nopython=True)(fn)
        compiled = compiled_fn(*t_list, x)

        self.assertEqual(list(eager), list(compiled))
        self.assertEqual(len(counters["graph_break"]), 0)

    def test_itertools_accumulate_tensors_builtins(self):
        for builtin_op in [operator.mul, operator.sub, operator.pow]:
            counters.clear()

            def fn(a, b, c, d, x):
                l = [a, b, c, d, x]
                for i, t in enumerate(l):
                    l[i] = t * x
                return itertools.accumulate(l, builtin_op)

            t_list = [torch.tensor([i + 1]) for i in range(4)]
            x = torch.tensor([[1, 2], [3, 4]])
            eager = fn(*t_list, x)

            compiled_fn = torch._dynamo.optimize(backend="eager", nopython=True)(fn)
            compiled = compiled_fn(*t_list, x)

            self.assertEqual(list(eager), list(compiled))
            self.assertEqual(len(counters["graph_break"]), 0)

    def test_itertools_accumulate_tensors_kwargs(self):
        from torch._dynamo.utils import counters

        for kwargs in [
            {"func": operator.mul},
            {"initial": 100},
            {"func": operator.sub, "initial": -1},
        ]:
            counters.clear()

            def fn(a, b, c, d, x):
                l = [a, b, c, d, x]
                for i, t in enumerate(l):
                    l[i] = t * x
                return itertools.accumulate(l, **kwargs)

            t_list = [torch.tensor([i + 1]) for i in range(4)]
            x = torch.tensor([[1, 2], [3, 4]])

            compiled_fn = torch._dynamo.optimize(backend="eager", nopython=True)(fn)
            compiled = compiled_fn(*t_list, x)
            eager = fn(*t_list, x)

            self.assertEqual(list(eager), list(compiled))
            self.assertEqual(len(counters["graph_break"]), 0)

    def test_packaging_version_parse(self):
        from packaging import version

        @torch.compile(backend="eager", fullgraph=True)
        def fn():
            x = torch.zeros(1)
            if version.parse(torch.__version__) >= version.parse("2.0.0"):
                return x + 1
            return x

        self.assertEqual(fn().item(), 1)

    def test_itertools_accumulate_tensors_user_defined(self):
        def udo_fn_0(a, b):
            return -1

        rando = random.randint(0, 1)

        def udo_fn_1(a, b):
            return a * rando + b * rando

        seen = []

        def udo_fn_2(a, b):
            seen.append(a)
            seen.append(b)
            return a * len(seen)

        for udo_fn in [udo_fn_0, udo_fn_1, udo_fn_2]:
            counters.clear()
            torch._dynamo.reset()

            def fn(a, b, c, d, x):
                l = [a, b, c, d, x]
                for i, t in enumerate(l):
                    l[i] = t * x
                return itertools.accumulate(l, udo_fn)

            t_list = [torch.tensor([i]) for i in range(4)]
            x = torch.tensor([[1, 2], [3, 4]])
            eager = fn(*t_list, x)

            compiled_fn = torch._dynamo.optimize(backend="eager", nopython=True)(fn)
            compiled = compiled_fn(*t_list, x)

            self.assertEqual(list(eager), list(compiled))
            self.assertEqual(len(counters["graph_break"]), 0)

    def test_pure_python_accumulate(self):
        def accumulate(iterable, func=lambda x, y: x + y):
            it = iter(iterable)
            try:
                # Initialize the accumulator with the first value from the iterable
                accumulator = next(it)
            except StopIteration:
                # If the iterable is empty, return an empty generator
                return
            yield accumulator

            for element in it:
                accumulator = func(accumulator, element)
                yield accumulator

        def fn(it):
            return accumulate(it)

        t_list = [torch.tensor([i]) for i in range(4)]
        eager = fn(t_list)

        counter = CompileCounter()
        compiled_fn = torch._dynamo.optimize(counter)(fn)
        compiled = compiled_fn(t_list)

        self.assertEqual(list(eager), list(compiled))
        self.assertEqual(counter.frame_count, 1)

    def test_itertools_groupby_pure_python_default_identify_func(self):
        counters.clear()

        def fn(l):
            return [(k, list(g)) for k, g in itertools.groupby(l)]

        l = [1, 2, 2, 3, 4, 4, 4, 1, 2]
        eager = fn(l)

        compiled_fn = torch._dynamo.optimize(backend="eager", nopython=True)(fn)
        compiled = compiled_fn(l)

        self.assertEqual(eager, compiled)
        self.assertEqual(len(counters["graph_break"]), 0)

    def test_itertools_groupby_pure_python_key_func(self):
        counters.clear()

        def fn(l):
            return [(k, list(g)) for k, g in itertools.groupby(l, key=operator.neg)]

        l = [1, 2, -2, 3, 4, 4, -4, 0, -2]
        eager = fn(l)

        compiled_fn = torch._dynamo.optimize(backend="eager", nopython=True)(fn)
        compiled = compiled_fn(l)

        self.assertEqual(eager, compiled)
        self.assertEqual(len(counters["graph_break"]), 0)

    def test_list_iterator_contains(self):
        def fn(x):
            it = iter(["my_weight", "not_my_weight"])
            next(it)
            if "my_weight" in it:
                return x + 2
            return x + 1

        x = torch.zeros(3)
        compiled_fn = torch._dynamo.optimize(backend="eager", nopython=True)(fn)

        self.assertEqual(fn(x), compiled_fn(x))

    def test_storage_return(self):
        @torch.compile(backend="eager", fullgraph=True)
        def fn(x):
            y = torch.sin(x + 1)
            storage = x.untyped_storage()
            storage.resize_(0)
            y = torch.cos(y)
            return y, storage

        x = torch.randn(10)
        expected = torch.cos(torch.sin(x + 1))
        y, s = fn(x)
        self.assertEqual(y, expected)
        self.assertEqual(x.untyped_storage().size(), 0)
        self.assertIs(s, x.untyped_storage())

    def test_flat_name_to_original_fqn(self):
        class FooBarModule(torch.nn.Module):
            def __init__(self):
                super().__init__()
                self.register_parameter("0", torch.nn.Parameter(torch.randn(3, 4)))
                self.register_buffer("test_buf", torch.randn(3, 4))
                self.register_parameter(
                    "test_param", torch.nn.Parameter(torch.randn(3, 4))
                )

            def forward(self, x):
                return ((x + self.test_buf) * getattr(self, "0")) / self.test_param

        class TestModule(torch.nn.Module):
            def __init__(self):
                super().__init__()
                self.foo_bar = FooBarModule()
                self.register_parameter(
                    "test_param", torch.nn.Parameter(torch.randn(3, 4))
                )
                self.register_buffer("test_buf", torch.randn(3, 4))

            def forward(self, x):
                return (self.foo_bar(x) + self.test_param) * self.test_buf

        gm, _ = torch._dynamo.export(TestModule(), torch.randn(3, 4))
        self.assertIn("dynamo_flat_name_to_original_fqn", gm.meta)
        expected_fqn = {
            "L__self___test_param": "test_param",
            "L__self___test_buf": "test_buf",
            "getattr_L__self___foo_bar___0__": "foo_bar.0",
            "L__self___foo_bar_test_param": "foo_bar.test_param",
            "L__self___foo_bar_test_buf": "foo_bar.test_buf",
        }
        self.assertEqual(expected_fqn, gm.meta["dynamo_flat_name_to_original_fqn"])

    def test_shape_env_no_recording(self):
        main = ShapeEnv(should_record_events=False)

        # The main ShapeEnv should have no event recorded.
        self.assertEqual(len(main.events), 0)

        # Call create_symbolic_sizes_strides_storage_offset on both of them.
        r = main.create_symbolic_sizes_strides_storage_offset(
            torch.randn(3, 2), ConstantSource("x")
        )

        # Create a guard: size[0] == 3 (call evaluate_expr)
        #   - +1 guard entry
        #   - +1 replacement entry
        size = r[0]
        bool(size[0] == 3)

        # The main ShapeEnv should remain with no event recorded.
        self.assertEqual(len(main.events), 0)

        if torch.fx.experimental.validator.translation_validation_enabled():
            from torch.fx.experimental.symbolic_shapes import (
                CURRENT_NODE_KEY,
                SHAPEENV_EVENT_KEY,
            )

            # Check that we don't store any recording metadata on nodes
            # from the symbolic shape FX graph.
            for n in main.graph.nodes:
                self.assertFalse(SHAPEENV_EVENT_KEY in n.meta)
                self.assertFalse(CURRENT_NODE_KEY in n.meta)

    def _replay_and_check(self, shape_env: ShapeEnv):
        if shape_env.should_record_events:
            replayed = replay_shape_env_events(shape_env.events)
            shape_env.check_equal(replayed)

    def test_shape_env_equal_empty(self):
        main, other = ShapeEnv(), ShapeEnv()
        main.check_equal(other)
        self._replay_and_check(main)

    @onlyIfTranslationValidation
    def test_shape_env_equal_constructor(self):
        main, other = ShapeEnv(allow_scalar_outputs=False), ShapeEnv()
        self.assertExpectedRaisesInline(
            NotEqualError,
            lambda: main.check_equal(other),
            """\
ShapeEnv not equal: field values don't match:

==> settings: values don't match.
  >  Left: ShapeEnvSettings(allow_scalar_outputs=False, allow_dynamic_output_shape_ops=True, assume_static_by_default=False, specialize_zero_one=True, duck_shape=True, prefer_deferred_runtime_asserts_over_guards=False, _allow_complex_guards_as_runtime_asserts=False)
  > Right: ShapeEnvSettings(allow_scalar_outputs=True, allow_dynamic_output_shape_ops=True, assume_static_by_default=False, specialize_zero_one=True, duck_shape=True, prefer_deferred_runtime_asserts_over_guards=False, _allow_complex_guards_as_runtime_asserts=False)
""",
        )
        self._replay_and_check(main)

    @onlyIfTranslationValidation
    def test_shape_env_equal_create_symbolic_sizes_strides_storage_offset(self):
        main, other = ShapeEnv(), ShapeEnv()
        main.create_symbolic_sizes_strides_storage_offset(
            torch.randn(3, 2), ConstantSource("x")
        )
        self.assertExpectedRaisesInline(
            NotEqualError,
            lambda: main.check_equal(other),
            """\
ShapeEnv not equal: field values don't match:

==> name_to_node: values don't match.
  >  Left: {x_size_0_, x_size_1_, x_storage_offset, x_stride_0_, x_stride_1_}
  > Right: {}
==> source_to_symbol: values don't match.
  >  Left: {x.size()[0]: x.size()[0], x.size()[1]: x.size()[1], x.storage_offset(): x.storage_offset(), x.stride()[0]: x.stride()[0], x.stride()[1]: x.stride()[1]}
  > Right: {}
==> val_to_var: values don't match.
  >  Left: {0: 0, 1: 1, 2: s1, 3: s0}
  > Right: {0: 0, 1: 1}
==> var_to_range: values don't match.
  >  Left: {s0: VR[2, int_oo], s1: VR[2, int_oo]}
  > Right: {}
==> var_to_sources: values don't match.
  >  Left: {s0: [TensorPropertySource(base=ConstantSource(source_name='x'), prop=<TensorProperty.SIZE: 0>, idx=0)], s1: [TensorPropertySource(base=ConstantSource(source_name='x'), prop=<TensorProperty.SIZE: 0>, idx=1)]}
  > Right: {}
==> var_to_val: values don't match.
  >  Left: {s0: 3, s1: 2}
  > Right: {}
""",
        )
        self._replay_and_check(main)

    @onlyIfTranslationValidation
    def test_shape_env_equal_unbacked(self):
        main, other = ShapeEnv(), ShapeEnv()
        main.create_unbacked_symint()
        main.create_unbacked_symfloat()
        main.create_unbacked_symbool()
        self.assertExpectedRaisesInline(
            NotEqualError,
            lambda: main.check_equal(other),
            """\
ShapeEnv not equal: field values don't match:

==> name_to_node: values don't match.
  >  Left: {u0, u1, zuf0}
  > Right: {}
==> unbacked_symfloat_counter: values don't match.
  >  Left: 1
  > Right: 0
==> unbacked_symint_counter: values don't match.
  >  Left: 2
  > Right: 0
==> var_to_range: values don't match.
  >  Left: {u0: VR[-int_oo, int_oo], u1: VR[0, 1], zuf0: VR[-oo, oo]}
  > Right: {}
""",
        )
        self._replay_and_check(main)

    @onlyIfTranslationValidation
    def test_shape_env_equal_evaluate_expr_divisible(self):
        main, other = ShapeEnv(), ShapeEnv()

        # Call create_symbolic_sizes_strides_storage_offset on both of them.
        r = main.create_symbolic_sizes_strides_storage_offset(
            torch.randn(3, 2), ConstantSource("x")
        )
        other.create_symbolic_sizes_strides_storage_offset(
            torch.randn(3, 2), ConstantSource("x")
        )

        # Create a guard: size[0] % 3 == 0 (only in the main ShapeEnv)
        #   - +1 guard entry
        #   - +1 divisible entry
        size = r[0]
        bool(size[0] % 3 == 0)

        self.assertExpectedRaisesInline(
            NotEqualError,
            lambda: main.check_equal(other),
            """\
ShapeEnv not equal: field values don't match:

==> divisible: values don't match.
  >  Left: {Mod(s0, 3)}
  > Right: {}
==> guards: values don't match.
  >  Left: [Eq(Mod(s0, 3), 0)]
  > Right: []
==> name_to_node: values don't match.
  >  Left: {_assert, eq, mod, x_size_0_, x_size_1_, x_storage_offset, x_stride_0_, x_stride_1_}
  > Right: {x_size_0_, x_size_1_, x_storage_offset, x_stride_0_, x_stride_1_}
""",
        )
        self._replay_and_check(main)

    @onlyIfTranslationValidation
    def test_shape_env_equal_evaluate_expr_replacement(self):
        main, other = ShapeEnv(), ShapeEnv()

        # Call create_symbolic_sizes_strides_storage_offset on both of them.
        r = main.create_symbolic_sizes_strides_storage_offset(
            torch.randn(3, 2), ConstantSource("x")
        )
        other.create_symbolic_sizes_strides_storage_offset(
            torch.randn(3, 2), ConstantSource("x")
        )

        # Create a guard: size[0] == 3 (only in the main ShapeEnv)
        #   - +1 guard entry
        #   - +1 replacement entry
        size = r[0]
        bool(size[0] == 3)

        self.assertExpectedRaisesInline(
            NotEqualError,
            lambda: main.check_equal(other),
            """\
ShapeEnv not equal: field values don't match:

==> guards: values don't match.
  >  Left: [Eq(s0, 3)]
  > Right: []
==> name_to_node: values don't match.
  >  Left: {_assert, eq, x_size_0_, x_size_1_, x_storage_offset, x_stride_0_, x_stride_1_}
  > Right: {x_size_0_, x_size_1_, x_storage_offset, x_stride_0_, x_stride_1_}
==> replacements: values don't match.
  >  Left: {s0: 3}
  > Right: {}
==> var_to_range: values don't match.
  >  Left: {s0: VR[3, 3], s1: VR[2, int_oo]}
  > Right: {s0: VR[2, int_oo], s1: VR[2, int_oo]}
""",
        )
        self._replay_and_check(main)

    @onlyIfTranslationValidation
    def test_shape_env_equal_evaluate_expr_refinement(self):
        main, other = ShapeEnv(), ShapeEnv()

        # Call create_symbolic_sizes_strides_storage_offset on both of them.
        r = main.create_symbolic_sizes_strides_storage_offset(
            torch.randn(3, 2), ConstantSource("x")
        )
        other.create_symbolic_sizes_strides_storage_offset(
            torch.randn(3, 2), ConstantSource("x")
        )

        # Create a guard: size[0] >= 3 (only in the main ShapeEnv)
        #   - +1 guard entry
        #   - +1 var_to_guard entry
        #   - Change: var_to_range
        size = r[0]
        bool(size[0] >= 3)

        self.assertExpectedRaisesInline(
            NotEqualError,
            lambda: main.check_equal(other),
            """\
ShapeEnv not equal: field values don't match:

==> guards: values don't match.
  >  Left: [s0 >= 3]
  > Right: []
==> name_to_node: values don't match.
  >  Left: {_assert, ge, x_size_0_, x_size_1_, x_storage_offset, x_stride_0_, x_stride_1_}
  > Right: {x_size_0_, x_size_1_, x_storage_offset, x_stride_0_, x_stride_1_}
==> var_to_range: values don't match.
  >  Left: {s0: VR[3, int_oo], s1: VR[2, int_oo]}
  > Right: {s0: VR[2, int_oo], s1: VR[2, int_oo]}
""",
        )
        self._replay_and_check(main)

    @onlyIfTranslationValidation
    def test_shape_env_equal_runtime_assert(self):
        main, other = ShapeEnv(), ShapeEnv()

        # Call create_unbacked_symint on both of them.
        r = main.create_unbacked_symint()
        other.create_unbacked_symint()

        # Create a runtime assert: r % 3 == 0 (only in the main ShapeEnv)
        #   - +1 deferred_runtime_asserts entry
        #   - Change: num_deferred_runtime_asserts
        expect_true(r % 3 == 0)

        self.assertExpectedRaisesInline(
            NotEqualError,
            lambda: main.check_equal(other),
            """\
ShapeEnv not equal: field values don't match:

==> deferred_runtime_asserts: values don't match.
  >  Left: {u0: [Eq(PythonMod(u0, 3), 0)]}
  > Right: {}
==> name_to_node: values don't match.
  >  Left: {_assert, eq, mod, u0}
  > Right: {u0}
==> num_deferred_runtime_asserts: values don't match.
  >  Left: 1
  > Right: 0
""",
        )
        self._replay_and_check(main)

    def test_shape_env_recorded_function_fallback(self):
        # Make sure the record/replay mechanism for ShapeEnv will fallback
        # if no ShapeEnv instance is found.
        constrain_range(5, min=2, max=10)
        constrain_unify(5, 5)

        self.assertExpectedRaisesInline(
            AssertionError,
            lambda: _constrain_range_for_size(5, min=2, max=10),
            """can only constrain range for SymInt""",
        )

    def test_default_dtype_change(self):
        @torch.compile
        def foo():
            def inner(a, b, res_dtype):
                print(a, b, res_dtype)
                self.assertEqual(torch.result_type(a, b), res_dtype)

            inner(torch.tensor(1, device="cpu"), 1.0, torch.get_default_dtype())

        with set_default_dtype(torch.float):
            foo()
        with set_default_dtype(torch.double):
            foo()

    def test_numpy_ufunc_out(self):
        @torch.compile(backend="eager")
        def foo():
            x = np.arange(5)
            out = np.empty((x.shape[0], x.shape[0]))
            res_out = np.sin(x, out=out)
            assert res_out is out

        foo()

    # Unfortunately, we don't currently preserve the ids of
    # res_out and out correctly across the graph break
    @unittest.expectedFailure
    def test_numpy_ufunc_out_graph_break(self):
        @torch.compile(backend="eager")
        def foo():
            x = np.arange(5)
            out = np.empty((x.shape[0], x.shape[0]))
            res_out = np.sin(x, out=out)
            torch._dynamo.graph_break()
            assert res_out is out

        foo()

    def test_dict_subclass_cannot_be_initialized_in_graph(self):
        for super_class in (
            collections.OrderedDict,
            dict,
        ):

            class CustomDict(super_class):
                def __init__(self, *args, **kwargs):
                    super().__init__(*args, **kwargs)

            def fn(x):
                c = CustomDict()
                c["key"] = x
                assert "key" in c
                return c["key"] + 1

            fn_opt = torch.compile(fn, backend="eager", fullgraph=True)
            with self.assertRaisesRegex(
                torch._dynamo.exc.Unsupported, "call_function UserDefinedClassVariable"
            ):
                print(fn_opt(torch.zeros(1)))

    @wrapDeterministicFlagAPITest
    def test_backward_deterministic_mode_mismatch_warning(self):
        @torch.compile
        def func(a, b):
            return a + b

        for forward_deterministic, backward_deterministic in itertools.product(
            [True, False], [True, False]
        ):
            torch.use_deterministic_algorithms(forward_deterministic)
            a = torch.randn(10, requires_grad=True)
            res = func(a, 1)
            grad = torch.ones_like(res)
            torch.use_deterministic_algorithms(backward_deterministic)

            if not forward_deterministic and backward_deterministic:
                with self.assertRaisesRegex(
                    RuntimeError,
                    "^This compiled backward function is being run with torch\.use_deterministic_algorithms",
                ):
                    res.backward(grad)

            else:
                res.backward(grad)

    def test_torch_dynamo_codegen_pow(self):
        def pow(x):
            return x**2

        x = np.arange(8)
        pow_opt = torch.compile(pow)

        actual, source_code = run_and_get_code(pow_opt, x)
        expect = pow(x)

        self.assertEqual(expect, actual)

        self.assertTrue(
            all("aten.pow" not in code for code in source_code),
            msg="Encountered an unexpected fallback to 'aten pow' in dynamo compiled code",
        )

    def test_graph_break_compilation_metrics(self):
        def fn(x):
            x.cos()
            torch._dynamo.graph_break()
            x.sin()
            torch._dynamo.graph_break()
            return x.cos()

        torch._dynamo.utils.clear_compilation_metrics()
        x = torch.rand((4, 4))
        f = torch.compile(fn, backend="eager")
        f(x)
        metrics = torch._dynamo.utils.get_compilation_metrics()
        # Should only be one restart per event
        (restart_reason,) = metrics[0].restart_reasons
        self.assertTrue(
            "skip function graph_break" in restart_reason,
            "Should have logged graph break reason",
        )
        self.assertTrue(
            metrics[0].dynamo_time_before_restart_s
            <= metrics[0].entire_frame_compile_time_s
        )

        (restart_reason,) = metrics[1].restart_reasons
        self.assertTrue(
            "skip function graph_break" in restart_reason,
            "Should have logged graph break reason",
        )
        self.assertTrue(
            metrics[1].dynamo_time_before_restart_s
            <= metrics[1].entire_frame_compile_time_s
        )

        # No restarts
        self.assertTrue(
            len(metrics[2].restart_reasons) == 0, "Last compile has no graph break"
        )
        self.assertTrue(metrics[2].dynamo_time_before_restart_s == 0)

    def test_graph_break_compilation_metrics_on_failure(self):
        def fn(x):
            return x.sin()

        def broken_backend(gm, example_inputs):
            raise RuntimeError("broken backend")

        x = torch.rand((4, 4))
        f = torch.compile(fn, backend=broken_backend)
        with unittest.mock.patch("torch._dynamo.config.suppress_errors", True):
            torch._dynamo.utils.clear_compilation_metrics()
            f(x)
            metrics = torch._dynamo.utils.get_compilation_metrics()
            for metric in metrics:
                self.assertTrue(metric.dynamo_time_before_restart_s > 0)
                self.assertTrue(
                    "RuntimeError: broken backend" in metric.fail_reason,
                    "Should have logged fail reason",
                )

    def test_compilation_metrics_size_limit(self):
        def fn1(x):
            return x.relu()

        def fn2(x):
            return x.cos()

        def fn3(x):
            return x.sin()

        def fn4(x):
            return x.exp()

        import contextlib

        @contextlib.contextmanager
        def metrics_limit_ctx():
            try:
                torch._dynamo.utils.set_compilation_metrics_limit(3)
                yield
            finally:
                torch._dynamo.utils.set_compilation_metrics_limit(
                    torch._dynamo.utils.DEFAULT_COMPILATION_METRICS_LIMIT
                )

        x = torch.rand((4, 4))
        torch._dynamo.reset()
        torch.compile(fn1, backend="eager")(x)
        torch.compile(fn2, backend="eager")(x)
        torch.compile(fn3, backend="eager")(x)
        torch.compile(fn4, backend="eager")(x)

        with metrics_limit_ctx():
            torch._dynamo.utils.clear_compilation_metrics()
            torch._dynamo.reset()
            self.assertEqual(0, len(torch._dynamo.utils.get_compilation_metrics()))
            torch.compile(fn1, backend="eager")(x)
            self.assertEqual(1, len(torch._dynamo.utils.get_compilation_metrics()))
            torch.compile(fn2, backend="eager")(x)
            self.assertEqual(2, len(torch._dynamo.utils.get_compilation_metrics()))
            torch.compile(fn3, backend="eager")(x)
            self.assertEqual(3, len(torch._dynamo.utils.get_compilation_metrics()))
            torch.compile(fn4, backend="eager")(x)
            self.assertEqual(3, len(torch._dynamo.utils.get_compilation_metrics()))

    def test_funcname_cache(self):
        src = """\
import torch
if True:
    test = 3

class AAA:
    class DUMMY:
        class DUMMY2:
            pass

    def dummy(self):
        def dummy2():
            pass
    class BBB:
        @staticmethod
        def CCC():
            class DDD:
                if True:
                    @staticmethod
                    def EEE():
                        x = [torch.ones(3, 3) for _ in range(5)]
                        return x
            return DDD
def fn():
    return 3
"""
        with tempfile.NamedTemporaryFile(mode="w") as f:
            f.write(src)
            f.flush()
            from torch._dynamo.funcname_cache import get_funcname

            names = [get_funcname(f.name, i + 1) for i in range(src.count("\n") + 1)]

        self.assertExpectedInline(
            "\n".join(names),
            """\




AAA
AAA.DUMMY
AAA.DUMMY.DUMMY2
AAA.DUMMY.DUMMY2
AAA.DUMMY.DUMMY2
AAA.dummy
AAA.dummy.dummy2
AAA.dummy.dummy2
AAA.BBB
AAA.BBB
AAA.BBB.CCC
AAA.BBB.CCC.DDD
AAA.BBB.CCC.DDD
AAA.BBB.CCC.DDD
AAA.BBB.CCC.DDD.EEE
AAA.BBB.CCC.DDD.EEE
AAA.BBB.CCC.DDD.EEE
AAA.BBB.CCC
fn
fn
""",
        )

    def test_return_dict_with_graph_break_and_update(self):
        def create():
            torch._dynamo.graph_break()
            return {0: torch.tensor(3)}

        def fn():
            return {**create()}

        opt_fn = torch.compile(backend="eager")(fn)
        result = opt_fn()
        self.assertIn(0, result)
        self.assertTrue(same(result[0], torch.tensor(3)))

    def test_dynamo_reset_clears_cache(self):
        """Test that dynamo bytecode cache is freed
        when dynamo reset is called
        """

        def fn(x):
            return torch.sin(x)

        opt_fn = torch.compile(backend="eager")(fn)
        opt_fn(torch.randn(3, 3))

        c1 = _debug_get_cache_entry_list(fn.__code__)
        self.assertEqual(len(c1), 1)

        torch._dynamo.reset()
        c2 = _debug_get_cache_entry_list(fn.__code__)
        self.assertEqual(len(c2), 0)

    @torch._dynamo.config.patch(capture_scalar_outputs=True)
    def test_guard_size_oblivious(self):
        # This code, in fact, does NOT work in eager
        @torch.compile(backend="eager", fullgraph=True)
        def fn(x):
            y = torch.zeros(x.item())
            if guard_size_oblivious(y.size(0) == 0):
                assert False
            return y

        self.assertEqual(fn(torch.tensor([0])), torch.zeros(0))

    def test_guard_size_oblivious_backed(self):
        @torch.compile(backend="eager", fullgraph=True)
        def f(x):
            y = x.size(0)
            # This doesn't actually do anything
            if guard_size_oblivious(y == 0):
                return torch.randn(1)
            else:
                return torch.randn(2)

        # Should not fail in either case
        self.assertEqual(f(torch.randn(0)).shape, (1,))
        self.assertEqual(f(torch.randn(2)).shape, (2,))

    def _test_compile_model_free(self, model_inp_ctr, weakref_watch):
        """
        Args:
        model_inp_ctr
            - constructor that returns a new model and inputs to that model
        weakref_watch
            - function that returns a layer of the model for weakref to
              finalize on, so we can check that the layer is freed after
              the model goes out of scope
        """
        cleared = False

        def finalize():
            nonlocal cleared
            cleared = True

        def run():
            mod, inp = model_inp_ctr()
            weakref.finalize(weakref_watch(mod), finalize)
            torch.compile(mod, backend="eager")(inp)

        run()
        gc.collect()
        self.assertTrue(cleared)

    def test_custom_module_free(self):
        """Test that a model is freed when it goes out of scope"""

        class Mod(torch.nn.Module):
            def __init__(self):
                super(Mod, self).__init__()
                self.fc = torch.nn.Linear(100, 100)

            def forward(self, out):
                return self.fc(out)

        self._test_compile_model_free(
            lambda: (Mod(), torch.randn(100, 100)),
            lambda mod: mod.fc,
        )

    def test_sequential_module_free(self):
        self._test_compile_model_free(
            lambda: (
                torch.nn.Sequential(
                    torch.nn.Linear(100, 100),
                    torch.nn.ReLU(),
                ),
                torch.randn(100, 100),
            ),
            lambda mod: mod[0],
        )

    def test_linear_module_free(self):
        self._test_compile_model_free(
            lambda: (torch.nn.Linear(100, 100), torch.randn(100, 100)),
            lambda mod: mod,
        )

    def test_outside_linear_module_free(self):
        # Compared to test_linear_module_free, the linear
        # layer is not the code object that is directly compiled.

        # This test does not use _test_compile_model_free because of difficulty
        # in handling variable fc.

        cleared = False

        def finalize():
            nonlocal cleared
            cleared = True

        def run():
            fc = torch.nn.Linear(100, 100)

            class Mod(torch.nn.Module):
                def __init__(self):
                    super().__init__()
                    self.fc_ref = fc

                def forward(self, x):
                    return self.fc_ref(x)

            mod = Mod()
            inp = torch.randn(100, 100)
            weakref.finalize(fc, finalize)
            torch.compile(mod, backend="eager")(inp)

        run()
        # del fc  # This should delete all the references
        gc.collect()
        self.assertTrue(cleared)

    def test_parameter_free(self):
        def model_inp_ctr():
            param = torch.nn.Parameter(torch.randn(100, 100))

            class Mod(torch.nn.Module):
                def __init__(self):
                    super().__init__()
                    self.param = param

                def forward(self, x):
                    return self.param * x[0]

            # return param to keep it alive in _test_compile_model_free
            return Mod(), (torch.randn(100, 100), param)

        self._test_compile_model_free(model_inp_ctr, lambda mod: mod.param)

    def test_conditional_list_comp_in_context(self):
        def fn(inp):
            try:
                return [torch.sin(x) for x in inp if x is not None]
            except Exception:
                pass

        inp = [torch.randn(3, 3) for _ in range(3)] + [None]
        opt_fn = torch.compile(fn, backend="eager")
        opt_fn(inp)

    def test_312_binary_slice_with_graph_break1(self):
        l1 = torch.nn.Linear(5, 5)
        l2 = torch.nn.Linear(5, 5)

        def fn(x):
            # causes a graph break with items in the stack
            n = torch.nn.Sequential(l1, l2)
            out = n[1:](x)
            return out

        opt_fn = torch.compile(fn, backend="eager")
        opt_fn(torch.randn(5, 5))

    def test_312_binary_slice_with_graph_break2(self):
        class Foo:
            def __setitem__(self, key, val):
                pass

            def __getitem__(self, key):
                torch._dynamo.graph_break()
                return 1

        foo = Foo()

        def fn(x):
            # graph break in a STORE_SLICE instruction
            foo[:] = x
            # graph break in BINARY_SLICE with has_backedge check
            x = x + foo[:]
            if x is None:
                x = x + 1
            else:
                x = x + 1
            return x

        opt_fn = torch.compile(fn, backend="eager")
        opt_fn(torch.randn(5, 5))

    def test_super_after_graph_break(self):
        class Foo(torch.nn.Sequential):
            def __init__(self, layers):
                torch._dynamo.graph_break()
                super().__init__(*layers)

        def fn(x):
            layers = [torch.nn.Linear(3, 3) for _ in range(3)]
            mod = Foo(layers)
            return mod(x)

        opt_fn = torch.compile(fn, backend="eager")
        opt_fn(torch.randn(3, 3))

    def test_load_fast_and_clear_graph_break(self):
        # Can result in a segfault in 3.12+ if LOAD_FAST_AND_CLEAR
        # is not handled properly in a graph break
        def fn():
            out = torch.cat([torch.randn(r, 5) for r in range(3)])
            torch._dynamo.graph_break()
            out = torch.cat([torch.randn(r, 5) for r in range(3)])
            return out

        self.assertEqual(torch._dynamo.optimize("eager")(fn)().shape, (3, 5))

    def test_raises_importerror1(self):
        @torch.compile(backend="eager")
        def fn(x):
            try:
                import some_module_that_surely_does_not_exist

                return
            except ImportError:
                pass
            return x.sin()

        x = torch.randn(8)
        self.assertEqual(fn(x), x.sin())

    def test_raises_importerror2(self):
        @torch.compile(backend="eager")
        def fn(x):
            import some_module_that_surely_does_not_exist

            return x + 1

        x = torch.randn(8)
        with self.assertRaises(ImportError):
            fn(x)

    def test_dynamo_cache_move_to_front(self):
        def fn(x, const):
            return x + const

        # dynamic=False forces Dynamo to recompile
        opt_fn = torch.compile(fn, backend="eager", dynamic=False)

        inp = torch.randn(3, 3)

        # NOTE: assumes that each cache entry is guarded
        # on unique Mod instance
        opt_fn(inp, 1)
        opt_fn(inp, 2)
        opt_fn(inp, 3)

        c1 = _debug_get_cache_entry_list(fn.__code__)
        self.assertEqual(len(c1), 3)

        # move cache entry to front
        opt_fn(inp, 2)
        c2 = _debug_get_cache_entry_list(fn.__code__)
        self.assertIs(c1[1], c2[0])

    @torch._dynamo.config.patch(inline_inbuilt_nn_modules=False)
    def test_dynamo_cache_invalidate(self):
        class Mod(torch.nn.Module):
            def __init__(self):
                super(Mod, self).__init__()
                self.fc = torch.nn.Linear(3, 3)

            def forward(self, out):
                return self.fc(out)

        def fn(x, mod):
            return mod(x)

        opt_fn = torch.compile(fn, backend="eager")

        m1 = Mod()
        m2 = Mod()
        m3 = Mod()
        inp = torch.randn(3, 3)

        # NOTE: assumes that each cache entry is guarded
        # on unique Mod instance
        opt_fn(inp, m1)
        opt_fn(inp, m2)
        opt_fn(inp, m3)

        c1 = _debug_get_cache_entry_list(fn.__code__)
        self.assertEqual(len(c1), 3)

        # move cache entry to front
        opt_fn(inp, m2)
        c2 = _debug_get_cache_entry_list(fn.__code__)
        self.assertIs(c1[1], c2[0])

        # delete center of cache
        del m3
        c3 = _debug_get_cache_entry_list(fn.__code__)
        self.assertEqual(len(c3), 2)
        self.assertIs(c3[0], c2[0])
        self.assertIs(c3[1], c2[2])

        # delete end of cache
        del m1
        c4 = _debug_get_cache_entry_list(fn.__code__)
        self.assertEqual(len(c4), 1)
        self.assertIs(c4[0], c3[0])

        del m2
        c5 = _debug_get_cache_entry_list(fn.__code__)
        self.assertEqual(len(c5), 0)

    def test_grad_none(self):
        def fn(x, y):
            x.grad = torch.abs(y)
            x.grad.add_(y)
            return torch.abs(y)

        y = torch.arange(4).reshape(2, 2).to(torch.float)
        x = torch.randn(2, 2)
        x.grad = None

        z = fn(x, y)
        ref_y = torch.clone(z).detach()
        ref_x_grad = torch.clone(x.grad).detach()

        y = torch.arange(4).reshape(2, 2).to(torch.float)
        x = torch.randn(2, 2)
        x.grad = None

        opt_fn = torch.compile(fn, backend="eager")
        z = opt_fn(x, y)
        self.assertEqual(z, ref_y)
        self.assertEqual(x.grad, ref_x_grad)

    def test_grad_non_none(self):
        def fn(x, y):
            x.grad.add_(y)
            return torch.abs(y)

        y = torch.ones(2, 2)
        x = torch.randn(2, 2)
        x.grad = torch.arange(4).reshape(2, 2).to(torch.float)

        z = fn(x, y)
        ref_y = torch.clone(z).detach()
        ref_x_grad = torch.clone(x.grad).detach()

        y = torch.ones(2, 2)
        x = torch.randn(2, 2)
        x.grad = torch.arange(4).reshape(2, 2).to(torch.float)

        cnt = torch._dynamo.testing.CompileCounterWithBackend("eager")
        opt_fn = torch.compile(fn, backend=cnt)
        z = opt_fn(x, y)

        # Ensure that the generated graph returns only one output. We want the
        # add_ on the grad to be part of the graph itself, so that inductor can
        # theoretically move the add_ and resutling copy_ nodes at the right
        # place to free memory.
        self.assertEqual(len(list(cnt.graphs[0].graph.nodes)[-1].all_input_nodes), 1)
        self.assertEqual(z, ref_y)
        self.assertEqual(x.grad, ref_x_grad)

    def test_new_with_int_list(self):
        # Make sure torch.Tensor.new(int argument list) behaves the same on dynamo.
        def fn(x):
            return x.new(*x.size()) + 5

        optfn = torch.compile(backend="eager")(fn)

        x = torch.arange(10).view(2, 5)

        expected = fn(x)
        actual = optfn(x)

        self.assertEqual(expected.dtype, actual.dtype)
        self.assertEqual(expected.shape, actual.shape)
        self.assertEqual(expected.stride(), actual.stride())
        self.assertEqual(expected.storage_offset(), actual.storage_offset())

    @torch._dynamo.config.patch(guard_nn_modules=True)
    def test_hasattr_nn_module_guard(self):
        class M(torch.nn.Module):
            def __init__(self):
                super().__init__()
                self.a = torch.nn.Linear(3, 3)

            def forward(self, x):
                if hasattr(self, "a"):
                    return self.a(x)
                else:
                    return x

        m = M()
        x = torch.randn(3, 3)
        ref = m(x)

        opt_m = torch.compile(backend="eager")(m)
        res = opt_m(x)
        self.assertEqual(ref, res)

    def test_ordered_dict_move_to_end(self):
        d = {
            "foo": 1,
            "bar": 2,
        }

        d = collections.OrderedDict(d)
        d.move_to_end("foo")

        @torch.compile(backend="eager")
        def fn(x, d):
            return x * d["foo"] * d["bar"]

        fn(torch.randn(4), d)
        with unittest.mock.patch("torch._dynamo.config.error_on_recompile", True):
            fn(torch.randn(4), d)

    def test_defaultdict(self):
        d = collections.defaultdict()
        d["foo"] = 1
        d["bar"] = 2

        @torch.compile(backend="eager")
        def fn(x, d):
            return x * d["foo"] * d["bar"]

        fn(torch.randn(4), d)
        with unittest.mock.patch("torch._dynamo.config.error_on_recompile", True):
            fn(torch.randn(4), d)

    def test_custom_dict(self):
        class MyDict(dict):
            pass

        d = {
            "foo": 1,
            "bar": 2,
        }

        d = MyDict(d)

        @torch.compile(backend="eager")
        def fn(x, d):
            return x * d["foo"] * d["bar"]

        fn(torch.randn(4), d)
        with unittest.mock.patch("torch._dynamo.config.error_on_recompile", True):
            fn(torch.randn(4), d)

    @unittest.skipIf(not TEST_CUDA, "requires cuda")
    @torch._dynamo.config.patch(
        capture_scalar_outputs=True, capture_dynamic_output_shape_ops=True
    )
    @torch._functorch.config.patch(fake_tensor_propagate_real_tensors=True)
    def test_interpolate_propagate_real_tensors(self):
        @torch.compile(backend="eager", fullgraph=True)
        def f(mask, box):
            # u0, u1 = mask.tolist()
            mask = torch.randn(1, 1, 30, 30, device="cuda")
            h, w = box.tolist()
            return torch.nn.functional.interpolate(
                mask, (h, w), mode="bilinear", align_corners=False
            )

        f(torch.tensor([30, 30], device="cuda"), torch.tensor([68, 32], device="cuda"))

    def test_custom_iter_dict(self):
        class ReversedDict(dict):
            def __iter__(self):
                return reversed(list(self.keys()))

        d = {
            "foo": 1,
            "bar": 2,
        }

        d = ReversedDict(d)

        @torch.compile(backend="eager")
        def fn(x, d):
            return x * d["foo"] * d["bar"]

        fn(torch.randn(4), d)
        with unittest.mock.patch("torch._dynamo.config.error_on_recompile", True):
            fn(torch.randn(4), d)

    def test_custom_keys_iter_dict(self):
        class ReversedDict(dict):
            def keys(self):
                return ["bar", "foo"]

        d = {
            "foo": 1,
            "bar": 2,
        }

        d = ReversedDict(d)

        @torch.compile(backend="eager")
        def fn(x, d):
            return x * d["foo"] * d["bar"]

        fn(torch.randn(4), d)
        with unittest.mock.patch("torch._dynamo.config.error_on_recompile", True):
            fn(torch.randn(4), d)

    def test_dict_guard_on_keys_order(self):
        d = {
            2: 4,
            3: 5,
        }

        cnts = torch._dynamo.testing.CompileCounter()

        def fn(x, d):
            for key, value in d.items():
                x = x * key + value
            return x

        opt_fn = torch.compile(fn, backend=cnts)
        opt_fn(torch.randn(4), d)
        opt_fn(torch.randn(4), d)
        # No recompilation
        self.assertEqual(cnts.frame_count, 1)

        # move 2 to the end
        d[2] = d.pop(2)

        x = torch.randn(4)
        res = opt_fn(x, d)
        # Check recompilation
        self.assertEqual(cnts.frame_count, 2)
        self.assertEqual(res, fn(x, d))

    def test_dict_guard_on_keys_order2(self):
        d = {
            2: 4,
            3: 5,
        }

        cnts = torch._dynamo.testing.CompileCounter()

        def fn(x, d):
            for key in d:
                value = d[key]
                x = x * key + value
            return x

        opt_fn = torch.compile(fn, backend=cnts)
        opt_fn(torch.randn(4), d)
        opt_fn(torch.randn(4), d)
        # No recompilation
        self.assertEqual(cnts.frame_count, 1)

        # move 2 to the end
        d[2] = d.pop(2)

        x = torch.randn(4)
        res = opt_fn(x, d)
        # Check recompilation
        self.assertEqual(cnts.frame_count, 2)
        self.assertEqual(res, fn(x, d))

    def test_contains_dunder_dict(self):
        class UserDefined:
            def __init__(self):
                self.a = 3
                self.b = 5

            def run(self, x):
                if "a" in self.__dict__:
                    x = x * self.a
                if "b" in self.__dict__:
                    x = x * self.b
                self.c = 7
                if "c" in self.__dict__:
                    x = x * self.c
                return x * self.__dict__.get("a") * self.__dict__.get("z", 2)

        obj = UserDefined()

        def fn(x):
            return obj.run(x)

        x = torch.randn(4)
        ref = fn(x)
        opt_fn = torch.compile(fn, backend="eager", fullgraph=True)
        res = opt_fn(x)
        self.assertEqual(ref, res)

    def test_assert_size_stride(self):
        x = torch.randn(2, 3, 4)
        with self.assertRaisesRegex(
            AssertionError,
            "expected size 2==5, stride 12==9 at dim=0; expected size 3==6, stride 4==9 at dim=1; expected size 4==7, stride 1==10 at dim=2",
        ):
            torch._C._dynamo.guards.assert_size_stride(x, (5, 6, 7), (9, 9, 10))

    def test_module_dunder_dict(self):
        class MyModule(torch.nn.Module):
            def __init__(self):
                super().__init__()
                self.foo = 1
                self.bar = 2
                self.baz = 3

            def forward(self, x):
                if "foo" in self.__dict__:
                    return x * self.bar
                return x * self.baz

        mod = MyModule()
        x = torch.randn(10)
        opt_mod = torch.compile(mod, backend="eager", fullgraph=True)
        self.assertEqual(mod(x), opt_mod(x))


class TestTracer(JitTestCase):
    def test_jit_save(self):
        def fn():
            class Foo(torch.nn.Module):
                def __init__(self):
                    super().__init__()
                    self.a = 3

                @torch.jit.export
                def __getstate__(self):
                    return (3, self.training)

                @torch.jit.export
                def __setstate__(self, state):
                    self.a = state[0]
                    self.training = state[1]

                def forward(self, x):
                    return x + self.a

            f = Foo()

            return torch.jit.trace(f, (torch.rand(3, 4),))

        fn()
        opt_fn = torch._dynamo.optimize("eager")(fn)
        opt_fn()


if __name__ == "__main__":
    from torch._dynamo.test_case import run_tests

    run_tests()<|MERGE_RESOLUTION|>--- conflicted
+++ resolved
@@ -7205,8 +7205,6 @@
         with self.assertRaises(ConstraintViolationError):
             torch._dynamo.optimize("eager")(dyn_fn)(y)
 
-<<<<<<< HEAD
-=======
     @torch._dynamo.config.patch(capture_scalar_outputs=True)
     def test_sym_constrain_range_on_replaced_unbacked_symbol(self):
         # Tests the following case:
@@ -7229,7 +7227,6 @@
         opt = torch._dynamo.optimize(nopython=True)(fn)
         opt(*inputs)
 
->>>>>>> a21d4363
     # Translation validation changes the exception type, don't run with it
     @torch.fx.experimental._config.patch(translation_validation=False)
     def test_mark_dynamic_with_ranges(self):
