"""
The torch package contains data structures for multi-dimensional
tensors and defines mathematical operations over these tensors.
Additionally, it provides many utilities for efficient serialization of
Tensors and arbitrary types, and other useful utilities.

It has a CUDA counterpart, that enables you to run your tensor computations
on an NVIDIA GPU with compute capability >= 3.0.
"""

# mypy: allow-untyped-defs

import builtins
import ctypes
import glob
import importlib
import inspect
import math
import os
import platform
import sys
import textwrap
import threading
from typing import (
    Any as _Any,
    Callable as _Callable,
    Dict as _Dict,
    Optional as _Optional,
    overload as _overload,
    Set as _Set,
    Tuple as _Tuple,
    Type as _Type,
    TYPE_CHECKING,
    TypeVar as _TypeVar,
    Union as _Union,
)
from typing_extensions import ParamSpec as _ParamSpec, TypeGuard as _TypeGuard

if TYPE_CHECKING:
    from .types import IntLikeType


# multipy/deploy is setting this import before importing torch, this is the most
# reliable way we have to detect if we're running within deploy.
# https://github.com/pytorch/multipy/blob/d60f34ad38c371e441fe7ffdb77a3c3dda5a5d19/multipy/runtime/interpreter/interpreter_impl.cpp#L134-L137
def _running_with_deploy() -> builtins.bool:
    return sys.modules.get("torch._meta_registrations", None) is object


from torch._utils import (
    _functionalize_sync as _sync,
    _import_dotted_name,
    classproperty,
)
from torch._utils_internal import (
    get_file_path,
    prepare_multiprocessing_environment,
    USE_GLOBAL_DEPS,
    USE_RTLD_GLOBAL_WITH_LIBTORCH,
)


# TODO(torch_deploy) figure out how to freeze version.py in fbcode build
if _running_with_deploy():
    __version__ = "torch-deploy-1.8"
else:
    from torch.torch_version import __version__ as __version__

__all__ = [
    "BoolStorage",
    "BoolTensor",
    "ByteStorage",
    "ByteTensor",
    "CharStorage",
    "CharTensor",
    "DoubleStorage",
    "DoubleTensor",
    "FloatStorage",
    "FloatTensor",
    "GradScaler",
    "IntStorage",
    "IntTensor",
    "LongStorage",
    "LongTensor",
    "ShortStorage",
    "ShortTensor",
    "SymBool",
    "SymFloat",
    "SymInt",
    "Tensor",
    "TypedStorage",
    "UntypedStorage",
    "are_deterministic_algorithms_enabled",
    "autocast",
    "chunk",
    "compile",
    "cond",
    "enable_grad",
    "export",
    "get_default_device",
    "get_deterministic_debug_mode",
    "get_device_module",
    "get_float32_matmul_precision",
    "get_rng_state",
    "inference_mode",
    "initial_seed",
    "is_deterministic_algorithms_warn_only_enabled",
    "is_storage",
    "is_tensor",
    "is_warn_always_enabled",
    "load",
    "lobpcg",
    "manual_seed",
    "matmul",
    "no_grad",
    "rand",
    "randn",
    "save",
    "seed",
    "set_default_device",
    "set_default_tensor_type",
    "set_deterministic_debug_mode",
    "set_float32_matmul_precision",
    "set_printoptions",
    "set_rng_state",
    "set_warn_always",
    "split",
    "stack",
    "sym_float",
    "sym_int",
    "sym_ite",
    "sym_max",
    "sym_min",
    "sym_not",
    "typename",
    "unravel_index",
    "use_deterministic_algorithms",
    "vmap",
]

# Please keep this list sorted
assert __all__ == sorted(__all__)

################################################################################
# Load the extension module
################################################################################

if sys.platform == "win32":

    def _load_dll_libraries() -> None:
        import sysconfig

        from torch.version import cuda as cuda_version

        pfiles_path = os.getenv("ProgramFiles", r"C:\Program Files")
        py_dll_path = os.path.join(sys.exec_prefix, "Library", "bin")
        th_dll_path = os.path.join(os.path.dirname(__file__), "lib")
        usebase_path = os.path.join(
            sysconfig.get_config_var("userbase"), "Library", "bin"
        )

        # When users create a virtualenv that inherits the base environment,
        # we will need to add the corresponding library directory into
        # DLL search directories. Otherwise, it will rely on `PATH` which
        # is dependent on user settings.
        if sys.exec_prefix != sys.base_exec_prefix:
            base_py_dll_path = os.path.join(sys.base_exec_prefix, "Library", "bin")
        else:
            base_py_dll_path = ""

        dll_paths = [
            p
            for p in (th_dll_path, py_dll_path, base_py_dll_path, usebase_path)
            if os.path.exists(p)
        ]

        if not builtins.any(
            os.path.exists(os.path.join(p, "nvToolsExt64_1.dll")) for p in dll_paths
        ):
            nvtoolsext_dll_path = os.path.join(
                os.getenv(
                    "NVTOOLSEXT_PATH",
                    os.path.join(pfiles_path, "NVIDIA Corporation", "NvToolsExt"),
                ),
                "bin",
                "x64",
            )
        else:
            nvtoolsext_dll_path = ""

        if cuda_version and builtins.all(
            not glob.glob(os.path.join(p, "cudart64*.dll")) for p in dll_paths
        ):
            cuda_version_1 = cuda_version.replace(".", "_")
            cuda_path_var = "CUDA_PATH_V" + cuda_version_1
            default_path = os.path.join(
                pfiles_path, "NVIDIA GPU Computing Toolkit", "CUDA", f"v{cuda_version}"
            )
            cuda_path = os.path.join(os.getenv(cuda_path_var, default_path), "bin")
        else:
            cuda_path = ""

        dll_paths.extend(
            p for p in (nvtoolsext_dll_path, cuda_path) if os.path.exists(p)
        )

        kernel32 = ctypes.WinDLL("kernel32.dll", use_last_error=True)
        with_load_library_flags = hasattr(kernel32, "AddDllDirectory")
        prev_error_mode = kernel32.SetErrorMode(0x0001)

        kernel32.LoadLibraryW.restype = ctypes.c_void_p
        if with_load_library_flags:
            kernel32.LoadLibraryExW.restype = ctypes.c_void_p

        for dll_path in dll_paths:
            os.add_dll_directory(dll_path)

        try:
            ctypes.CDLL("vcruntime140.dll")
            ctypes.CDLL("msvcp140.dll")
            ctypes.CDLL("vcruntime140_1.dll")
        except OSError:
            print(
                textwrap.dedent(
                    """
                    Microsoft Visual C++ Redistributable is not installed, this may lead to the DLL load failure.
                    It can be downloaded at https://aka.ms/vs/16/release/vc_redist.x64.exe
                    """
                ).strip()
            )

        dlls = glob.glob(os.path.join(th_dll_path, "*.dll"))
        path_patched = False
        for dll in dlls:
            is_loaded = False
            if with_load_library_flags:
                res = kernel32.LoadLibraryExW(dll, None, 0x00001100)
                last_error = ctypes.get_last_error()
                if res is None and last_error != 126:
                    err = ctypes.WinError(last_error)
                    err.strerror += (
                        f' Error loading "{dll}" or one of its dependencies.'
                    )
                    raise err
                elif res is not None:
                    is_loaded = True
            if not is_loaded:
                if not path_patched:
                    os.environ["PATH"] = ";".join(dll_paths + [os.environ["PATH"]])
                    path_patched = True
                res = kernel32.LoadLibraryW(dll)
                if res is None:
                    err = ctypes.WinError(ctypes.get_last_error())
                    err.strerror += (
                        f' Error loading "{dll}" or one of its dependencies.'
                    )
                    raise err

        kernel32.SetErrorMode(prev_error_mode)

    _load_dll_libraries()
    del _load_dll_libraries


def _preload_cuda_deps(lib_folder: str, lib_name: str) -> None:
    """Preloads cuda deps if they could not be found otherwise."""
    # Should only be called on Linux if default path resolution have failed
    assert platform.system() == "Linux", "Should only be called on Linux"

    lib_path = None
    for path in sys.path:
        nvidia_path = os.path.join(path, "nvidia")
        if not os.path.exists(nvidia_path):
            continue
        candidate_lib_paths = glob.glob(
            os.path.join(nvidia_path, lib_folder, "lib", lib_name)
        )
        if candidate_lib_paths and not lib_path:
            lib_path = candidate_lib_paths[0]
        if lib_path:
            break
    if not lib_path:
        raise ValueError(f"{lib_name} not found in the system path {sys.path}")
    ctypes.CDLL(lib_path)


# See Note [Global dependencies]
def _load_global_deps() -> None:
    if _running_with_deploy() or platform.system() == "Windows":
        return

    # Determine the file extension based on the platform
    lib_ext = ".dylib" if platform.system() == "Darwin" else ".so"
    lib_name = f"libtorch_global_deps{lib_ext}"
    here = os.path.abspath(__file__)
    global_deps_lib_path = os.path.join(os.path.dirname(here), "lib", lib_name)

    try:
        ctypes.CDLL(global_deps_lib_path, mode=ctypes.RTLD_GLOBAL)
    except OSError as err:
        # Can only happen for wheel with cuda libs as PYPI deps
        # As PyTorch is not purelib, but nvidia-*-cu12 is
        cuda_libs: _Dict[str, str] = {
            "cublas": "libcublas.so.*[0-9]",
            "cudnn": "libcudnn.so.*[0-9]",
            "cuda_nvrtc": "libnvrtc.so.*[0-9]",
            "cuda_runtime": "libcudart.so.*[0-9]",
            "cuda_cupti": "libcupti.so.*[0-9]",
            "cufft": "libcufft.so.*[0-9]",
            "curand": "libcurand.so.*[0-9]",
            "cusolver": "libcusolver.so.*[0-9]",
            "cusparse": "libcusparse.so.*[0-9]",
            "nccl": "libnccl.so.*[0-9]",
            "nvtx": "libnvToolsExt.so.*[0-9]",
        }
        is_cuda_lib_err = [
            lib for lib in cuda_libs.values() if lib.split(".")[0] in err.args[0]
        ]
        if not is_cuda_lib_err:
            raise err
        for lib_folder, lib_name in cuda_libs.items():
            _preload_cuda_deps(lib_folder, lib_name)
        ctypes.CDLL(global_deps_lib_path, mode=ctypes.RTLD_GLOBAL)


if (USE_RTLD_GLOBAL_WITH_LIBTORCH or os.getenv("TORCH_USE_RTLD_GLOBAL")) and (
    _running_with_deploy() or platform.system() != "Windows"
):
    # Do it the hard way.  You might want to load libtorch with RTLD_GLOBAL in a
    # few circumstances:
    #
    #   1. You're in a build environment (e.g., fbcode) where
    #      libtorch_global_deps is not available, but you still need
    #      to get mkl to link in with RTLD_GLOBAL or it will just
    #      not work.
    #
    #   2. You're trying to run PyTorch under UBSAN and you need
    #      to ensure that only one copy of libtorch is loaded, so
    #      vptr checks work properly
    #
    # If you're using this setting, you must verify that all the libraries
    # you load consistently use the same libstdc++, or you may have
    # mysterious segfaults.
    #
    old_flags = sys.getdlopenflags()
    sys.setdlopenflags(os.RTLD_GLOBAL | os.RTLD_LAZY)

    from torch._C import *  # noqa: F403

    sys.setdlopenflags(old_flags)
    del old_flags

else:
    # Easy way.  You want this most of the time, because it will prevent
    # C++ symbols from libtorch clobbering C++ symbols from other
    # libraries, leading to mysterious segfaults.
    #
    # If building in an environment where libtorch_global_deps isn't available
    # like parts of fbsource, but where RTLD_GLOBAL causes segfaults, you will
    # want USE_RTLD_GLOBAL_WITH_LIBTORCH = False and USE_GLOBAL_DEPS = False
    #
    # See Note [Global dependencies]
    if USE_GLOBAL_DEPS:
        _load_global_deps()
    from torch._C import *  # noqa: F403


class SymInt:
    """
    Like an int (including magic methods), but redirects all operations on the
    wrapped node. This is used in particular to symbolically record operations
    in the symbolic shape workflow.
    """

    def __init__(self, node):
        # This field MUST be named node; C++ binding code assumes that this
        # class has a field named node that stores SymNode
        self.node = node

    def __bool__(self):
        return builtins.bool(self != 0)

    def __int__(self):
        return self.node.int_()

    def __index__(self):
        return self.node.int_()

    # Magic methods installed by torch.fx.experimental.sym_node

    def __round__(self, ndigits=None):
        return self

    def __truediv__(self, other):
        if isinstance(other, (builtins.float, SymFloat)):
            return sym_float(self).__float_truediv__(other)
        if not isinstance(other, (builtins.int, SymInt)):
            return NotImplemented
        return self.__int_truediv__(other)

    def __rtruediv__(self, other):
        if isinstance(other, (builtins.float, SymFloat)):
            return sym_float(self).__rfloat_truediv__(other)
        if not isinstance(other, (builtins.int, SymInt)):
            return NotImplemented
        return self.__rint_truediv__(other)

    def __floordiv__(self, other):
        if isinstance(other, (builtins.float, SymFloat)):
            return sym_float(math.floor(sym_float(self) / other))
        if not isinstance(other, (builtins.int, SymInt)):
            return NotImplemented
        return self.__int_floordiv__(other)

    def __rfloordiv__(self, other):
        if isinstance(other, (builtins.float, SymFloat)):
            return sym_float(math.floor(other / sym_float(self)))
        if not isinstance(other, (builtins.int, SymInt)):
            return NotImplemented
        return self.__rint_floordiv__(other)

    # nb: complex is impossible to handle correctly lol, with
    # negative base and integral float need to diverge semantics and
    # just always return complex.  Neener neener pretend this problem
    # doesn't exist
    def __pow__(self, other):
        if isinstance(other, (builtins.float, SymFloat)):
            return sym_float(self).__pow__(other)
        if not isinstance(other, (builtins.int, SymInt)):
            return NotImplemented
        # Guards!  This guard is necessary because we need to know it to
        # determine the output type of this operation
        if other >= 0:
            return self.__pow_by_natural__(other)
        else:
            # Mercifully, when the exponent is negative, Python just promotes
            # to doubles and does a float pow:
            #
            #   if (Py_SIZE(b) < 0 && c == NULL) {
            #       /* if exponent is negative and there's no modulus:
            #              return a float.  This works because we know
            #              that this calls float_pow() which converts its
            #              arguments to double. */
            #       Py_DECREF(a);
            #       Py_DECREF(b);
            #       return PyFloat_Type.tp_as_number->nb_power(v, w, x);
            #   }
            return sym_float(self).__pow__(sym_float(other))

    def __rpow__(self, other):
        if isinstance(other, (builtins.float, SymFloat)):
            return sym_float(self).__rpow__(other)
        if not isinstance(other, (builtins.int, SymInt)):
            return NotImplemented
        if self >= 0:  # self is exponent
            return self.__rpow_by_natural__(other)
        else:
            return sym_float(self).__rpow__(sym_float(other))

    def __eq__(self, other: object) -> builtins.bool:
        raise TypeError("type stub not overridden")

    def __lt__(self, other) -> builtins.bool:
        raise TypeError("type stub not overridden")

    def __gt__(self, other) -> builtins.bool:
        raise TypeError("type stub not overridden")

    def __le__(self, other) -> builtins.bool:
        raise TypeError("type stub not overridden")

    def __ge__(self, other) -> builtins.bool:
        raise TypeError("type stub not overridden")

    def __add__(self, other) -> "SymInt":
        raise TypeError("type stub not overridden")

    def __mod__(self, other: "IntLikeType") -> "SymInt":
        raise TypeError("type stub not overridden")

    def __mul__(self, other) -> "SymInt":
        raise TypeError("type stub not overridden")

    def __pow_by_natural__(self, other) -> "SymInt":
        raise TypeError("type stub not overridden")

    def __rpow_by_natural__(self, other) -> "SymInt":
        raise TypeError("type stub not overridden")

    def __int_truediv__(self, other) -> "SymFloat":
        raise TypeError("type stub not overridden")

    def __rint_truediv__(self, other) -> "SymFloat":
        raise TypeError("type stub not overridden")

    def __int_floordiv__(self, other) -> "SymFloat":
        raise TypeError("type stub not overridden")

    def __rint_floordiv__(self, other) -> "SymFloat":
        raise TypeError("type stub not overridden")

    def __sym_max__(self, other):
        raise TypeError("type stub not overridden")

    def __sym_min__(self, other):
        raise TypeError("type stub not overridden")

    def __sym_float__(self):
        raise TypeError("type stub not overridden")

    def __neg__(self):
        raise TypeError("type stub not overridden")

    def __sub__(self, other: "IntLikeType") -> "SymInt":
        raise TypeError("type stub not overridden")

    def __repr__(self):
        return self.node._graph_repr()

    def _sympy_(self):
        return self.node.expr

    def __hash__(self) -> builtins.int:
        if self.node.is_nested_int():
            return hash(self.node.nested_int())
        else:
            # We could support constant SymInts as well, but not doing it for now
            raise TypeError("unhashable type: non-nested SymInt")
            # TODO: Force specialization
            # This can't be done because the TypeError here is load bearing
            # for einops
            # https://github.com/arogozhnikov/einops/blob/6181e1e95dc58c00a3143c1726da1c6ee0463164/einops/einops.py#L237
            # return hash(builtins.int(self))

    def as_integer_ratio(self) -> _Tuple["SymInt", builtins.int]:
        """Represent this int as an exact integer ratio"""
        return self, 1

    def bit_length(self) -> builtins.int:
        # TODO: A more relaxed guard is possible here, where you guard to
        # allow all integer quantities which would result in the same bit
        # length.  We can also just make a dedicated Sympy function for
        # computing this quantity and represent it symbolically.
        return builtins.int(self).bit_length()

    def conjugate(self) -> "SymInt":
        return self


class SymFloat:
    """
    Like an float (including magic methods), but redirects all operations on the
    wrapped node. This is used in particular to symbolically record operations
    in the symbolic shape workflow.
    """

    def __init__(self, node):
        # This field MUST be named node; C++ binding code assumes that this
        # class has a field named node that stores SymNode
        self.node = node

    def __truediv__(self, other):
        if not isinstance(other, (builtins.int, builtins.float, SymInt, SymFloat)):
            return NotImplemented
        return self.__float_truediv__(sym_float(other))

    def __rtruediv__(self, other):
        if not isinstance(other, (builtins.int, builtins.float, SymInt, SymFloat)):
            return NotImplemented
        return self.__rfloat_truediv__(sym_float(other))

    def __floordiv__(self, other):
        if not isinstance(other, (builtins.int, builtins.float, SymInt, SymFloat)):
            return NotImplemented
        return sym_float(math.floor(self / sym_float(other)))

    def __rfloordiv__(self, other):
        if not isinstance(other, (builtins.int, builtins.float, SymInt, SymFloat)):
            return NotImplemented
        return sym_float(math.floor(sym_float(other) / self))

    def __bool__(self):
        return self.node.bool_()

    def __float__(self):
        return self.node.guard_float("", 0)

    # Symbolic power does NOT work with negative base, this is to avoid
    # potential complex outputs
    def __pow__(self, other):
        if not isinstance(other, (builtins.int, builtins.float, SymInt, SymFloat)):
            return NotImplemented
        torch._check(self >= 0)
        return self.__float_pow__(other)

    def __rpow__(self, other):
        if not isinstance(other, (builtins.int, builtins.float, SymInt, SymFloat)):
            return NotImplemented
        torch._check(other >= 0)
        return self.__rfloat_pow__(other)

    # Magic methods installed by torch.fx.experimental.sym_node

    def __eq__(self, other: object) -> builtins.bool:
        raise TypeError("type stub not overridden")

    def __lt__(self, other) -> builtins.bool:
        raise TypeError("type stub not overridden")

    def __gt__(self, other) -> builtins.bool:
        raise TypeError("type stub not overridden")

    def __le__(self, other) -> builtins.bool:
        raise TypeError("type stub not overridden")

    def __ge__(self, other) -> builtins.bool:
        raise TypeError("type stub not overridden")

    def __float_pow__(self, other) -> "SymFloat":
        raise TypeError("type stub not overridden")

    def __rfloat_pow__(self, other) -> "SymFloat":
        raise TypeError("type stub not overridden")

    def __float_truediv__(self, other) -> "SymFloat":
        raise TypeError("type stub not overridden")

    def __rfloat_truediv__(self, other) -> "SymFloat":
        raise TypeError("type stub not overridden")

    def __trunc__(self):
        raise TypeError("type stub not overridden")

    def __sym_max__(self, other):
        raise TypeError("type stub not overridden")

    def __sym_min__(self, other):
        raise TypeError("type stub not overridden")

    def __sym_int__(self):
        raise TypeError("type stub not overridden")

    def is_integer(self):
        """Return True if the float is an integer."""
        raise TypeError("type stub not overridden")

    def as_integer_ratio(self) -> _Tuple[builtins.int, builtins.int]:
        """Represent this float as an exact integer ratio"""
        return builtins.float(self).as_integer_ratio()

    def __repr__(self):
        return self.node._graph_repr()

    def _sympy_(self):
        return self.node.expr

    def __hash__(self):
        return hash(builtins.float(self))


class SymBool:
    """
    Like an bool (including magic methods), but redirects all operations on the
    wrapped node. This is used in particular to symbolically record operations
    in the symbolic shape workflow.

    Unlike regular bools, regular boolean operators will force extra guards instead
    of symbolically evaluate.  Use the bitwise operators instead to handle this.
    """

    def __init__(self, node):
        # This field MUST be named node; C++ binding code assumes that this
        # class has a field named node that stores SymNode
        self.node = node

    def __bool__(self):
        return self.node.bool_()

    def __int__(self):
        return builtins.int(self.node.bool_())

    # Magic methods installed by torch.fx.experimental.sym_node
    def __and__(self, other) -> "SymBool":
        raise TypeError("type stub not overridden")

    def __or__(self, other) -> "SymBool":
        raise TypeError("type stub not overridden")

    # We very carefully define __sym_not__, and not a number of other
    # plausible alternatives:
    #
    #   - We do not override __not__ because this is not a real magic
    #     method; you cannot override the meaning of the not builtin in
    #     Python.  We use the name 'sym_not' to clarify that in user code you
    #     cannot use the builtin not or operator.not_ or operator.__not__ and
    #     hit this magic method; you must use our custom sym_not operator.
    #
    #   - We do not override the __invert__ method because SymBool is
    #     meant to be usable in situations where bool is expected.  However,
    #     bitwise negation ~a does the wrong thing with booleans (because
    #     bool is a subclass of int, so ~1 = -2 which is not falseish.)
    #     This would be a giant footgun, so we get around it by defining
    #     our own operator.  Note that bitwise and/or do the right thing,
    #     so we reuse the conventional operators there for readability.
    #
    def __sym_not__(self) -> "SymBool":
        raise TypeError("type stub not overridden")

    def __sym_ite__(self, then_val, else_val):
        raise TypeError("type stub not overridden")

    def __eq__(self, other) -> builtins.bool:
        raise TypeError("type stub not overridden")

    def __repr__(self):
        return self.node._graph_repr()

    def _sympy_(self):
        return self.node.expr

    def __hash__(self):
        if self.node.is_constant():
            return hash(self.node.bool_())
        else:
            # Force specialization
            return hash(builtins.bool(self))


def sym_not(a):
    r"""SymInt-aware utility for logical negation.

    Args:
        a (SymBool or bool): Object to negate
    """
    import sympy

    if overrides.has_torch_function_unary(a):
        return overrides.handle_torch_function(sym_not, (a,), a)
    if hasattr(a, "__sym_not__"):
        return a.__sym_not__()
    if isinstance(a, sympy.Basic):
        return ~a  # type: ignore[operator]
    return not a


def sym_float(a):
    r"""SymInt-aware utility for float casting.

    Args:
        a (SymInt, SymFloat, or object): Object to cast
    """
    if overrides.has_torch_function_unary(a):
        return overrides.handle_torch_function(sym_float, (a,), a)
    if isinstance(a, SymFloat):
        return a
    elif hasattr(a, "__sym_float__"):
        return a.__sym_float__()
    return builtins.float(a)  # type: ignore[operator]


def sym_int(a):
    r"""SymInt-aware utility for int casting.

    Args:
        a (SymInt, SymFloat, or object): Object to cast
    """
    if overrides.has_torch_function_unary(a):
        return overrides.handle_torch_function(sym_int, (a,), a)
    if isinstance(a, SymInt):
        return a
    elif isinstance(a, SymFloat):
        return math.trunc(a)
    return builtins.int(a)  # type: ignore[operator]


def sym_max(a, b):
    """
    SymInt-aware utility for max which avoids branching on a < b.
    Unlike builtins.max(), this only works for int/float, and it always
    promotes to float if any argument is float (unlike builtins.max, which
    will faithfully preserve the type of the input argument).
    """
    if overrides.has_torch_function((a, b)):
        return overrides.handle_torch_function(sym_max, (a, b), a, b)
    if isinstance(a, (SymInt, SymFloat)):
        return a.__sym_max__(b)
    elif isinstance(b, (SymInt, SymFloat)):
        # Due to promotion semantics, this is operator is commutative:
        # max(1, 1.0) === max(1.0, 1) === 1.0
        return b.__sym_max__(a)
    # TODO: Probably can make bool work too, just lazy

    all_types, float_types = __all_and_float_types()

    assert isinstance(a, all_types), type(a)
    assert isinstance(b, all_types), type(b)
    if isinstance(a, float_types) or isinstance(b, float_types):
        return builtins.float(builtins.max(a, b))
    else:
        return builtins.max(a, b)


def __all_and_float_types() -> _Tuple[_Tuple[_Type, ...], _Tuple[_Type, ...]]:
    try:
        import numpy as np

        all_types: _Tuple[_Type, ...] = (
            np.integer,
            np.floating,
            builtins.int,
            builtins.float,
        )
        float_types: _Tuple[_Type, ...] = (np.floating, builtins.float)
    except ModuleNotFoundError:
        all_types = (builtins.int, builtins.float)
        float_types = (builtins.float,)

    return all_types, float_types


def sym_min(a, b):
    """SymInt-aware utility for min()."""
    if overrides.has_torch_function((a, b)):
        return overrides.handle_torch_function(sym_min, (a, b), a, b)
    if isinstance(a, (SymInt, SymFloat)):
        return a.__sym_min__(b)
    elif isinstance(b, (SymInt, SymFloat)):
        return b.__sym_min__(a)

    all_types, float_types = __all_and_float_types()

    assert isinstance(a, all_types), type(a)
    assert isinstance(b, all_types), type(b)
    if isinstance(a, float_types) or isinstance(b, float_types):
        return builtins.float(builtins.min(a, b))
    else:
        return builtins.min(a, b)


# Drop in replacement for math.sqrt, math.sin, math.cos etc
def _get_sym_math_fn(name):
    def fn(a):
        if overrides.has_torch_function_unary(a):
            return overrides.handle_torch_function(fn, (a,), a)
        if hasattr(a, f"__sym_{name}__"):
            return getattr(a, f"__sym_{name}__")()
        return getattr(math, name)(a)

    return fn


__fn, __name, __sym_name = None, "", ""
for __name in (
    "sqrt",
    "cos",
    "cosh",
    "sin",
    "sinh",
    "tan",
    "tanh",
    "asin",
    "acos",
    "atan",
):
    __sym_name = f"_sym_{__name}"
    __fn = _get_sym_math_fn(__name)
    __fn.__qualname__ = __fn.__name__ = __sym_name
    globals()[__sym_name] = __fn

del __fn, __name, __sym_name, _get_sym_math_fn

# Adding temporary shortcut
sym_sqrt = globals()["_sym_sqrt"]
__all__.append("sym_sqrt")


def sym_ite(b, t, f):
    if overrides.has_torch_function((b, t, f)):
        return overrides.handle_torch_function(sym_ite, (b, t, f), b, t, f)
    assert isinstance(b, (SymBool, builtins.bool)) and type(t) == type(f)
    if isinstance(b, SymBool):
        return b.__sym_ite__(t, f)
    return t if b else f


# Check to see if we can load C extensions, and if not provide some guidance
# on what the problem might be.
try:
    # _initExtension is chosen (arbitrarily) as a sentinel.
    from torch._C import _initExtension
except ImportError:
    import torch._C as _C_for_compiled_check

    # The __file__ check only works for Python 3.7 and above.
    if _C_for_compiled_check.__file__ is None:
        raise ImportError(
            textwrap.dedent(
                """
                Failed to load PyTorch C extensions:
                    It appears that PyTorch has loaded the `torch/_C` folder
                    of the PyTorch repository rather than the C extensions which
                    are expected in the `torch._C` namespace. This can occur when
                    using the `install` workflow. e.g.
                        $ python setup.py install && python -c "import torch"

                    This error can generally be solved using the `develop` workflow
                        $ python setup.py develop && python -c "import torch"  # This should succeed
                    or by running Python from a different directory.
                """
            ).strip()
        ) from None
    raise  # If __file__ is not None the cause is unknown, so just re-raise.

# The torch._C submodule is already loaded via `from torch._C import *` above
# Make an explicit reference to the _C submodule to appease linters
from torch import _C as _C


__name, __obj = "", None
for __name in dir(_C):
    if __name[0] != "_" and not __name.endswith("Base"):
        __all__.append(__name)
        __obj = getattr(_C, __name)
        if callable(__obj) or inspect.isclass(__obj):
            if __obj.__module__ != __name__:  # "torch"
                # TODO: fix their module from C++ side
                if __name not in {
                    "DisableTorchFunctionSubclass",
                    "DisableTorchFunction",
                    "Generator",
                }:
                    __obj.__module__ = __name__  # "torch"
    elif __name == "TensorBase":
        # issue 109438 / pr 109940. Prevent TensorBase from being copied into torch.
        delattr(sys.modules[__name__], __name)

del __name, __obj

if not TYPE_CHECKING:
    # issue 38137 and python issue 43367. Submodules of a C extension are
    # non-standard, and attributes of those submodules cannot be pickled since
    # pickle expect to be able to import them as "from _C.sub import attr"
    # which fails with "_C is not a package
    __name, __candidate = "", None
    for __name in dir(_C):
        __candidate = getattr(_C, __name)
        if inspect.ismodule(__candidate):
            # submodule
            sys.modules.setdefault(f"{__name__}._C.{__name}", __candidate)

    del __name, __candidate


################################################################################
# Define basic utilities
################################################################################


def typename(obj: _Any, /) -> str:
    """
    String representation of the type of an object.

    This function returns a fully qualified string representation of an object's type.
    Args:
        obj (object): The object whose type to represent
    Returns:
        str: the type of the object `o`
    Example:
        >>> x = torch.tensor([1, 2, 3])
        >>> torch.typename(x)
        'torch.LongTensor'
        >>> torch.typename(torch.nn.Parameter)
        'torch.nn.parameter.Parameter'
    """
    if isinstance(obj, torch.Tensor):
        return obj.type()

    module = getattr(obj, "__module__", "") or ""
    qualname = ""

    if hasattr(obj, "__qualname__"):
        qualname = obj.__qualname__
    elif hasattr(obj, "__name__"):
        qualname = obj.__name__
    else:
        module = obj.__class__.__module__ or ""
        qualname = obj.__class__.__qualname__

    if module in {"", "builtins"}:
        return qualname
    return f"{module}.{qualname}"


def is_tensor(obj: _Any, /) -> _TypeGuard["torch.Tensor"]:
    r"""Returns True if `obj` is a PyTorch tensor.

    Note that this function is simply doing ``isinstance(obj, Tensor)``.
    Using that ``isinstance`` check is better for typechecking with mypy,
    and more explicit - so it's recommended to use that instead of
    ``is_tensor``.

    Args:
        obj (object): Object to test
    Example::

        >>> x = torch.tensor([1, 2, 3])
        >>> torch.is_tensor(x)
        True

    """
    return isinstance(obj, torch.Tensor)


def is_storage(obj: _Any, /) -> _TypeGuard[_Union["TypedStorage", "UntypedStorage"]]:
    r"""Returns True if `obj` is a PyTorch storage object.

    Args:
        obj (Object): Object to test
    """
    return type(obj) in _storage_classes


_GLOBAL_DEVICE_CONTEXT = threading.local()


def get_default_device() -> "torch.device":
    r"""Gets the default ``torch.Tensor`` to be allocated on ``device``"""
    global _GLOBAL_DEVICE_CONTEXT

    if hasattr(_GLOBAL_DEVICE_CONTEXT, "device_context"):
        device = _GLOBAL_DEVICE_CONTEXT.device_context.device
        if device.index is not None:
            return device
        else:
            # TODO: Call like get_device_index() method corresponding to
            # each device type
            return torch.tensor([]).device
    else:
        return torch.device("cpu")


def set_default_device(
    device: _Optional[_Union["torch.device", str, builtins.int]],
) -> None:
    """Sets the default ``torch.Tensor`` to be allocated on ``device``.  This
    does not affect factory function calls which are called with an explicit
    ``device`` argument.  Factory calls will be performed as if they
    were passed ``device`` as an argument.

    To only temporarily change the default device instead of setting it
    globally, use ``with torch.device(device):`` instead.

    The default device is initially ``cpu``.  If you set the default tensor
    device to another device (e.g., ``cuda``) without a device index, tensors
    will be allocated on whatever the current device for the device type,
    even after :func:`torch.cuda.set_device` is called.

    .. warning::

        This function imposes a slight performance cost on every Python
        call to the torch API (not just factory functions).  If this
        is causing problems for you, please comment on
        https://github.com/pytorch/pytorch/issues/92701

    .. note::

        This doesn't affect functions that create tensors that share the same memory as the input, like:
        :func:`torch.from_numpy` and :func:`torch.frombuffer`

    Args:
        device (device or string): the device to set as default

    Example::

        >>> # xdoctest: +SKIP("requires cuda, changes global state")
        >>> torch.get_default_device()
        device(type='cpu')
        >>> torch.set_default_device('cuda')  # current device is 0
        >>> torch.get_default_device()
        device(type='cuda', index=0)
        >>> torch.set_default_device('cuda')
        >>> torch.cuda.set_device('cuda:1')  # current device is 1
        >>> torch.get_default_device()
        device(type='cuda', index=1)
        >>> torch.set_default_device('cuda:1')
        >>> torch.get_default_device()
        device(type='cuda', index=1)

    """
    global _GLOBAL_DEVICE_CONTEXT
    if hasattr(_GLOBAL_DEVICE_CONTEXT, "device_context"):
        device_context = _GLOBAL_DEVICE_CONTEXT.device_context
        if device_context is not None:
            device_context.__exit__(None, None, None)

    if device is None:
        device_context = None
    else:
        from torch.utils._device import DeviceContext

        device_context = DeviceContext(device)
        device_context.__enter__()
    _GLOBAL_DEVICE_CONTEXT.device_context = device_context


def set_default_tensor_type(t: _Union[_Type["torch.Tensor"], str], /) -> None:
    r"""
    .. warning::

        This function is deprecated as of PyTorch 2.1, please use :func:`torch.set_default_dtype()` and
        :func:`torch.set_default_device()` as alternatives.

    Sets the default ``torch.Tensor`` type to floating point tensor type
    ``t``. This type will also be used as default floating point type for
    type inference in :func:`torch.tensor`.

    The default floating point tensor type is initially ``torch.FloatTensor``.

    Args:
        t (type or string): the floating point tensor type or its name

    Example::

        >>> # xdoctest: +SKIP("Other tests may have changed the default type. Can we reset it?")
        >>> torch.tensor([1.2, 3]).dtype    # initial default for floating point is torch.float32
        torch.float32
        >>> torch.set_default_tensor_type(torch.DoubleTensor)
        >>> torch.tensor([1.2, 3]).dtype    # a new floating point tensor
        torch.float64

    """
    if isinstance(t, str):
        t = _import_dotted_name(t)
    _C._set_default_tensor_type(t)


def set_default_dtype(d: "torch.dtype", /) -> None:
    r"""

    Sets the default floating point dtype to :attr:`d`. Supports floating point dtype
    as inputs. Other dtypes will cause torch to raise an exception.

    When PyTorch is initialized its default floating point dtype is torch.float32,
    and the intent of set_default_dtype(torch.float64) is to facilitate NumPy-like
    type inference. The default floating point dtype is used to:

    1. Implicitly determine the default complex dtype. When the default floating type is float16,
       the default complex dtype is complex32. For float32, the default complex dtype is complex64.
       For float64, it is complex128. For bfloat16, an exception will be raised because
       there is no corresponding complex type for bfloat16.
    2. Infer the dtype for tensors constructed using Python floats or complex Python
       numbers. See examples below.
    3. Determine the result of type promotion between bool and integer tensors and
       Python floats and complex Python numbers.

    Args:
        d (:class:`torch.dtype`): the floating point dtype to make the default.

    Example:
        >>> # xdoctest: +SKIP("Other tests may have changed the default type. Can we reset it?")
        >>> # initial default for floating point is torch.float32
        >>> # Python floats are interpreted as float32
        >>> torch.tensor([1.2, 3]).dtype
        torch.float32
        >>> # initial default for floating point is torch.complex64
        >>> # Complex Python numbers are interpreted as complex64
        >>> torch.tensor([1.2, 3j]).dtype
        torch.complex64

        >>> torch.set_default_dtype(torch.float64)
        >>> # Python floats are now interpreted as float64
        >>> torch.tensor([1.2, 3]).dtype    # a new floating point tensor
        torch.float64
        >>> # Complex Python numbers are now interpreted as complex128
        >>> torch.tensor([1.2, 3j]).dtype   # a new complex tensor
        torch.complex128

        >>> torch.set_default_dtype(torch.float16)
        >>> # Python floats are now interpreted as float16
        >>> torch.tensor([1.2, 3]).dtype    # a new floating point tensor
        torch.float16
        >>> # Complex Python numbers are now interpreted as complex128
        >>> torch.tensor([1.2, 3j]).dtype   # a new complex tensor
        torch.complex32

    """
    _C._set_default_dtype(d)


def use_deterministic_algorithms(
    mode: builtins.bool,
    *,
    warn_only: builtins.bool = False,
) -> None:
    r"""Sets whether PyTorch operations must use "deterministic"
    algorithms. That is, algorithms which, given the same input, and when
    run on the same software and hardware, always produce the same output.
    When enabled, operations will use deterministic algorithms when available,
    and if only nondeterministic algorithms are available they will throw a
    :class:`RuntimeError` when called.

    .. note:: This setting alone is not always enough to make an application
        reproducible. Refer to :ref:`reproducibility` for more information.

    .. note:: :func:`torch.set_deterministic_debug_mode` offers an alternative
        interface for this feature.

    The following normally-nondeterministic operations will act
    deterministically when ``mode=True``:

        * :class:`torch.nn.Conv1d` when called on CUDA tensor
        * :class:`torch.nn.Conv2d` when called on CUDA tensor
        * :class:`torch.nn.Conv3d` when called on CUDA tensor
        * :class:`torch.nn.ConvTranspose1d` when called on CUDA tensor
        * :class:`torch.nn.ConvTranspose2d` when called on CUDA tensor
        * :class:`torch.nn.ConvTranspose3d` when called on CUDA tensor
        * :class:`torch.nn.ReplicationPad2d` when attempting to differentiate a CUDA tensor
        * :func:`torch.bmm` when called on sparse-dense CUDA tensors
        * :func:`torch.Tensor.__getitem__` when attempting to differentiate a CPU tensor
          and the index is a list of tensors
        * :func:`torch.Tensor.index_put` with ``accumulate=False``
        * :func:`torch.Tensor.index_put` with ``accumulate=True`` when called on a CPU
          tensor
        * :func:`torch.Tensor.put_` with ``accumulate=True`` when called on a CPU
          tensor
        * :func:`torch.Tensor.scatter_add_` when called on a CUDA tensor
        * :func:`torch.gather` when called on a CUDA tensor that requires grad
        * :func:`torch.index_add` when called on CUDA tensor
        * :func:`torch.index_select` when attempting to differentiate a CUDA tensor
        * :func:`torch.repeat_interleave` when attempting to differentiate a CUDA tensor
        * :func:`torch.Tensor.index_copy` when called on a CPU or CUDA tensor
        * :func:`torch.Tensor.scatter` when `src` type is Tensor and called on CUDA tensor
        * :func:`torch.Tensor.scatter_reduce` when ``reduce='sum'`` or ``reduce='mean'`` and called on CUDA tensor

    The following normally-nondeterministic operations will throw a
    :class:`RuntimeError` when ``mode=True``:

        * :class:`torch.nn.AvgPool3d` when attempting to differentiate a CUDA tensor
        * :class:`torch.nn.AdaptiveAvgPool2d` when attempting to differentiate a CUDA tensor
        * :class:`torch.nn.AdaptiveAvgPool3d` when attempting to differentiate a CUDA tensor
        * :class:`torch.nn.MaxPool3d` when attempting to differentiate a CUDA tensor
        * :class:`torch.nn.AdaptiveMaxPool2d` when attempting to differentiate a CUDA tensor
        * :class:`torch.nn.FractionalMaxPool2d` when attempting to differentiate a CUDA tensor
        * :class:`torch.nn.FractionalMaxPool3d` when attempting to differentiate a CUDA tensor
        * :class:`torch.nn.MaxUnpool1d`
        * :class:`torch.nn.MaxUnpool2d`
        * :class:`torch.nn.MaxUnpool3d`
        * :func:`torch.nn.functional.interpolate` when attempting to differentiate a CUDA tensor
          and one of the following modes is used:

          - ``linear``
          - ``bilinear``
          - ``bicubic``
          - ``trilinear``

        * :class:`torch.nn.ReflectionPad1d` when attempting to differentiate a CUDA tensor
        * :class:`torch.nn.ReflectionPad2d` when attempting to differentiate a CUDA tensor
        * :class:`torch.nn.ReflectionPad3d` when attempting to differentiate a CUDA tensor
        * :class:`torch.nn.ReplicationPad1d` when attempting to differentiate a CUDA tensor
        * :class:`torch.nn.ReplicationPad3d` when attempting to differentiate a CUDA tensor
        * :class:`torch.nn.NLLLoss` when called on a CUDA tensor
        * :class:`torch.nn.CTCLoss` when attempting to differentiate a CUDA tensor
        * :class:`torch.nn.EmbeddingBag` when attempting to differentiate a CUDA tensor when
          ``mode='max'``
        * :func:`torch.Tensor.put_` when ``accumulate=False``
        * :func:`torch.Tensor.put_` when ``accumulate=True`` and called on a CUDA tensor
        * :func:`torch.histc` when called on a CUDA tensor
        * :func:`torch.bincount` when called on a CUDA tensor and ``weights``
          tensor is given
        * :func:`torch.kthvalue` with called on a CUDA tensor
        * :func:`torch.median` with indices output when called on a CUDA tensor
        * :func:`torch.nn.functional.grid_sample` when attempting to differentiate a CUDA tensor
        * :func:`torch.cumsum` when called on a CUDA tensor when dtype is floating point or complex
        * :func:`torch.Tensor.scatter_reduce` when ``reduce='prod'`` and called on CUDA tensor
        * :func:`torch.Tensor.resize_` when called with a quantized tensor

    In addition, several operations fill uninitialized memory when this setting
    is turned on and when
    :attr:`torch.utils.deterministic.fill_uninitialized_memory` is turned on.
    See the documentation for that attribute for more information.

    A handful of CUDA operations are nondeterministic if the CUDA version is
    10.2 or greater, unless the environment variable ``CUBLAS_WORKSPACE_CONFIG=:4096:8``
    or ``CUBLAS_WORKSPACE_CONFIG=:16:8`` is set. See the CUDA documentation for more
    details: `<https://docs.nvidia.com/cuda/cublas/index.html#results-reproducibility>`_
    If one of these environment variable configurations is not set, a :class:`RuntimeError`
    will be raised from these operations when called with CUDA tensors:

        * :func:`torch.mm`
        * :func:`torch.mv`
        * :func:`torch.bmm`

    Note that deterministic operations tend to have worse performance than
    nondeterministic operations.

    .. note::

        This flag does not detect or prevent nondeterministic behavior caused
        by calling an inplace operation on a tensor with an internal memory
        overlap or by giving such a tensor as the :attr:`out` argument for an
        operation. In these cases, multiple writes of different data may target
        a single memory location, and the order of writes is not guaranteed.

    Args:
        mode (:class:`bool`): If True, makes potentially nondeterministic
            operations switch to a deterministic algorithm or throw a runtime
            error. If False, allows nondeterministic operations.

    Keyword args:
        warn_only (:class:`bool`, optional): If True, operations that do not
            have a deterministic implementation will throw a warning instead of
            an error. Default: ``False``

    Example::

        >>> # xdoctest: +SKIP
        >>> torch.use_deterministic_algorithms(True)

        # Forward mode nondeterministic error
        >>> torch.randn(10, device='cuda').kthvalue(1)
        ...
        RuntimeError: kthvalue CUDA does not have a deterministic implementation...

        # Backward mode nondeterministic error
        >>> torch.nn.AvgPool3d(1)(torch.randn(3, 4, 5, 6, requires_grad=True).cuda()).sum().backward()
        ...
        RuntimeError: avg_pool3d_backward_cuda does not have a deterministic implementation...
    """
    _C._set_deterministic_algorithms(mode, warn_only=warn_only)


def are_deterministic_algorithms_enabled() -> builtins.bool:
    r"""Returns True if the global deterministic flag is turned on. Refer to
    :func:`torch.use_deterministic_algorithms` documentation for more details.
    """
    return _C._get_deterministic_algorithms()


def is_deterministic_algorithms_warn_only_enabled() -> builtins.bool:
    r"""Returns True if the global deterministic flag is set to warn only.
    Refer to :func:`torch.use_deterministic_algorithms` documentation for more
    details.
    """
    return _C._get_deterministic_algorithms_warn_only()


def set_deterministic_debug_mode(debug_mode: _Union[builtins.int, str]) -> None:
    r"""Sets the debug mode for deterministic operations.

    .. note:: This is an alternative interface for
        :func:`torch.use_deterministic_algorithms`. Refer to that function's
        documentation for details about affected operations.

    Args:
        debug_mode(str or int): If "default" or 0, don't error or warn on
            nondeterministic operations. If "warn" or 1, warn on
            nondeterministic operations. If "error" or 2, error on
            nondeterministic operations.
    """

    # NOTE: builtins.int is used here because int in this scope resolves
    # to torch.int
    if not isinstance(debug_mode, (builtins.int, str)):
        raise TypeError(f"debug_mode must be str or int, but got {type(debug_mode)}")

    if isinstance(debug_mode, str):
        if debug_mode == "default":
            debug_mode = 0
        elif debug_mode == "warn":
            debug_mode = 1
        elif debug_mode == "error":
            debug_mode = 2
        else:
            raise RuntimeError(
                "invalid value of debug_mode, expected one of `default`, "
                f"`warn`, `error`, but got {debug_mode}"
            )

    if debug_mode == 0:
        _C._set_deterministic_algorithms(False)
    elif debug_mode == 1:
        _C._set_deterministic_algorithms(True, warn_only=True)
    elif debug_mode == 2:
        _C._set_deterministic_algorithms(True)
    else:
        raise RuntimeError(
            "invalid value of debug_mode, expected 0, 1, or 2, " f"but got {debug_mode}"
        )


def get_deterministic_debug_mode() -> builtins.int:
    r"""Returns the current value of the debug mode for deterministic
    operations. Refer to :func:`torch.set_deterministic_debug_mode`
    documentation for more details.
    """

    if _C._get_deterministic_algorithms():
        if _C._get_deterministic_algorithms_warn_only():
            return 1
        else:
            return 2
    else:
        return 0


def get_float32_matmul_precision() -> str:
    r"""Returns the current value of float32 matrix multiplication precision. Refer to
    :func:`torch.set_float32_matmul_precision` documentation for more details.
    """
    return _C._get_float32_matmul_precision()


def set_float32_matmul_precision(precision: str) -> None:
    r"""Sets the internal precision of float32 matrix multiplications.

    Running float32 matrix multiplications in lower precision may significantly increase
    performance, and in some programs the loss of precision has a negligible impact.

    Supports three settings:

        * "highest", float32 matrix multiplications use the float32 datatype (24 mantissa
          bits with 23 bits explicitly stored) for internal computations.
        * "high", float32 matrix multiplications either use the TensorFloat32 datatype (10
          mantissa bits explicitly stored) or treat each float32 number as the sum of two bfloat16 numbers
          (approximately 16 mantissa bits with 14 bits explicitly stored), if the appropriate fast matrix multiplication
          algorithms are available.  Otherwise float32 matrix multiplications are computed
          as if the precision is "highest".  See below for more information on the bfloat16
          approach.
        * "medium", float32 matrix multiplications use the bfloat16 datatype (8 mantissa
          bits with 7 bits explicitly stored) for internal computations, if a fast matrix multiplication algorithm
          using that datatype internally is available. Otherwise float32
          matrix multiplications are computed as if the precision is "high".

    When using "high" precision, float32 multiplications may use a bfloat16-based algorithm
    that is more complicated than simply truncating to some smaller number mantissa bits
    (e.g. 10 for TensorFloat32, 7 for bfloat16 explicitly stored).  Refer to [Henry2019]_ for a complete
    description of this algorithm.  To briefly explain here, the first step is to realize
    that we can perfectly encode a single float32 number as the sum of three bfloat16
    numbers (because float32 has 23 mantissa bits while bfloat16 has 7 explicitly stored, and both have the
    same number of exponent bits).  This means that the product of two float32 numbers can
    be exactly given by the sum of nine products of bfloat16 numbers.  We can then trade
    accuracy for speed by dropping some of these products.  The "high" precision algorithm
    specifically keeps only the three most significant products, which conveniently excludes
    all of the products involving the last 8 mantissa bits of either input.  This means that
    we can represent our inputs as the sum of two bfloat16 numbers rather than three.
    Because bfloat16 fused-multiply-add (FMA) instructions are typically >10x faster than
    float32 ones, it's faster to do three multiplications and 2 additions with bfloat16
    precision than it is to do a single multiplication with float32 precision.

    .. [Henry2019] http://arxiv.org/abs/1904.06376

    .. note::

        This does not change the output dtype of float32 matrix multiplications,
        it controls how the internal computation of the matrix multiplication is performed.

    .. note::

        This does not change the precision of convolution operations. Other flags,
        like `torch.backends.cudnn.allow_tf32`, may control the precision of convolution
        operations.

    .. note::

        This flag currently only affects one native device type: CUDA.
        If "high" or "medium" are set then the TensorFloat32 datatype will be used
        when computing float32 matrix multiplications, equivalent to setting
        `torch.backends.cuda.matmul.allow_tf32 = True`. When "highest" (the default)
        is set then the float32 datatype is used for internal computations, equivalent
        to setting `torch.backends.cuda.matmul.allow_tf32 = False`.

    Args:
        precision(str): can be set to "highest" (default), "high", or "medium" (see above).

    """
    _C._set_float32_matmul_precision(precision)


def set_warn_always(b: builtins.bool, /) -> None:
    r"""When this flag is False (default) then some PyTorch warnings may only
    appear once per process. This helps avoid excessive warning information.
    Setting it to True causes these warnings to always appear, which may be
    helpful when debugging.

    Args:
        b (:class:`bool`): If True, force warnings to always be emitted
                           If False, set to the default behaviour
    """
    _C._set_warnAlways(b)


def is_warn_always_enabled() -> builtins.bool:
    r"""Returns True if the global warn_always flag is turned on. Refer to
    :func:`torch.set_warn_always` documentation for more details.
    """
    return _C._get_warnAlways()


################################################################################
# Define error checking functions
################################################################################

# These error checking functions must be kept consistent with their C++
# equivalents. Their C++ equivalents are mentioned where applicable.


def _check_with(
    error_type,
    cond: _Union[builtins.bool, SymBool],
    message: _Callable[[], str],
):  # noqa: F811
    if not isinstance(cond, (builtins.bool, SymBool)):
        raise TypeError(f"cond must be a bool, but got {type(cond)}")

    from torch.fx.experimental.symbolic_shapes import expect_true

    if expect_true(cond):
        return

    # error_type must be a subclass of Exception and not subclass of Warning
    assert issubclass(error_type, Exception) and not issubclass(error_type, Warning)

    if message is None:
        message_evaluated = (
            "Expected cond to be True, but got False. (Could this error "
            "message be improved? If so, please report an enhancement request "
            "to PyTorch.)"
        )

    else:
        if not callable(message):
            raise TypeError("message must be a callable")

        message_evaluated = str(message())

    raise error_type(message_evaluated)


def _check(cond, message=None):  # noqa: F811
    r"""Throws error containing an optional message if the specified condition
    is False.

    Error type: ``RuntimeError``

    C++ equivalent: ``TORCH_CHECK``

    Args:
        cond (:class:`bool`): If False, throw error

        message (Callable, optional): Callable that returns either a string or
            an object that has a ``__str__()`` method to be used as the error
            message. Default: ``None``
    """
    _check_with(RuntimeError, cond, message)


def _check_is_size(i, message=None):
    """Checks that a given integer is a valid size (i.e., is non-negative).
    You should use this over _check(i >= 0) because we can use the semantic
    information (that i is a size) to make some further inferences in case
    i is an unbacked SymInt.

    NB: Do NOT use this in contexts where a -1 size would be valid (indicating
    to infer the size from context, or if you should wrap-around or truncate).
    Only use this if the only valid value is an honest to goodness size.
    """
    # This is responsible for the expect_true
    _check(i >= 0, message)
    from torch.fx.experimental.symbolic_shapes import _advise_is_size

    _advise_is_size(i)


def _check_index(cond, message=None):  # noqa: F811
    r"""Throws error containing an optional message if the specified condition
    is False.

    Error type: ``IndexError``

    C++ equivalent: ``TORCH_CHECK_INDEX``

    Args:
        cond (:class:`bool`): If False, throw error

        message (Callable, optional): Callable that returns either a string or
            an object that has a ``__str__()`` method to be used as the error
            message. Default: ``None``
    """
    _check_with(IndexError, cond, message)


def _check_value(cond, message=None):  # noqa: F811
    r"""Throws error containing an optional message if the specified condition
    is False.

    Error type: ``ValueError``

    C++ equivalent: ``TORCH_CHECK_VALUE``

    Args:
        cond (:class:`bool`): If False, throw error

        message (Callable, optional): Callable that returns either a string or
            an object that has a ``__str__()`` method to be used as the error
            message. Default: ``None``
    """
    _check_with(ValueError, cond, message)


def _check_type(cond, message=None):  # noqa: F811
    r"""Throws error containing an optional message if the specified condition
    is False.

    Error type: ``TypeError``

    C++ equivalent: ``TORCH_CHECK_TYPE``

    Args:
        cond (:class:`bool`): If False, throw error

        message (Callable, optional): Callable that returns either a string or
            an object that has a ``__str__()`` method to be used as the error
            message. Default: ``None``
    """
    _check_with(TypeError, cond, message)


def _check_not_implemented(cond, message=None):  # noqa: F811
    r"""Throws error containing an optional message if the specified condition
    is False.

    Error type: ``NotImplementedError``

    C++ equivalent: ``TORCH_CHECK_NOT_IMPLEMENTED``

    Args:
        cond (:class:`bool`): If False, throw error

        message (Callable, optional): Callable that returns either a string or
            an object that has a ``__str__()`` method to be used as the error
            message. Default: ``None``
    """
    _check_with(NotImplementedError, cond, message)


def _check_tensor_all_with(error_type, cond, message=None):  # noqa: F811
    if not is_tensor(cond):
        raise TypeError(f"cond must be a tensor, but got {type(cond)}")

    if not cond.dtype == torch.bool:
        raise TypeError(f"cond tensor must have dtype torch.bool, but got {cond.dtype}")

    _check_with(error_type, cond._is_all_true().item(), message)  # type: ignore[arg-type]


# C++ equivalent: `TORCH_CHECK_TENSOR_ALL`
def _check_tensor_all(cond, message=None):  # noqa: F811
    r"""Throws error containing an optional message if the specified condition
    is False.

    Error type: ``RuntimeError``

    C++ equivalent: ``TORCH_CHECK_TENSOR_ALL``

    Args:
        cond (:class:`torch.Tensor`): Tensor of dtype ``torch.bool``. If any
            element is ``False``, throw error

        message (Callable, optional): Callable that returns either a string or
            an object that has a ``__str__()`` method to be used as the error
            message. Default: ``None``
    """
    _check_tensor_all_with(RuntimeError, cond, message)


################################################################################
# Define numeric constants
################################################################################

# For Python Array API (https://data-apis.org/array-api/latest/API_specification/constants.html) and
# NumPy consistency (https://numpy.org/devdocs/reference/constants.html)
from math import e, inf, nan, pi


newaxis: None = None

__all__.extend(["e", "pi", "nan", "inf", "newaxis"])

################################################################################
# Define Storage and Tensor classes
################################################################################

from torch._tensor import Tensor  # usort: skip

# needs to be after torch.Tensor is defined to avoid circular dependencies
from torch import storage as storage  # usort: skip
from torch.storage import (
    _LegacyStorage,
    _StorageBase,
    _warn_typed_storage_removal,
    TypedStorage,
    UntypedStorage,
)


# NOTE: New <type>Storage classes should never be added. When adding a new
# dtype, use torch.storage.TypedStorage directly.
class ByteStorage(_LegacyStorage):
    @classproperty
    def dtype(self):
        _warn_typed_storage_removal(stacklevel=3)
        return self._dtype

    @classproperty
    def _dtype(self):
        return torch.uint8


class DoubleStorage(_LegacyStorage):
    @classproperty
    def dtype(self):
        _warn_typed_storage_removal(stacklevel=3)
        return self._dtype

    @classproperty
    def _dtype(self):
        return torch.double


class FloatStorage(_LegacyStorage):
    @classproperty
    def dtype(self):
        _warn_typed_storage_removal(stacklevel=3)
        return self._dtype

    @classproperty
    def _dtype(self):
        return torch.float


class HalfStorage(_LegacyStorage):
    @classproperty
    def dtype(self):
        _warn_typed_storage_removal(stacklevel=3)
        return self._dtype

    @classproperty
    def _dtype(self):
        return torch.half


class LongStorage(_LegacyStorage):
    @classproperty
    def dtype(self):
        _warn_typed_storage_removal(stacklevel=3)
        return self._dtype

    @classproperty
    def _dtype(self):
        return torch.long


class IntStorage(_LegacyStorage):
    @classproperty
    def dtype(self):
        _warn_typed_storage_removal(stacklevel=3)
        return self._dtype

    @classproperty
    def _dtype(self):
        return torch.int


class ShortStorage(_LegacyStorage):
    @classproperty
    def dtype(self):
        _warn_typed_storage_removal(stacklevel=3)
        return self._dtype

    @classproperty
    def _dtype(self):
        return torch.short


class CharStorage(_LegacyStorage):
    @classproperty
    def dtype(self):
        _warn_typed_storage_removal(stacklevel=3)
        return self._dtype

    @classproperty
    def _dtype(self):
        return torch.int8


class BoolStorage(_LegacyStorage):
    @classproperty
    def dtype(self):
        _warn_typed_storage_removal(stacklevel=3)
        return self._dtype

    @classproperty
    def _dtype(self):
        return torch.bool


class BFloat16Storage(_LegacyStorage):
    @classproperty
    def dtype(self):
        _warn_typed_storage_removal(stacklevel=3)
        return self._dtype

    @classproperty
    def _dtype(self):
        return torch.bfloat16


class ComplexDoubleStorage(_LegacyStorage):
    @classproperty
    def dtype(self):
        _warn_typed_storage_removal(stacklevel=3)
        return self._dtype

    @classproperty
    def _dtype(self):
        return torch.cdouble


class ComplexFloatStorage(_LegacyStorage):
    @classproperty
    def dtype(self):
        _warn_typed_storage_removal(stacklevel=3)
        return self._dtype

    @classproperty
    def _dtype(self):
        return torch.cfloat


class QUInt8Storage(_LegacyStorage):
    @classproperty
    def dtype(self):
        _warn_typed_storage_removal(stacklevel=3)
        return self._dtype

    @classproperty
    def _dtype(self):
        return torch.quint8


class QInt8Storage(_LegacyStorage):
    @classproperty
    def dtype(self):
        _warn_typed_storage_removal(stacklevel=3)
        return self._dtype

    @classproperty
    def _dtype(self):
        return torch.qint8


class QInt32Storage(_LegacyStorage):
    @classproperty
    def dtype(self):
        _warn_typed_storage_removal(stacklevel=3)
        return self._dtype

    @classproperty
    def _dtype(self):
        return torch.qint32


class QUInt4x2Storage(_LegacyStorage):
    @classproperty
    def dtype(self):
        _warn_typed_storage_removal(stacklevel=3)
        return self._dtype

    @classproperty
    def _dtype(self):
        return torch.quint4x2


class QUInt2x4Storage(_LegacyStorage):
    @classproperty
    def dtype(self):
        _warn_typed_storage_removal(stacklevel=3)
        return self._dtype

    @classproperty
    def _dtype(self):
        return torch.quint2x4


_storage_classes: _Set[_Type[_Union[TypedStorage, UntypedStorage]]] = {
    UntypedStorage,
    DoubleStorage,
    FloatStorage,
    LongStorage,
    IntStorage,
    ShortStorage,
    CharStorage,
    ByteStorage,
    HalfStorage,
    BoolStorage,
    QUInt8Storage,
    QInt8Storage,
    QInt32Storage,
    BFloat16Storage,
    ComplexFloatStorage,
    ComplexDoubleStorage,
    QUInt4x2Storage,
    QUInt2x4Storage,
    TypedStorage,
}

# The _tensor_classes set is initialized by the call to initialize_python_bindings.
_tensor_classes: _Set[_Type["torch.Tensor"]] = set()

# If you edit these imports, please update torch/__init__.py.in as well
from torch import amp as amp, random as random, serialization as serialization
from torch._tensor_str import set_printoptions
from torch.amp import autocast, GradScaler
from torch.random import get_rng_state, initial_seed, manual_seed, seed, set_rng_state
from torch.serialization import load, save


################################################################################
# Initialize extension
################################################################################


# Shared memory manager needs to know the exact location of manager executable
def _manager_path():
    if _running_with_deploy() or platform.system() == "Windows":
        return b""
    path = get_file_path("torch", "bin", "torch_shm_manager")
    prepare_multiprocessing_environment(get_file_path("torch"))
    if not os.path.exists(path):
        raise RuntimeError("Unable to find torch_shm_manager at " + path)
    return path.encode("utf-8")


_C._initExtension(_manager_path())

del _manager_path

# Appease the type checker: it can't deal with direct setting of globals().
# Note that we will see "too many" functions when reexporting this way; there
# is not a good way to fix this problem.  Perhaps, try to redesign VariableFunctions
# so that this import is good enough
if TYPE_CHECKING:
    # Some type signatures pulled in from _VariableFunctions here clash with
    # signatures already imported. For now these clashes are ignored; see
    # PR #43339 for details.
    from torch._C._VariableFunctions import *  # type: ignore[assignment, misc] # noqa: F403

    # Fixup segment_reduce visibility
    _segment_reduce = segment_reduce
    del segment_reduce  # noqa: F821

# Ops not to be exposed in `torch` namespace,
# mostly helper ops.
PRIVATE_OPS = ("unique_dim",)

__name, __obj = "", None
for __name in dir(_C._VariableFunctions):
    if __name.startswith("__") or __name in PRIVATE_OPS:
        continue
    __obj = getattr(_C._VariableFunctions, __name)
    __obj.__module__ = __name__  # "torch"
    # Hide some APIs that should not be public
    if __name == "segment_reduce":
        # TODO: Once the undocumented FC window is passed, remove the line bellow
        globals()[__name] = __obj
        __name = "_" + __name
    globals()[__name] = __obj
    if not __name.startswith("_"):
        __all__.append(__name)

del __name, __obj

################################################################################
# Add torch.dtype instances to the public API
################################################################################

import torch


__all__.extend(
    name for name in dir(torch) if isinstance(getattr(torch, name), torch.dtype)
)

################################################################################
# Import TorchDynamo's lazy APIs to avoid circular dependenices
################################################################################

# needs to be before from torch.functional import * to avoid circular dependencies
from torch._compile import _disable_dynamo  # usort: skip

################################################################################
# Import interface functions defined in Python
################################################################################

# needs to be after the above ATen bindings so we can overwrite from Python side
from torch import _VF as _VF, functional as functional  # usort: skip
from torch.functional import *  # usort: skip # noqa: F403

################################################################################
# Remove unnecessary members
################################################################################

del _StorageBase
del _LegacyStorage

################################################################################
# Define _assert
################################################################################


# needs to be before the submodule imports to avoid circular dependencies
def _assert(condition, message):
    r"""A wrapper around Python's assert which is symbolically traceable."""
    if type(condition) is not torch.Tensor and overrides.has_torch_function(
        (condition,)
    ):
        return overrides.handle_torch_function(
            _assert, (condition,), condition, message
        )
    assert condition, message


################################################################################
# Import most common subpackages
################################################################################

# Use the redundant form so that type checkers know that these are a part of
# the public API. The "regular" import lines are there solely for the runtime
# side effect of adding to the imported module's members for other users.

# needs to be before import torch.nn as nn to avoid circular dependencies
from torch.autograd import (  # usort: skip
    enable_grad as enable_grad,
    inference_mode as inference_mode,
    no_grad as no_grad,
    set_grad_enabled as set_grad_enabled,
)

from torch import (
    __config__ as __config__,
    __future__ as __future__,
    _awaits as _awaits,
    autograd as autograd,
    backends as backends,
    cpu as cpu,
    cuda as cuda,
    distributed as distributed,
    distributions as distributions,
    fft as fft,
    futures as futures,
    hub as hub,
    jit as jit,
    linalg as linalg,
    mps as mps,
    mtia as mtia,
    multiprocessing as multiprocessing,
    nested as nested,
    nn as nn,
    optim as optim,
    overrides as overrides,
    profiler as profiler,
    sparse as sparse,
    special as special,
    testing as testing,
    types as types,
    utils as utils,
    xpu as xpu,
)
from torch.signal import windows as windows


# Quantized, sparse, AO, etc. should be last to get imported, as nothing
# is expected to depend on them.
from torch import ao as ao  # usort: skip

# nn.quant* depends on ao -- so should be after those.
import torch.nn.intrinsic
import torch.nn.qat
import torch.nn.quantizable
import torch.nn.quantized


_C._init_names(list(_storage_classes))

# attach docstrings to torch and tensor functions
from torch import _size_docs, _storage_docs, _tensor_docs, _torch_docs


del _torch_docs, _tensor_docs, _storage_docs, _size_docs


def compiled_with_cxx11_abi() -> builtins.bool:
    r"""Returns whether PyTorch was built with _GLIBCXX_USE_CXX11_ABI=1"""
    return _C._GLIBCXX_USE_CXX11_ABI


from torch import _library as _library, _ops as _ops
from torch._classes import classes as classes


# Import the ops "namespace"
from torch._ops import ops as ops  # usort: skip

# quantization depends on torch.fx and torch.ops
# Import quantization
from torch import quantization as quantization  # usort: skip

# Import the quasi random sampler
from torch import quasirandom as quasirandom  # usort: skip

# If you are seeing this, it means that this call site was not checked if
# the memory format could be preserved, and it was switched to old default
# behaviour of contiguous
legacy_contiguous_format = contiguous_format  # defined by _C._initExtension()

# Register fork handler to initialize OpenMP in child processes (see gh-28389)
from torch.multiprocessing._atfork import register_after_fork


register_after_fork(torch.get_num_threads)
del register_after_fork

# Import tools that require fully imported torch (for applying
# torch.jit.script as a decorator, for instance):
from torch._lobpcg import lobpcg as lobpcg


# These were previously defined in native_functions.yaml and appeared on the
# `torch` namespace, but we moved them to c10 dispatch to facilitate custom
# class usage. We add these lines here to preserve backward compatibility.
quantized_lstm = ops.aten.quantized_lstm
quantized_gru = ops.aten.quantized_gru

# Import experimental masked operations support. See
# [RFC-0016](https://github.com/pytorch/rfcs/pull/27) for more
# information.
from torch import masked as masked

# Import removed ops with error message about removal
from torch._linalg_utils import (  # type: ignore[misc]
    _symeig as symeig,
    eig,
    lstsq,
    matrix_rank,
    solve,
)
from torch.utils.dlpack import from_dlpack, to_dlpack


class _TorchCompileInductorWrapper:
    compiler_name = "inductor"

    def __init__(self, mode, options, dynamic):
        self.config: _Dict[str, _Any] = {}
        self.dynamic = dynamic
        self.apply_mode(mode)
        self.apply_options(options)

        # Stash the compiler_fn to be used for backend match guard.
        from torch._inductor.compile_fx import compile_fx

        self.compiler_fn = compile_fx
        if self.config.get("triton.cudagraphs", False):
            os.environ["DISABLE_CUPTI_LAZY_REINIT"] = "1"
            # FIXME: CUDA Graph does not work well with CUPTI teardown.
            #   1) crashes on 1st lazy CUPTI re-init after teardown (CUDA 11)
            #   2) crashes on 2nd non-lazy CUPTI re-init after teardown (CUDA 12)
            # Workaround: turn off CUPTI teardown when using CUDA Graphs.
            os.environ["TEARDOWN_CUPTI"] = "0"

    def __eq__(self, other):
        return (
            isinstance(other, _TorchCompileInductorWrapper)
            and self.config == other.config
            and self.dynamic == other.dynamic
        )

    def apply_mode(self, mode: _Optional[str]):
        if mode is None or mode == "default":
            pass
        elif mode in {"reduce-overhead", "max-autotune", "max-autotune-no-cudagraphs"}:
            from torch._inductor import list_mode_options

            self.apply_options(list_mode_options(mode, self.dynamic))
        else:
            raise RuntimeError(
                f"Unrecognized mode={mode}, should be one of: default, reduce-overhead, max-autotune, max-autotune-no-cudagraphs"
            )

    def apply_options(self, options: _Optional[_Dict[str, _Any]]):
        if not options:
            return

        from torch._inductor import config

        current_config: _Dict[str, _Any] = config.shallow_copy_dict()

        for key, val in options.items():
            attr_name = key.replace("-", "_")
            if attr_name not in current_config:
                raise RuntimeError(
                    f"Unexpected optimization option {key}, known options are {list(current_config.keys())}"
                )
            if type(val) is not type(current_config[attr_name]):
                val_type_str = type(val).__name__
                expected_type_str = type(current_config[attr_name]).__name__
                raise RuntimeError(
                    f"Unexpected type of attr {key}, got {val_type_str} should be {expected_type_str}"
                )
            self.config[attr_name] = val

    def __call__(self, model_, inputs_):
        from torch._inductor.compile_fx import compile_fx

        return compile_fx(model_, inputs_, config_patches=self.config)

    def get_compiler_config(self):
        from torch._inductor.compile_fx import get_patched_config_dict

        return get_patched_config_dict(config_patches=self.config)

    def reset(self):
        from torch._inductor import config

        if "triton.cudagraphs" in self.config or config.triton.cudagraphs:
            if self.config.get("triton.cudagraphs", True):
                from torch._inductor.cudagraph_trees import reset_cudagraph_trees

                reset_cudagraph_trees()


class _TorchCompileWrapper:
    def __init__(self, backend, mode, options, dynamic):
        from torch._dynamo.backends.registry import lookup_backend

        if isinstance(backend, str):
            self.compiler_name = backend
        elif hasattr(backend, "__name__"):
            self.compiler_name = backend.__name__
        else:
            self.compiler_name = str(backend)
        self.dynamic = dynamic
        self.compiler_fn = lookup_backend(backend)
        self.kwargs = {}
        # only pass the args if they non-empty
        if mode and mode != "default":
            self.kwargs["mode"] = mode
        if options:
            self.kwargs["options"] = options

    def __eq__(self, other):
        return (
            isinstance(other, _TorchCompileWrapper)
            and self.compiler_fn == other.compiler_fn
            and self.kwargs == other.kwargs
            and self.dynamic == other.dynamic
        )

    def __call__(self, model_, inputs_):
        return self.compiler_fn(model_, inputs_, **self.kwargs)

    def reset(self):
        if hasattr(self.compiler_fn, "reset"):
            self.compiler_fn.reset()


_InputT = _ParamSpec("_InputT")
_RetT = _TypeVar("_RetT")


@_overload
def compile(
    model: _Callable[_InputT, _RetT],
    *,
    fullgraph: builtins.bool = False,
    dynamic: _Optional[builtins.bool] = None,
    backend: _Union[str, _Callable] = "inductor",
    mode: _Union[str, None] = None,
    options: _Optional[_Dict[str, _Union[str, builtins.int, builtins.bool]]] = None,
    disable: builtins.bool = False,
) -> _Callable[_InputT, _RetT]:
    ...


@_overload
def compile(
    model: None = None,
    *,
    fullgraph: builtins.bool = False,
    dynamic: _Optional[builtins.bool] = None,
    backend: _Union[str, _Callable] = "inductor",
    mode: _Union[str, None] = None,
    options: _Optional[_Dict[str, _Union[str, builtins.int, builtins.bool]]] = None,
    disable: builtins.bool = False,
) -> _Callable[[_Callable[_InputT, _RetT]], _Callable[_InputT, _RetT]]:
    ...


def compile(
    model: _Optional[_Callable] = None,
    *,
    fullgraph: builtins.bool = False,
    dynamic: _Optional[builtins.bool] = None,
    backend: _Union[str, _Callable] = "inductor",
    mode: _Union[str, None] = None,
    options: _Optional[_Dict[str, _Union[str, builtins.int, builtins.bool]]] = None,
    disable: builtins.bool = False,
) -> _Union[
    _Callable[[_Callable[_InputT, _RetT]], _Callable[_InputT, _RetT]],
    _Callable[_InputT, _RetT],
]:
    """
    Optimizes given model/function using TorchDynamo and specified backend.
    If you are compiling an :class:`torch.nn.Module`, you can also use :meth:`torch.nn.Module.compile`
    to compile the module inplace without changing its structure.

    Concretely, for every frame executed within the compiled region, we will attempt
    to compile it and cache the compiled result on the code object for future
    use.  A single frame may be compiled multiple times if previous compiled
    results are not applicable for subsequent calls (this is called a "guard
    failure), you can use TORCH_LOGS=guards to debug these situations.
    Multiple compiled results can be associated with a frame up to
    ``torch._dynamo.config.cache_size_limit``, which defaults to 8; at which
    point we will fall back to eager.  Note that compile caches are per
    *code object*, not frame; if you dynamically create multiple copies of a
    function, they will all share the same code cache.

    Args:
       model (Callable): Module/function to optimize
       fullgraph (bool): If False (default), torch.compile attempts to discover compileable regions
        in the function that it will optimize. If True, then we require that the entire function be
        capturable into a single graph. If this is not possible (that is, if there are graph breaks),
        then this will raise an error.
       dynamic (bool or None): Use dynamic shape tracing.  When this is True, we will up-front attempt
        to generate a kernel that is as dynamic as possible to avoid recompilations when
        sizes change.  This may not always work as some operations/optimizations will
        force specialization; use TORCH_LOGS=dynamic to debug overspecialization.
        When this is False, we will NEVER generate dynamic kernels, we will always specialize.
        By default (None), we automatically detect if dynamism has occurred and compile a more
        dynamic kernel upon recompile.
       backend (str or Callable): backend to be used

        - "inductor" is the default backend, which is a good balance between performance and overhead

        - Non experimental in-tree backends can be seen with `torch._dynamo.list_backends()`

        - Experimental or debug in-tree backends can be seen with `torch._dynamo.list_backends(None)`

        - To register an out-of-tree custom backend:
       https://pytorch.org/docs/main/torch.compiler_custom_backends.html#registering-custom-backends
       mode (str): Can be either "default", "reduce-overhead", "max-autotune" or "max-autotune-no-cudagraphs"

        - "default" is the default mode, which is a good balance between performance and overhead

        - "reduce-overhead" is a mode that reduces the overhead of python with CUDA graphs,
          useful for small batches.  Reduction of overhead can come at the cost of more memory
          usage, as we will cache the workspace memory required for the invocation so that we
          do not have to reallocate it on subsequent runs.  Reduction of overhead is not guaranteed
          to work; today, we only reduce overhead for CUDA only graphs which do not mutate inputs.
          There are other circumstances where CUDA graphs are not applicable; use TORCH_LOG=perf_hints
          to debug.

        - "max-autotune" is a mode that leverages Triton based matrix multiplications and convolutions
          It enables CUDA graphs by default.

        - "max-autotune-no-cudagraphs" is a mode similar to "max-autotune" but without CUDA graphs

        - To see the exact configs that each mode sets you can call `torch._inductor.list_mode_options()`

       options (dict): A dictionary of options to pass to the backend. Some notable ones to try out are

        - `epilogue_fusion` which fuses pointwise ops into templates. Requires `max_autotune` to also be set

        - `max_autotune` which will profile to pick the best matmul configuration

        - `fallback_random` which is useful when debugging accuracy issues

        - `shape_padding` which pads matrix shapes to better align loads on GPUs especially for tensor cores

        - `triton.cudagraphs` which will reduce the overhead of python with CUDA graphs

        - `trace.enabled` which is the most useful debugging flag to turn on

        - `trace.graph_diagram` which will show you a picture of your graph after fusion

        - For inductor you can see the full list of configs that it supports by calling `torch._inductor.list_options()`
       disable (bool): Turn torch.compile() into a no-op for testing

    Example::

        @torch.compile(options={"triton.cudagraphs": True}, fullgraph=True)
        def foo(x):
            return torch.sin(x) + torch.cos(x)

    """
    _C._log_api_usage_once("torch.compile")
    if sys.version_info >= (3, 13):
        raise RuntimeError("Dynamo is not supported on Python 3.13+")

    # Decorator mode
    if model is None:

        def fn(model: _Callable[_InputT, _RetT]) -> _Callable[_InputT, _RetT]:
            if model is None:
                raise RuntimeError("Model can't be None")
            return compile(
                model,
                fullgraph=fullgraph,
                dynamic=dynamic,
                backend=backend,
                mode=mode,
                options=options,
                disable=disable,
            )

        return fn

    if mode is not None and options is not None:
        raise RuntimeError(
            "Either mode or options can be specified, but both can't be specified at the same time."
        )
    if mode is None and options is None:
        mode = "default"
    if backend == "inductor":
        backend = _TorchCompileInductorWrapper(mode, options, dynamic)
    else:
        backend = _TorchCompileWrapper(backend, mode, options, dynamic)

    return torch._dynamo.optimize(
        backend=backend,
        nopython=fullgraph,
        dynamic=dynamic,
        disable=disable,
    )(
        model
    )  # type: ignore[return-value]


def _register_device_module(device_type, module):
    r"""Register an external runtime module of the specific :attr:`device_type`
    supported by torch.

    After the :attr:`module` is registered correctly, the user can refer
    the external runtime module as part of torch with attribute torch.xxx.
    """
    # Make sure the device_type represent a supported device type for torch.
    device_type = torch.device(device_type).type
    m = sys.modules[__name__]
    if hasattr(m, device_type):
        raise RuntimeError(
            f"The runtime module of '{device_type}' has already "
            f"been registered with '{getattr(m, device_type)}'"
        )
    setattr(m, device_type, module)
    torch_module_name = ".".join([__name__, device_type])
    sys.modules[torch_module_name] = module


from torch import (
    export as export,
    func as func,
    library as library,
    return_types as return_types,
)
from torch._higher_order_ops import cond as cond, while_loop as while_loop
from torch.func import vmap as vmap


if not TYPE_CHECKING:
    from torch import _meta_registrations

# Enable CUDA Sanitizer
if "TORCH_CUDA_SANITIZER" in os.environ:
    import torch.cuda._sanitizer as csan

    csan.enable_cuda_sanitizer()

# Populate magic methods on SymInt and SymFloat
import torch.fx.experimental.sym_node


# Register MPS specific decomps
torch.backends.mps._init()

if not _running_with_deploy():
    from torch import compiler as compiler

    class _TritonLibrary:
        lib = torch.library.Library("triton", "DEF")
        ops_table: _Dict[_Tuple[str, str], _Callable] = {}

        @classmethod
        def registerOp(cls, op_key, full_schema, op_impl, dispatch_key):
            if (op_key, dispatch_key) not in cls.ops_table:
                cls.lib.define(full_schema)
                cls.lib.impl("triton::" + op_key, op_impl, dispatch_key)
                cls.ops_table[(op_key, dispatch_key)] = op_impl

            return cls.ops_table[(op_key, dispatch_key)]


# Deprecated attributes
_deprecated_attrs = {
    "has_mps": torch.backends.mps.is_built,
    "has_cuda": torch.backends.cuda.is_built,
    "has_cudnn": torch.backends.cudnn.is_available,
    "has_mkldnn": torch.backends.mkldnn.is_available,
}

if TYPE_CHECKING:
    # Import the following modules during type checking to enable code intelligence features,
    # such as auto-completion in tools like pylance, even when these modules are not explicitly
    # imported in user code.
    from torch import _dynamo as _dynamo, _inductor as _inductor, onnx as onnx

else:
    _lazy_modules = {
        "_dynamo",
        "_inductor",
        "_export",
        # ONNX must be imported after _dynamo, _ops, _subclasses, fx, func and jit
        "onnx",
    }

    def __getattr__(name):
        # Deprecated attrs
        replacement = _deprecated_attrs.get(name)
        if replacement is not None:
            import warnings

            warnings.warn(
                f"'{name}' is deprecated, please use '{replacement.__module__}.{replacement.__name__}()'",
                stacklevel=2,
            )
            return replacement()

        # Lazy modules
        if name in _lazy_modules:
            return importlib.import_module(f".{name}", __name__)

        raise AttributeError(f"module '{__name__}' has no attribute '{name}'")


def get_device_module(device: _Optional[_Union[torch.device, str]] = None):
    """
    Returns the module associated with a given device(e.g., torch.device('cuda'), "mtia:0", "xpu", ...).
    If no device is given, return the module for the current accelerator or CPU if none is present.
    """
    if isinstance(device, torch.device):
        device_module_name = device.type
    elif isinstance(device, str):
        device_module_name = torch.device(device).type
    elif device is None:
        # Using default accelerator type. If no accelerator is available, it automatically returns CPU device.
        device_module_name = torch._C._get_accelerator().type
    else:
        raise RuntimeError(
            f"Invalid value of device '{device}', expect torch.device, str, or None"
        )
    device_module = getattr(torch, device_module_name, None)
    if device_module is None:
        raise RuntimeError(
            f"Device '{device_module_name}' does not have a corresponding module registered as 'torch.{device_module_name}'."
        )
    return device_module


def _constrain_as_size(
    symbol,
    min: _Optional[builtins.int] = None,
    max: _Optional[builtins.int] = None,
):
    """
    This indicates that a given int is size-like, and can be used in any context where a size is expected.
    You will typically use this when reading out integers from Tensors, e.g., max.item() or lengths.tolist()
    which then need to be used as tensor constructors. Providing these assertions to PyTorch can help resolve
      GuardOnDataDependentSymNode errors upon export, since we cannot guard on unbacked SymInts.

    This function has unusual semantics in some circumstances in framework
    code, we will treat this int as >= 2 (when we do a size-oblivious guard).
    This makes it easier to use the unbacked int in size contexts,
    as we will often attempt to guard on a size being zero/one
    (e.g., when computing the contiguity of a tensor, or testing if
    broadcasting can occur), which will not work on unbacked SymInts.
    However, if we conservatively assume that the size is not zero/one, we will
    end up with a graph that will still work even if the size is zero/one.

    For more details, see https://docs.google.com/document/d/1HSuTTVvYH1pTew89Rtpeu84Ht3nQEFTYhAX3Ypa_xJs/edit
    ```
    """
    torch.sym_constrain_range_for_size(symbol, min=min, max=max)


from torch import _logging

<<<<<<< HEAD

_logging._init_logs()
=======
_logging._init_logs()


def _import_device_backends():
    """
    Leverage the Python plugin mechanism to load out-of-the-tree device extensions.
    See this RFC: https://github.com/pytorch/pytorch/issues/122468
    """
    from importlib.metadata import entry_points

    group_name = "torch.backends"
    if sys.version_info < (3, 10):
        backend_extensions = entry_points().get(group_name, ())
    else:
        backend_extensions = entry_points(group=group_name)

    for backend_extension in backend_extensions:
        try:
            # Load the extension
            entrypoint = backend_extension.load()
            # Call the entrypoint
            entrypoint()
        except Exception as err:
            raise RuntimeError(
                f"Failed to load the backend extension: {backend_extension.name}. "
                f"You can disable extension auto-loading with TORCH_DEVICE_BACKEND_AUTOLOAD=0."
            ) from err


def _is_device_backend_autoload_enabled() -> builtins.bool:
    """
    Whether autoloading out-of-the-tree device extensions is enabled.
    The switch depends on the value of the environment variable
    `TORCH_DEVICE_BACKEND_AUTOLOAD`.

    Returns:
        bool: Whether to enable autoloading the extensions. Enabled by default.

    Examples:
        >>> torch._is_device_backend_autoload_enabled()
        True
    """
    # enabled by default
    return os.getenv("TORCH_DEVICE_BACKEND_AUTOLOAD", "1") == "1"


if _is_device_backend_autoload_enabled():
    _import_device_backends()
>>>>>>> f6838d52
<|MERGE_RESOLUTION|>--- conflicted
+++ resolved
@@ -58,7 +58,6 @@
     USE_GLOBAL_DEPS,
     USE_RTLD_GLOBAL_WITH_LIBTORCH,
 )
-
 
 # TODO(torch_deploy) figure out how to freeze version.py in fbcode build
 if _running_with_deploy():
@@ -915,7 +914,6 @@
 # Make an explicit reference to the _C submodule to appease linters
 from torch import _C as _C
 
-
 __name, __obj = "", None
 for __name in dir(_C):
     if __name[0] != "_" and not __name.endswith("Base"):
@@ -1681,7 +1679,6 @@
 # NumPy consistency (https://numpy.org/devdocs/reference/constants.html)
 from math import e, inf, nan, pi
 
-
 newaxis: None = None
 
 __all__.extend(["e", "pi", "nan", "inf", "newaxis"])
@@ -1924,7 +1921,6 @@
 from torch.random import get_rng_state, initial_seed, manual_seed, seed, set_rng_state
 from torch.serialization import load, save
 
-
 ################################################################################
 # Initialize extension
 ################################################################################
@@ -1985,7 +1981,6 @@
 ################################################################################
 
 import torch
-
 
 __all__.extend(
     name for name in dir(torch) if isinstance(getattr(torch, name), torch.dtype)
@@ -2078,7 +2073,6 @@
 )
 from torch.signal import windows as windows
 
-
 # Quantized, sparse, AO, etc. should be last to get imported, as nothing
 # is expected to depend on them.
 from torch import ao as ao  # usort: skip
@@ -2089,12 +2083,10 @@
 import torch.nn.quantizable
 import torch.nn.quantized
 
-
 _C._init_names(list(_storage_classes))
 
 # attach docstrings to torch and tensor functions
 from torch import _size_docs, _storage_docs, _tensor_docs, _torch_docs
-
 
 del _torch_docs, _tensor_docs, _storage_docs, _size_docs
 
@@ -2105,10 +2097,9 @@
 
 
 from torch import _library as _library, _ops as _ops
+
+# Import the ops "namespace"
 from torch._classes import classes as classes
-
-
-# Import the ops "namespace"
 from torch._ops import ops as ops  # usort: skip
 
 # quantization depends on torch.fx and torch.ops
@@ -2126,14 +2117,12 @@
 # Register fork handler to initialize OpenMP in child processes (see gh-28389)
 from torch.multiprocessing._atfork import register_after_fork
 
-
 register_after_fork(torch.get_num_threads)
 del register_after_fork
 
 # Import tools that require fully imported torch (for applying
 # torch.jit.script as a decorator, for instance):
 from torch._lobpcg import lobpcg as lobpcg
-
 
 # These were previously defined in native_functions.yaml and appeared on the
 # `torch` namespace, but we moved them to c10 dispatch to facilitate custom
@@ -2154,6 +2143,7 @@
     matrix_rank,
     solve,
 )
+
 from torch.utils.dlpack import from_dlpack, to_dlpack
 
 
@@ -2475,7 +2465,6 @@
 from torch._higher_order_ops import cond as cond, while_loop as while_loop
 from torch.func import vmap as vmap
 
-
 if not TYPE_CHECKING:
     from torch import _meta_registrations
 
@@ -2487,7 +2476,6 @@
 
 # Populate magic methods on SymInt and SymFloat
 import torch.fx.experimental.sym_node
-
 
 # Register MPS specific decomps
 torch.backends.mps._init()
@@ -2603,10 +2591,6 @@
 
 from torch import _logging
 
-<<<<<<< HEAD
-
-_logging._init_logs()
-=======
 _logging._init_logs()
 
 
@@ -2654,5 +2638,4 @@
 
 
 if _is_device_backend_autoload_enabled():
-    _import_device_backends()
->>>>>>> f6838d52
+    _import_device_backends()