# mypy: allow-untyped-defs
# pyre-strict
from __future__ import annotations

from collections import defaultdict
from typing import Dict, List, Set, Tuple, TYPE_CHECKING

import torch

from . import config, ir
from .dependencies import WeakDep
from .utils import is_collective, is_wait, tuple_sorted

overlap_log = torch._logging.getArtifactLogger(__name__, "overlap")

if TYPE_CHECKING:
    from .scheduler import BaseSchedulerNode


def sink_waits(
    snodes: List[BaseSchedulerNode],
    node_users: Dict[BaseSchedulerNode, Set[BaseSchedulerNode]],
    inverse_users: Dict[BaseSchedulerNode, Set[BaseSchedulerNode]],
) -> List[BaseSchedulerNode]:
    """
    Greedily moves waits as late as possible (i.e. until we reach a use). Optimal in terms of
    communication overlap.
    """
    new_order = []
    cur_waits = set()
    for snode in snodes:
        if is_wait(snode.node):
            cur_waits.add(snode)
        else:
            for wait in tuple_sorted(cur_waits):
                if snode in node_users[wait]:
                    new_order.append(wait)
                    cur_waits.remove(wait)
            new_order.append(snode)
    new_order.extend(tuple_sorted(cur_waits))
    return new_order


def raise_comms(
    snodes: List[BaseSchedulerNode],
    node_users: Dict[BaseSchedulerNode, Set[BaseSchedulerNode]],
    inverse_users: Dict[BaseSchedulerNode, Set[BaseSchedulerNode]],
) -> List[BaseSchedulerNode]:
    """
    Greedily moves comms as early as possible (i.e. until we reach an input).
    Optimal in terms of communication overlap.

    TODO: We might want to adjust this in the future to account for memory limitations.
    e.g. when we are compiling FSDP, this heuristics will cause the all-gathers to be prefetched as soon as possible,
    which is the beginning of the forwards pass. We'll have to either do a special pass for FSDP,
    or we'll want to redo this pass with memory considerations so we handle the FSDP case in a general way.
    """
    new_order_reversed: List[BaseSchedulerNode] = []
    cur_comms: List[BaseSchedulerNode] = []
    for snode in reversed(snodes):
        if is_collective(snode.node):
            cur_comms.append(snode)
        else:
            for comm in cur_comms:
                assert len(inverse_users[comm]) > 0
            while len(cur_comms) > 0 and any(
                snode in inverse_users[comm] for comm in cur_comms
            ):
                comm = cur_comms.pop(0)
                new_order_reversed.append(comm)
            new_order_reversed.append(snode)
    assert len(cur_comms) <= 1
    new_order_reversed.extend(tuple_sorted(cur_comms))
    return new_order_reversed[::-1]


def get_ancestors(node, inverse_users):
    ancestors = set()
    cur_nodes = [node]
    while len(cur_nodes) > 0:
        new_nodes = []
        for node in cur_nodes:
            for inp in inverse_users[node]:
                if inp not in ancestors:
                    ancestors.add(inp)
                    new_nodes.append(inp)
        cur_nodes = new_nodes
    return ancestors


def get_descendants(node, node_users):
    descendants = set()
    cur_nodes = [node]
    while len(cur_nodes) > 0:
        new_nodes = []
        for node in cur_nodes:
            for inp in node_users[node]:
                if inp not in descendants:
                    descendants.add(inp)
                    new_nodes.append(inp)
        cur_nodes = new_nodes
    return descendants


def decide_global_ordering_of_comms(nodes: List[BaseSchedulerNode]):
    """
    Decide global ordering of comms, by just enforcing the ordering that's in the input graph
    (might not be the same ordering as the eager mode program).
    TODO: Come up with a better approach
    """
    comm_nodes = [n for n in nodes if is_collective(n.node)]

    def item(x: Set[str]) -> str:
        assert len(x) == 1
        return next(iter(x))

    for i in range(1, len(comm_nodes)):
        # Enforce ordering by making previous comm a `WeakDep` dependency of the next comm
<<<<<<< HEAD
        dep = WeakDep(
            name=item(comm_nodes[i - 1].get_buffer_names()),
            mutating_buf=item(comm_nodes[i].get_buffer_names()),
        )
        comm_nodes[i].add_fake_dep(dep)
=======
        comm_nodes[i].add_fake_dep(WeakDep(comm_nodes[i - 1].get_name()))
>>>>>>> c5e29d8d


def assert_no_comm_nodes(snodes: List[BaseSchedulerNode]) -> None:
    assert not any(is_collective(snode.node) for snode in snodes)


def estimate_op_runtime(snode: BaseSchedulerNode) -> float:
    """
    Returns estimated op runtime in nanoseconds (ns)
    """
    if config.estimate_op_runtime == "default":
        runtime = snode.get_estimated_runtime()
    else:
        assert callable(config.estimate_op_runtime)
        runtime = config.estimate_op_runtime(snode)
    return runtime


def compute_node_users(
    snodes: List[BaseSchedulerNode],
) -> Tuple[
    Dict[BaseSchedulerNode, Set[BaseSchedulerNode]],
    Dict[BaseSchedulerNode, Set[BaseSchedulerNode]],
]:
    from .scheduler import FusedSchedulerNode

    # set up buffer name to (fused)snode mapping
    buf_to_snode: Dict[str, BaseSchedulerNode] = {}
    for node in snodes:
        if isinstance(node, FusedSchedulerNode):
            for x in node.snodes:
                for buf in x.get_outputs():
                    buf_to_snode[buf.get_name()] = node

        for buf in node.get_outputs():
            buf_to_snode[buf.get_name()] = node

    # compute inverse_users
    inverse_users = {
        node: {buf_to_snode[dep.name] for dep in node.unmet_dependencies}
        for node in snodes
    }

    # compute node_users
    # TODO: ideally, we should deduplicate .users and .node_users,
    # but currently .users contains extra information that's difficult to
    # extract into a standalone container.
    node_users: Dict[BaseSchedulerNode, Set[BaseSchedulerNode]] = defaultdict(set)
    for node, node_inverse_users in inverse_users.items():
        for inverse_user in node_inverse_users:
            node_users[inverse_user].add(node)

    return inverse_users, node_users


def reorder_compute_for_overlap(
    snodes: List[BaseSchedulerNode],
    node_users: Dict[BaseSchedulerNode, Set[BaseSchedulerNode]],
    inverse_users: Dict[BaseSchedulerNode, Set[BaseSchedulerNode]],
) -> List[BaseSchedulerNode]:
    """
    Decides a global ordering of all compute and communication nodes,
    assuming that we already have a global ordering of communication nodes.

    Overall scheduling procedure is:
        Step 1: Given that we've currently scheduled comm N, we now schedule all compute nodes
            that are required for comm N + 1 but do not depend on comm N, to run at the same time with comm N.
        Step 2: If all those compute nodes are sufficient to overlap comm N, we're done.
            Otherwise, we now need to look elsewhere to find compute that overlaps with comm N.
            We prioritize compute nodes that are needed sooner.
        Step 3: We schedule the compute nodes dependent on comm N and required for comm N + 1.
        Step 4: We schedule comm N + 1.
        Repeat this for subsequent comm nodes.
    """
    final_order = []

    comm_nodes = []
    for snode in snodes:
        if is_collective(snode.node):
            comm_nodes.append(snode)
    if len(comm_nodes) == 0:
        # if there is no comm nodes, return the current order
        return snodes

    comm_ancestors = {node: get_ancestors(node, inverse_users) for node in comm_nodes}
    comm_descendants = {node: get_descendants(node, node_users) for node in comm_nodes}

    indeg = dict.fromkeys(snodes, 0)
    for snode in snodes:
        for user in node_users[snode]:
            if user in indeg:
                indeg[user] += 1
    ready_to_schedule_nodes = {node for node in snodes if indeg[node] == 0}

    unscheduled_nodes = set()
    unscheduled_nodes = set(snodes)

    def schedule_node(snode):
        """
        Schedule a single node.
        """
        assert snode in unscheduled_nodes
        assert snode in ready_to_schedule_nodes
        ready_to_schedule_nodes.remove(snode)
        unscheduled_nodes.remove(snode)
        final_order.append(snode)
        for user in tuple_sorted(node_users[snode]):
            if user in indeg:
                indeg[user] -= 1
                if indeg[user] == 0:
                    ready_to_schedule_nodes.add(user)

    def schedule_nodes(snodes):
        """
        Schedules all nodes in `snodes` in an arbitrary topologically valid order.
        """
        all_nodes = set(snodes)
        assert all(node in unscheduled_nodes for node in all_nodes)
        while len(all_nodes) > 0:
            # NOTE: since model graph is always a DAG and does not have circular dependency inside,
            # there should be at least one node that is a "free node" (i.e. indeg == 0),
            # hence infinite loop is not possible. But we check here just to be safe.
            progress = False
            for node in tuple_sorted(all_nodes):
                if node in ready_to_schedule_nodes:
                    schedule_node(node)
                    all_nodes.remove(node)
                    progress = True
            if not progress:
                raise AssertionError(
                    "Unable to find a free node (indeg == 0). This is an impossible state to reach. "
                    "Please report a bug to PyTorch."
                )

    # First, schedule all compute nodes that are required by first comm node,
    # as well as the first comm node itself.
    assert len(comm_nodes) > 0
    schedule_nodes(
        list(comm_ancestors[comm_nodes[0]]) + [comm_nodes[0]],
    )

    rolled_over_compute_cost = 0
    for idx in range(1, len(comm_ancestors)):
        # Step 1: Given that we've currently scheduled comm `idx-1`, we now schedule
        # all compute nodes that are required for comm `idx` but do not depend on comm `idx-1`,
        # to run at the same time with comm `idx-1`.
        needed_by_next_comm_and_ready_compute_nodes = unscheduled_nodes & (
            comm_ancestors[comm_nodes[idx]] - comm_descendants[comm_nodes[idx - 1]]
        )
        assert_no_comm_nodes(needed_by_next_comm_and_ready_compute_nodes)

        total_compute_runtime_cost = rolled_over_compute_cost + sum(
            estimate_op_runtime(node)
            for node in needed_by_next_comm_and_ready_compute_nodes
        )
        prev_comm_runtime_cost = estimate_op_runtime(comm_nodes[idx - 1])
        schedule_nodes(tuple_sorted(needed_by_next_comm_and_ready_compute_nodes))

        # Step 2: If all those compute nodes are sufficient to overlap comm `idx-1`, we're done.
        # Otherwise, we now need to look elsewhere to find compute that overlaps with comm `idx`.
        # We prioritize compute nodes that are needed sooner.
        step1_runtime_cost = total_compute_runtime_cost
        if step1_runtime_cost >= prev_comm_runtime_cost:
            pass
        else:
            # Find all ready to schedule compute nodes that do not depend on comm `idx-1`.
            ready_to_schedule_compute_nodes = tuple_sorted(
                ready_to_schedule_nodes - comm_descendants[comm_nodes[idx - 1]]
            )
            assert_no_comm_nodes(ready_to_schedule_compute_nodes)

            def earliest_comm_descendant(node):
                for idx in range(len(comm_nodes)):
                    if node in comm_ancestors[comm_nodes[idx]]:
                        return idx
                return len(comm_nodes)

            # Prioritize compute nodes that are needed sooner.
            ready_to_schedule_compute_nodes = sorted(
                ready_to_schedule_compute_nodes, key=earliest_comm_descendant
            )

            for snode in ready_to_schedule_compute_nodes:
                if total_compute_runtime_cost >= prev_comm_runtime_cost:
                    # If accumulated compute runtime cost is greater than comm `idx-1` runtime cost,
                    # it means we have maximized overlap for comm `idx-1`, and hence we stop looking
                    # for more compute to schedule.
                    break
                compute_runtime_cost = estimate_op_runtime(snode)
                # If we're not able to leverage more than half of this
                # node's compute to overlap, we skip it.
                # TODO: Smarter heuristics here
                if (
                    prev_comm_runtime_cost - total_compute_runtime_cost
                ) <= compute_runtime_cost / 2:
                    continue
                schedule_node(snode)
                total_compute_runtime_cost += compute_runtime_cost
        rollable_compute_cost = total_compute_runtime_cost - step1_runtime_cost

        # Step 3: We schedule the compute nodes dependent on comm `idx-1` and required for comm `idx`.
        needed_by_next_comm_nodes = unscheduled_nodes & comm_ancestors[comm_nodes[idx]]
        schedule_nodes(list(needed_by_next_comm_nodes))

        # Step 4: We schedule comm `idx`.
        schedule_nodes([comm_nodes[idx]])

        is_prev_comm_blocking_next_comm = len(needed_by_next_comm_nodes) > 0
        # The idea here is that if there are no compute nodes from Step 3
        # (i.e. if prev comm is not blocking next comm), we can roll over the compute nodes
        # in Step 2 to overlap with the next comm, since they're not required to finish
        # before the next comm starts.
        if is_prev_comm_blocking_next_comm:
            rolled_over_compute_cost = 0
        else:
            rolled_over_compute_cost = rollable_compute_cost  # type: ignore[assignment]

    schedule_nodes(unscheduled_nodes)
    return final_order


def node_summary(snode):
    detail = ""
    if isinstance(snode.node, ir.ExternKernelOut):
        detail = f" ({snode.node.python_kernel_name})"
    out_tensor_info = ""
    if (
        hasattr(snode.node, "layout")
        and hasattr(snode.node.layout, "size")
        and hasattr(snode.node.layout, "stride")
    ):
        out_tensor_info = (
            f" (size={snode.node.layout.size}, stride={snode.node.layout.stride})"
        )
    node_name = ""
    if hasattr(snode.node, "name"):
        node_name = snode.node.name
    return f"{snode.node.__class__.__name__}{detail}{out_tensor_info} ({node_name})"


def visualize_overlap(order):
    total_est_runtime: float = 0.0
    cur_comm_node = None
    for snode in order:
        if cur_comm_node is None:
            if is_collective(snode.node):
                total_est_runtime += estimate_op_runtime(snode)
                cur_comm_node = snode.node
            elif is_wait(snode.node):
                raise AssertionError(
                    "Wait is not expected when there is no collective running"
                )
            else:  # exposed compute op
                total_est_runtime += estimate_op_runtime(snode)
            overlap_log.debug(f"{node_summary(snode)}")  # noqa: G004
        else:  # cur_comm_node is not None
            if is_collective(snode.node):
                raise AssertionError(
                    "Found two collectives running at the same time. "
                    "`visualize_overlap` needs to be updated to handle this case"
                )
            elif is_wait(snode.node):  # end of this comm op
                overlap_log.debug(f"{node_summary(snode)}")  # noqa: G004
                cur_comm_node = None
            else:  # overlapped compute op
                overlap_log.debug(f"| {node_summary(snode)}")  # noqa: G004
    overlap_log.debug(
        f"Est. runtime (ms): {total_est_runtime / 1000 / 1000}"  # noqa: G004
    )


def reorder_compute_and_comm_for_overlap(
    snodes: List[BaseSchedulerNode],
) -> List[BaseSchedulerNode]:
    order = snodes
    inverse_users, node_users = compute_node_users(snodes)

    for p in config.reorder_for_compute_comm_overlap_passes:
        if isinstance(p, str) and p in globals():
            p = globals()[p]  # it is a builtin pass
        if torch.distributed.get_rank() == 0:
            overlap_log.debug(
                f"==== Visualize overlap before reordering pass {p} ===="  # noqa: G004
            )
            try:
                visualize_overlap(order)
            except Exception as e:
                overlap_log.debug(str(e))
        order = p(order, node_users, inverse_users)  # type: ignore[operator]
        if torch.distributed.get_rank() == 0:
            overlap_log.debug(
                f"==== Visualize overlap after reordering pass {p} ===="  # noqa: G004
            )
            try:
                visualize_overlap(order)
            except Exception as e:
                overlap_log.debug(str(e))
    return order<|MERGE_RESOLUTION|>--- conflicted
+++ resolved
@@ -116,15 +116,7 @@
 
     for i in range(1, len(comm_nodes)):
         # Enforce ordering by making previous comm a `WeakDep` dependency of the next comm
-<<<<<<< HEAD
-        dep = WeakDep(
-            name=item(comm_nodes[i - 1].get_buffer_names()),
-            mutating_buf=item(comm_nodes[i].get_buffer_names()),
-        )
-        comm_nodes[i].add_fake_dep(dep)
-=======
-        comm_nodes[i].add_fake_dep(WeakDep(comm_nodes[i - 1].get_name()))
->>>>>>> c5e29d8d
+        comm_nodes[i].add_fake_dep(WeakDep(item(comm_nodes[i - 1].get_buffer_names())))
 
 
 def assert_no_comm_nodes(snodes: List[BaseSchedulerNode]) -> None:
