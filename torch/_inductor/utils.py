--- conflicted
+++ resolved
@@ -1173,12 +1173,8 @@
         n,
         k,
         input_dtype=mat1.get_dtype(),
-<<<<<<< HEAD
-        output_dtype=torch.int32 if int8_gemm else torch.float32,
-=======
         input2_dtype=mat2.get_dtype(),
         output_dtype=output_dtype,
->>>>>>> a21d4363
         num_threads=parallel_num_threads(),
     )
     # TODO(jgong5): support n % n_block_size != 0
