# mypy: disallow-untyped-defs
from __future__ import annotations

import collections
import dataclasses
import functools
import itertools
import logging
import math
import operator
import os
import pprint
import textwrap
import typing
from typing import (
    Any,
    Counter,
    DefaultDict,
    Dict,
    Generic,
    List,
    Optional,
    Sequence,
    Set,
    Tuple,
    TypeVar,
    Union,
)

import sympy

import torch
import torch._inductor.async_compile  # noqa: F401 required to warm up AsyncCompile pools
from torch._dynamo.utils import counters, dynamo_timed
from torch._inductor.metrics import get_metric_table, is_metric_table_enabled
from torch.fx.experimental.symbolic_shapes import free_unbacked_symbols
from torch.utils._sympy.symbol import free_symbol_is_type, SymT
from torch.utils._triton import has_triton

from . import comms, config, dependencies, ir, metrics
from .codecache import write_text
from .codegen.common import BackendFeature, get_scheduling_for_device, Kernel
from .comm_analysis import estimate_nccl_collective_runtime
from .dependencies import Dep, MemoryDep, StarDep, WeakDep
from .ir import ComputedBuffer, MultiOutput, MultiOutputLayout
from .runtime.runtime_utils import green_text, red_text
from .sizevars import SimplifyIndexing
from .utils import (
    cache_on_self,
    cmp,
    device_need_guard,
    get_device_tflops,
    get_dtype_size,
    get_gpu_dram_gbps,
    IndentedBuffer,
    is_collective,
    is_gpu,
    is_wait,
    sympy_product,
)
from .virtualized import V


log = logging.getLogger(__name__)
fusion_log = torch._logging.getArtifactLogger(__name__, "fusion")


class BaseSchedulerNode:
    group: Tuple[torch.device, Tuple[Tuple[sympy.Expr, ...], ...]]
    read_writes: dependencies.ReadWrites
    unmet_dependencies: Set[Dep]

    def __init__(self, scheduler: Scheduler, node: ir.Buffer) -> None:
        self.scheduler: Scheduler = scheduler
        self.node: Optional[ir.Buffer] = node
        self.users: List[NodeUser] = []
        self.set_read_writes(node.get_read_writes())
        self.ancestors: Set[str] = set()
        # .min_order and .max_order are only relevant for "grouped" nodes such as FusedSchedulerNode.
        # e.g. if the FusedSchedulerNode includes nodes (op_1, op_2, op_3), and op_X is X-th node
        # in `self.scheduler.nodes`, then for this FusedSchedulerNode, .min_order is 1 and .max_order is 3.
        # For non-"grouped" nodes (i.e. regular SchedulerNode),
        # .min_order = .max_order = X if this node is X-th node in `self.scheduler.nodes`.
        self.min_order: int
        self.max_order: int
        self.last_usage: Set[
            str
        ] = set()  # buffers that won't be used after this kernel
        self.written = False

    def __repr__(self) -> str:
        return f"{type(self).__name__}(name={self.get_name()!r})"

    def debug_str(self) -> str:
        """Longer form printout for trace logs"""
        name = self.get_name()
        lines = [
            f"{name}: {type(self).__name__}({type(getattr(self, 'node', None)).__name__})",
            f"{name}.writes = {pformat(self.read_writes.writes)}",
            f"{name}.unmet_dependencies = {pformat(self.unmet_dependencies)}",
            f"{name}.met_dependencies = {pformat(self.read_writes.reads - self.unmet_dependencies)}",
            f"{name}.users = {self.users}",
        ]
        try:
            lines += [
                self.debug_str_extra(),
            ]
        except Exception:
            log.warning("Ignoring error in debug_str()", exc_info=True)

        return "\n".join(lines).rstrip()

    def debug_str_extra(self) -> str:
        return ""

    def debug_str_short(self) -> str:
        maybe_data = getattr(self.node, "data", None)
        data_str = ""
        if isinstance(maybe_data, torch._inductor.ir.Pointwise):
            data_str = ", " + maybe_data.str_helper(
                [maybe_data.get_size()], shorten=False, multiline=False
            )
        elif isinstance(maybe_data, torch._inductor.ir.Reduction):
            data_str = ", " + maybe_data.str_helper(
                [maybe_data.get_reduction_size(), maybe_data.get_reduction_type()],
                shorten=False,
                multiline=False,
            )
        return f"{self}{data_str}"

    def log_details(self) -> None:
        log.info(
            "%s: unmet_dependencies = %s, writes = %s",
            self,
            self.unmet_dependencies,
            self.read_writes.writes,
        )

    def update_mutated_names(self, renames: Dict[str, str]) -> None:
        self.set_read_writes(self.read_writes.rename(renames))

    def add_fake_dep(self, dep: Dep) -> None:
        self.set_read_writes(self.read_writes.with_read(dep))

    def set_users(self, users: List[NodeUser]) -> None:
        # deduplicate
        result: Dict[int, NodeUser] = {}
        for use in users:
            if id(use.node) in result:
                result[id(use.node)] = use.merge(result[id(use.node)])
            else:
                result[id(use.node)] = use
        self.users = list(result.values())

    def set_last_usage(
        self, future_used_buffers: Set[str], mutation_real_name: Dict[str, str]
    ) -> None:
        used_buffers = self.used_or_aliased_buffer_names()
        used_buffers = {mutation_real_name.get(k, k) for k in used_buffers}
        self.last_usage = used_buffers - future_used_buffers

    def get_aliases(self) -> Sequence[str]:
        assert self.node is not None
        return self.node.get_inputs_that_alias_output()

    def get_mutations(self) -> List[str]:
        assert self.node is not None
        return self.node.get_mutation_names()

    def has_aliasing_or_mutation(self) -> bool:
        return bool(self.get_aliases() or self.get_mutations())

    def set_read_writes(self, rw: dependencies.ReadWrites) -> None:
        self.read_writes = rw
        self.unmet_dependencies = self.read_writes.reads
        self.prune_deps()

    def op_counts(self) -> Counter[str]:
        return self.read_writes.op_counts

    def used_buffer_names(self) -> Set[str]:
        return {
            dep.name
            for dep in itertools.chain(self.read_writes.reads, self.read_writes.writes)
        }

    def used_or_aliased_buffer_names(self) -> Set[str]:
        used_names = set()

        deps = [
            dep.name
            for dep in itertools.chain(self.read_writes.reads, self.read_writes.writes)
        ]
        while len(deps) > 0:
            dep = deps.pop()
            used_names.add(dep)
            if V.graph.name_to_buffer.get(dep):
                for alias in V.graph.name_to_buffer[dep].get_inputs_that_alias_output():
                    if alias not in used_names:
                        deps.append(alias)
        return used_names

    def prune_deps(self) -> None:
        self.unmet_dependencies = {
            dep
            for dep in self.unmet_dependencies
            if dep.name not in self.scheduler.available_buffer_names
        }

    def prune_weak_deps(self) -> None:
        # Prune weak dependencies on buffers that have been removed
        def should_prune(dep: Dep) -> bool:
            return isinstance(dep, WeakDep) and dep.name in V.graph.removed_buffers

        to_remove = {dep for dep in self.read_writes.reads if should_prune(dep)}
        self.set_read_writes(self.read_writes.remove_reads(to_remove))

    def prune_redundant_deps(
        self, name_to_fused_node: Dict[str, BaseSchedulerNode]
    ) -> None:
        _prune_redundant_deps(self, name_to_fused_node)

    def get_name(self) -> str:
        assert self.node is not None
        return self.node.get_name()

    def get_first_name(self) -> str:
        return self.get_name()

    def get_names(self) -> Set[str]:
        return {self.get_name()}

    def get_nodes(self) -> Sequence[BaseSchedulerNode]:
        return [self]

    def get_device(self) -> torch.device:
        assert self.node is not None
        return self.node.get_device()

    def is_reduction(self) -> bool:
        return False

    def is_split_scan(self) -> bool:
        return False

    def is_template(self) -> bool:
        return False

    def is_extern(self) -> bool:
        return False

    def is_foreach(self) -> bool:
        return False

    def can_inplace(self, read_dep: dependencies.Dep) -> bool:
        return False

    def has_side_effects(self) -> bool:
        return False

    def decide_inplace_update(self) -> None:
        """
        Decide if there should be inplace updates for the node
        and record the decision in the active kernel.
        """
        assert self.node is not None
        if not self.node.should_allocate():
            return

        if isinstance(self, (SchedulerNode,)) and (
            self.node.get_inputs_that_alias_output() or self.node.get_mutation_names()
        ):
            return

        if (
            isinstance(self, (SchedulerNode,))
            and config.inplace_buffers
            and V.graph.has_feature(self.get_device(), BackendFeature.INPLACE_BUFFERS)
            and (
                not isinstance(V.kernel, torch._inductor.codegen.simd.SIMDKernel)
                or getattr(V.kernel, "mutations", None) is not None
            )
        ):
            from .codegen.wrapper import buffer_reuse_key

            ordered_reads = sorted(self.read_writes.reads, key=lambda x: x.name)

            for read in ordered_reads:
                input_node: Optional[
                    BaseSchedulerNode
                ] = self.scheduler.name_to_node.get(read.name)
                if (
                    input_node
                    and V.graph.wrapper_code.can_reuse(input_node, self)
                    and not isinstance(input_node, NopKernelSchedulerNode)
                ):
                    assert input_node.users is not None
                    remaining_uses = [
                        x
                        for x in input_node.users
                        if x.node.get_name()
                        not in self.scheduler.available_buffer_names
                    ]
                    if (
                        len(remaining_uses) == 1
                        and remaining_uses[0].can_inplace
                        and remaining_uses[0].node is self
                        and input_node.node is not None
                        and not isinstance(
                            input_node.node.get_layout(),
                            (
                                ir.MultiOutputLayout,
                                ir.MutationLayoutSHOULDREMOVE,
                            ),
                        )
                        and not (
                            isinstance(
                                input_node.node, (ir.FallbackKernel, ir.MultiOutput)
                            )
                            and len(input_node.node.get_inputs_that_alias_output()) > 0
                        )
                        and buffer_reuse_key(input_node.node)
                        == buffer_reuse_key(self.node)
                    ):
                        # hacky check for if V.kernel is a real kernel or NullHandler
                        if hasattr(V.kernel, "args"):
                            # if there isn't a triton kernel, then we don't need to call triton-specific things.
                            # but TODO this might be a convenient place to signal to the Collective kernels to inplace
                            # (and, can we make "kernel" less generic of a name?)
                            V.kernel.args.make_inplace(
                                input_node.get_name(), self.get_name()
                            )
                            # mutations not tracked in cpp kernels
                            if isinstance(
                                V.kernel, torch._inductor.codegen.simd.SIMDKernel
                            ):
                                V.kernel.mutations.add(input_node.get_name())
                                V.kernel.mutations.add(self.get_name())

                            # update last usage of reused node
                            self.last_usage.discard(input_node.get_name())

                            V.kernel.inplace_update_buffers[
                                self.get_name()
                            ] = input_node.get_name()
                        break

    def allocate(self) -> None:
        assert self.node is not None
        if not self.node.should_allocate():
            return

        if isinstance(self, (SchedulerNode,)) and (
            self.node.get_inputs_that_alias_output() or self.node.get_mutation_names()
        ):
            V.graph.wrapper_code.codegen_allocation(self.node)
            return

        # hacky check for if V.kernel is a real kernel or NullHandler
        if (
            hasattr(V.kernel, "args")
            and self.get_name() in V.kernel.inplace_update_buffers
        ):
            V.graph.wrapper_code.codegen_inplace_reuse(
                self.scheduler.name_to_node[
                    V.kernel.inplace_update_buffers[self.get_name()]
                ].node,
                self.node,
            )
        else:
            V.graph.wrapper_code.codegen_allocation(self.node)

    def can_free(self) -> bool:
        # There's no real allocated buffer, no need to free it
        assert self.node is not None
        if isinstance(self.node.layout, ir.NoneLayout):
            return False
        for use in self.users:
            if isinstance(use.node, OutputNode):
                return False
        return True

    def codegen_originating_info(
        self, buffer: IndentedBuffer, only_once: bool = True
    ) -> None:
        if not config.comment_origin:
            return

        if only_once and self.written:
            return
        assert self.node is not None
        origins = self.node.origins
        out_lines = []

        for o in origins:
            if o.op == "output":
                # These are boring and samey
                continue

            out_lines.append("")
            # TODO(voz): Should the pragma be constant somewhere?
            out_lines.append("#pragma CMT ORIGIN:")
            op_info_str = f"#pragma CMT {o.op} {o.target}"
            if "seq_nr" in o.meta:
                op_info_str = op_info_str + f" seq_nr:{o.meta['seq_nr']}"
            out_lines.append(op_info_str)
            if "stack_trace" in o.meta:
                stack_trace = f"{o.meta['stack_trace']}"
                stack_trace_last_line = stack_trace.split("|")[-1]
                out_lines.append(
                    "#pragma CMT "
                    + stack_trace_last_line.replace("{", "{{")
                    .replace("}", "}}")
                    .replace("\n", "\\")
                )
                out_lines.append("#pragma CMT END ORIGIN")
                out_lines.append("")

        if len(out_lines) == 0:
            return

        # TODO(voz): Ostensibly, we should not need this. But there are cases where C++ codegen does
        # not use BracesBuffer, so we have no good indicator of a C++ buffer atm.
        buffer.writelines(out_lines)
        self.written = True

    def get_read_write_buffers_sizes(self) -> int:
        """
        Counting the number of bytes accessed for a kernel is
        surprisingly tricky. In particular, there is a differentiation
        between 'theoretical' memory accesses and practical memory
        accesses. For example, a layernorm kernel may actually access an
        input 3 times, but in theory, it only needs to access its input
        once (and may be optimized to do so through say, persistent
        reductions)

        Another example is that even though a buffer is passed in, we may
        not access the entire buffer. This may occur if we are accessing
        a slice of the buffer. Another tricky case is for indirect
        indexing, where the amount of bytes accessed depends on the
        values of the input.

        What this function aims to compute is the memory accesses for
        worst-case inputs, best-case optimization. What this means is
        that for each buffer we compute the amount of potential accesses in two ways and take the minimum.

        1. Numel in ranges multiplied by number of deps the buffer has
        2. The buffer size
        """
        if isinstance(self, NopKernelSchedulerNode):
            return 0
        if isinstance(self, ExternKernelSchedulerNode) and isinstance(
            self.node, MultiOutput
        ):
            # todo: Calculate this - it's kinda annoying.
            return 0

        def try_size_hint(s: sympy.Expr) -> int:
            return V.graph.sizevars.size_hint(s, fallback=0)

        if isinstance(self, SchedulerNode):
            node_numel = try_size_hint(
                sympy_product(self.get_ranges()[0])
                * sympy_product(self.get_ranges()[1]),
            )
        else:
            node_numel = int(1e9)
        buf_accesses = collections.defaultdict(list)
        for dep in self.read_writes.reads | self.read_writes.writes:
            buf_accesses[dep.name].append(dep)

        reads = {dep.name for dep in self.read_writes.reads}
        writes = {dep.name for dep in self.read_writes.writes}

        def is_materialized(buf: str, snodes: Sequence[BaseSchedulerNode]) -> bool:
            users = [
                user
                for user in self.scheduler.name_to_node[buf].users
                if not user.is_weak
            ]
            buf_uses = {user.node for user in users}
            return len(buf_uses - set(snodes)) > 0

        if isinstance(self, FusedSchedulerNode):
            removed_buffers = {
                dep for dep in writes if not is_materialized(dep, self.snodes)
            }
            writes = writes - removed_buffers
            reads = reads - removed_buffers
        node_bytes = 0

        for buf_name in reads | writes:
            buf_accessed_elems = sum(node_numel for dep in buf_accesses[buf_name])
            buf: Union[ir.Buffer, ir.TensorBox]
            if buf_name in V.graph.name_to_buffer:
                buf = V.graph.name_to_buffer[buf_name]
            elif buf_name in V.graph.graph_inputs:
                buf = V.graph.graph_inputs[buf_name]
            else:
                continue

            def get_buf_elems(buf: Optional[Union[ir.Buffer, ir.TensorBox]]) -> int:
                if not buf:
                    return 0
                # Kind of a lazy way to get the MultiOutput nodes corresponding to
                # a MultiOutputLayout
                if isinstance(buf.layout, MultiOutputLayout):
                    users = self.scheduler.name_to_node[buf.get_name()].users
                    tot = 0
                    for user in users:
                        assert isinstance(user.node, BaseSchedulerNode)
                        if isinstance(user.node.node, MultiOutput):
                            tot += get_buf_elems(user.node.node)
                        else:
                            # Buf is a MultiOutputLayout but not all of its
                            # users are MultiOutputs...
                            # TODO: Figure out what's going on
                            return 0
                    return tot
                else:
                    return try_size_hint(sympy_product(buf.get_size()))

            buf_elems = get_buf_elems(buf)
            node_bytes += min(buf_elems, buf_accessed_elems) * get_dtype_size(
                buf.get_dtype()
            )

        return node_bytes

    def get_estimated_runtime(self) -> float:
        """
        Returns estimated op runtime in nanoseconds (ns)
        """
        layout = None
        dtype = None
        if not hasattr(self, "node") or not self.node:
            assert isinstance(
                self, (FusedSchedulerNode, ForeachKernelSchedulerNode)
            ), f"{type(self)=}"
            assert self.snodes
            if not self.snodes[0].node:
                return 0
            layout = self.snodes[0].node.get_layout()
            dtype = self.snodes[0].node.get_dtype()
        else:
            layout = self.node.get_layout()
            dtype = self.node.get_dtype()

        if layout.device is not None and not is_gpu(layout.device.type):
            # default to no reordering based on runtime
            return 0

        # Collective kernels
        if is_collective(self.node):
            assert self.node is not None
            try:
                return estimate_nccl_collective_runtime(self.node)
            except ValueError as e:
                # We don't know how to estimate runtime for this collective,
                # falling back to 0
                log.info(e)
                return 0

        elif is_wait(self.node):
            # ir.Wait is only used for collective ops.
            # The time needed for the collective op is already estimated and considered
            # when we are processing the collective op IR node, so ir.Wait takes 0 time
            # since it doesn't take extra time to get the result after the collective is completed.
            return 0

        try:
            gpu_memory_bandwidth = get_gpu_dram_gbps()
            gpu_flops = get_device_tflops(dtype) * 10**12
        except Exception:
            return 0

        if isinstance(self, ExternKernelSchedulerNode):
            assert isinstance(self.node, ir.ExternKernel), f"{type(self.node)=}"
            op = kernel_name_to_op.get(
                getattr(self.node, "python_kernel_name", ""), None
            )

            # if there is a resolved op, dry-run using fake mode and record flop count
            if op is not None:
                from torch._subclasses.fake_tensor import FakeTensorMode
                from torch.utils.flop_counter import FlopCounterMode

                if any(
                    len(free_unbacked_symbols(n.get_numel())) > 0
                    for n in self.node.inputs
                ):
                    # Tensor has unbacked symints, we don't know how to estimate
                    # runtime for that today
                    return 0

                with FakeTensorMode() as fake_mode, FlopCounterMode(
                    display=False
                ) as flop_counter_mode, V.set_current_node(
                    self.node.fx_node
                ), V.set_fake_mode(
                    fake_mode
                ):
                    from .ir import ir_node_to_tensor

                    fake_inputs = [
                        ir_node_to_tensor(input, guard_shape=False)
                        for input in self.node.inputs
                    ]
                    cls = self.node.__class__
                    cls.process_kernel(op, *fake_inputs, **self.node.kwargs)

                    # TODO(xmfan): find a better heuristic to model FLOPS/latency relationship
                    factor = 1.0
                    counted_flops = flop_counter_mode.get_total_flops()
                    counted_bytes = self.get_read_write_buffers_sizes()
                    compute_time = (factor * counted_flops / gpu_flops) * 1e9
                    transfer_time = counted_bytes / gpu_memory_bandwidth

                    # Return estimated runtime in nanoseconds
                    return max(compute_time, transfer_time)

        elif isinstance(self, FusedSchedulerNode) or isinstance(
            self.node, ComputedBuffer
        ):
            # Return estimated runtime in nanoseconds (bytes / gbps)
            return self.get_read_write_buffers_sizes() / gpu_memory_bandwidth

        return 0

    def get_template_node(self) -> Optional[ir.TemplateBuffer]:
        return None


class WhyNoFuse:
    # TODO when we drop support for Python < 3.10, we can use
    # @dataclass(slots=True) instead of manually specifying __slots__.
    __slots__ = ["node1", "node2", "reason", "args"]
    reason: str
    args: Tuple[Any, ...]

    def __init__(self, node1: BaseSchedulerNode, node2: BaseSchedulerNode):
        self.node1 = node1
        self.node2 = node2

    def __call__(self, reason: str, *args: Any) -> None:
        self.reason = reason
        self.args = args
        fusion_log.debug(self)

    def __str__(self) -> str:
        return f"cannot fuse {self.node1.get_name()} with {self.node2.get_name()}: " + (
            self.reason % self.args
        )


def pformat(obj: Any) -> str:
    if isinstance(obj, set):
        # pformat has trouble with sets of sympy exprs
        obj = sorted(obj, key=str)
    result = pprint.pformat(obj, indent=4)
    if "\n" in result:
        return f"\n{textwrap.indent(result, ' '*4)}"
    return result


class OutputNode:
    def __init__(self, dep: StarDep) -> None:
        self.unmet_dependencies = {dep}

    def is_reduction(self) -> bool:
        return False

    def get_inputs_that_alias_output(self) -> Sequence[str]:
        return ()

    def get_name(self) -> str:
        return "OUTPUT"

    __repr__ = get_name


def _prune_redundant_deps(
    node: BaseSchedulerNode, name_to_fused_node: Dict[str, BaseSchedulerNode]
) -> None:
    """
    Prunes weakdeps intended for mutation ordering
    on an upstream fused node if after fusion there is another dependency
    on the fused upstream node, making the weakdep redundant

    In essence this enforces an ordering on fusions. As fusions occur, weakdeps will
    be incrementally removed, enabling other fusions, ensuring they are fused in order.
    """
    name_to_dep_count: Counter[str] = collections.Counter()

    for dep in node.unmet_dependencies:
        if not isinstance(dep, WeakDep):
            name_to_dep_count[name_to_fused_node[dep.name].get_name()] += 1

    def should_prune(dep: Dep) -> bool:
        if isinstance(dep, WeakDep):
            is_redundant = (
                name_to_dep_count[name_to_fused_node[dep.name].get_name()] > 0
            )
            # These can occur because fused nodes always gather deps from their snodes
            # If B has a weakdep on A
            # B gets fused with C, then any time BC is fused, the weakdep will reappear
            is_self_dep = name_to_fused_node[dep.name] == node
            return is_redundant or is_self_dep
        else:
            return False

    deps_to_prune = {dep for dep in node.unmet_dependencies if should_prune(dep)}

    if deps_to_prune:
        node.unmet_dependencies = node.unmet_dependencies - deps_to_prune
        node.set_read_writes(node.read_writes.remove_reads(deps_to_prune))


# TODO(xmfan): reuse an existing mapping for this if it exists, or formalize this into ir.py:ExternKernel
kernel_name_to_op = {
    "extern_kernels.convolution": torch.ops.aten.convolution,
    "extern_kernels.mm": torch.ops.aten.mm,
    "extern_kernels.bmm": torch.ops.aten.bmm,
    "extern_kernels.addmm": torch.ops.aten.addmm,
}


class ExternKernelSchedulerNode(BaseSchedulerNode):
    def debug_str_extra(self) -> str:
        return f"{self.get_name()}.node.kernel = {getattr(self.node, 'python_kernel_name', None)}"

    def is_extern(self) -> bool:
        return True

    def has_side_effects(self) -> bool:
        assert self.node is not None
        return hasattr(self.node, "has_side_effects") and self.node.has_side_effects()


class NopKernelSchedulerNode(BaseSchedulerNode):
    pass


class SchedulerNode(BaseSchedulerNode):
    def __init__(
        self,
        scheduler: Scheduler,
        node: Union[ir.ComputedBuffer, ir.TemplateBuffer],
    ) -> None:
        super().__init__(scheduler, node)
        self._compute_attrs()

    def _compute_attrs(
        self,
        extra_indexing_constraints: Optional[Tuple[Dict[Any, Any], List[Any]]] = None,
    ) -> None:
        assert isinstance(self.node, (ir.ComputedBuffer, ir.TemplateBuffer))
        self._sizes, self._body = self.node.simplify_and_reorder(
            extra_indexing_constraints=extra_indexing_constraints
        )

        group_fn = self.scheduler.get_backend(self.node.get_device()).group_fn
        self.group = (self.node.get_device(), group_fn(self._sizes))

        if isinstance(self.node, ir.TemplateBuffer):
            self.set_read_writes(self.node.normalized_read_writes())
        else:
            self.set_read_writes(
                dependencies.extract_read_writes(
                    self._body, *self._sizes, normalize=True
                )
            )

    def recompute_size_and_body(
        self, extra_indexing_constraints: Tuple[Dict[Any, Any], List[Any]]
    ) -> None:
        self._compute_attrs(extra_indexing_constraints=extra_indexing_constraints)

    def debug_str_extra(self) -> str:
        name = self.get_name()
        lines = [
            f"{name}.group.device = {self.group[0]}",
            f"{name}.group.iteration = {self.group[1]}",
            f"{name}.sizes = {self._sizes}",
        ]
        for dep in self.read_writes.reads_and_writes():
            buf_name = dep.name
            buf = V.graph.get_buffer(buf_name)
            lines.append(f"{buf_name}_layout = {pformat(buf.layout)}")
        if self.get_aliases():
            lines.append(f"{name}.aliases = {pformat(self.get_aliases())}")
        if self.get_mutations():
            lines.append(f"{name}.mutations = {pformat(self.get_mutations())}")
        if isinstance(self._body, ir.LoopBody):
            lines.append(f"class {name}_loop_body:")
            lines.append(textwrap.indent(self._body.debug_str(), "    "))

        assert self.node is not None
        if ir.is_triton(self.node.get_device()):
            lines.extend(debug_triton_code(self))

        return "\n".join(lines)

    def get_ranges(self) -> Sequence[Sequence[sympy.Expr]]:
        return self._sizes

    def is_reduction(self) -> bool:
        assert isinstance(
            self.node, (ir.ComputedBuffer, ir.TemplateBuffer)
        ), f"{type(self.node)=}"
        return bool(self.node.get_reduction_type())

    def is_split_scan(self) -> bool:
        assert isinstance(
            self.node, (ir.ComputedBuffer, ir.TemplateBuffer)
        ), f"{type(self.node)=}"
        return isinstance(self.node, ir.ComputedBuffer) and isinstance(
            self.node.data, ir.SplitScan
        )

    def is_template(self) -> bool:
        return isinstance(self.node, ir.TemplateBuffer)

    def get_template_node(self) -> Optional[ir.TemplateBuffer]:
        return self.node if isinstance(self.node, ir.TemplateBuffer) else None

    def run(self, *index_vars: Sequence[sympy.Expr]) -> None:
        self.decide_inplace_update()
        self.mark_run()
        self.codegen(index_vars)

    def mark_run(self) -> None:
        self.allocate()

    def ranges_from_index_vars(
        self, index_vars: Sequence[Sequence[sympy.Expr]]
    ) -> Dict[sympy.Expr, sympy.Expr]:
        sizes = self._sizes
        assert sum(map(len, sizes)) == sum(map(len, index_vars))
        var_ranges = dict(
            zip(
                itertools.chain.from_iterable(index_vars),
                itertools.chain.from_iterable(sizes),
            )
        )
        return var_ranges

    def codegen(self, index_vars: Sequence[Sequence[sympy.Expr]]) -> None:
        var_ranges = self.ranges_from_index_vars(index_vars)
        try:
            with V.set_ops_handler(
                SimplifyIndexing(V.get_ops_handler(), var_ranges)
            ), V.kernel.set_current_node(self):
                self._body(*index_vars)
        except Exception:
            log.fatal("Error in codegen for %s", self.node)
            raise

    def pointwise_read_writes(self) -> dependencies.ReadWrites:
        """
        Get the memory dependencies in the non-reduction axis.
        """
        sizes, reduction_sizes = self._sizes

        def fn(index: Sequence[sympy.Symbol]) -> str:
            return self._body(index, [sympy.Integer(0) for _ in reduction_sizes])

        return dependencies.extract_read_writes(fn, sizes)

    def can_inplace(self, read_dep: dependencies.Dep) -> bool:
        if self.get_aliases() or self.is_template():
            return False
        if len(self.read_writes.writes) == 1 and isinstance(
            read_dep, dependencies.MemoryDep
        ):
            write_dep = next(iter(self.read_writes.writes))
            assert isinstance(write_dep, dependencies.MemoryDep), f"{type(write_dep)=}"
            return read_dep.index == write_dep.index and read_dep.size == write_dep.size
        return False

    @cache_on_self
    def _get_atomic_add_buffers(self) -> Set[str]:
        buffers_store_as_atomic_add = set()
        if isinstance(self._body, ir.LoopBody):
            for node in self._body.get_nodes():
                if (
                    node.op == "call_method"
                    and node.target == "store"
                    and (
                        ("mode" in node.kwargs and node.kwargs["mode"] == "atomic_add")
                        or (len(node.args) == 5 and node.args[4] == "atomic_add")
                    )
                ):
                    buffers_store_as_atomic_add.add(
                        node.kwargs["name"]
                        if "name" in node.kwargs
                        else (node.args[1] if len(node.args) >= 2 else "")
                    )
        return buffers_store_as_atomic_add


def init_group_node(
    group_snode: BaseSchedulerNode,
    scheduler: Scheduler,
    snodes: List[BaseSchedulerNode],
) -> None:
    assert isinstance(group_snode, (FusedSchedulerNode, GroupedSchedulerNode))
    group_snode.snodes = snodes
    group_snode.scheduler = scheduler
    group_snode.node = None
    group_snode.ancestors = set.union(
        *[x.ancestors for x in snodes if x.ancestors is not None]
    )

    group_snode.set_read_writes(
        dependencies.ReadWrites.merge_list([x.read_writes for x in snodes])
    )

    group_snode.unmet_dependencies = {
        dep
        for dep in set.union(*[x.unmet_dependencies for x in snodes])
        if dep.name not in group_snode.get_names()
    } - group_snode.read_writes.writes

    group_snode.min_order = min(x.min_order for x in group_snode.snodes)
    group_snode.max_order = max(x.max_order for x in group_snode.snodes)


class FusedSchedulerNode(BaseSchedulerNode):
    """
    This is a "fake" scheduler node that represents a group of scheduler nodes
    that are meant to be fused together. The way it does this is by maintaining
    its unmet dependencies as the union of its constituent nodes.
    """

    snodes: List[BaseSchedulerNode]

    @classmethod
    def fuse(
        cls, node1: BaseSchedulerNode, node2: BaseSchedulerNode
    ) -> FusedSchedulerNode:
        assert node1.scheduler is node2.scheduler
        assert isinstance(node1, (SchedulerNode, FusedSchedulerNode))
        assert isinstance(node2, (SchedulerNode, FusedSchedulerNode))
        nodes = list(itertools.chain(node1.get_nodes(), node2.get_nodes()))
        return cls(node1.scheduler, nodes)

    def __init__(self, scheduler: Scheduler, snodes: List[BaseSchedulerNode]) -> None:
        # NB: No need to call super().__init__() because we don't need to re-use any of its logic.
<<<<<<< HEAD
        self.snodes = snodes
        self.scheduler = scheduler
        self.node = None
        self.users: List[NodeUser] = []
        self.group = max(snodes, key=lambda x: int(x.is_reduction())).group
        self.ancestors = set.union(
            *[x.ancestors for x in snodes if x.ancestors is not None]
        )

        self.set_read_writes(
            dependencies.ReadWrites.merge_list([x.read_writes for x in snodes])
        )

        self.unmet_dependencies = {
            dep
            for dep in set.union(*[x.unmet_dependencies for x in snodes])
            if dep.name not in self.get_names()
        } - self.read_writes.writes
        self.min_order = min(x.min_order for x in self.snodes)
        self.max_order = max(x.max_order for x in self.snodes)
=======
        init_group_node(self, scheduler, snodes)
        self.users: List[NodeUser] = []
        self.group = max(snodes, key=lambda x: int(x.is_reduction())).group
>>>>>>> 6f275ae4

    @cache_on_self
    def get_name(self) -> str:
        return "_".join([x.get_name() for x in self.snodes])

    def get_first_name(self) -> str:
        return self.snodes[0].get_name()

    @cache_on_self
    def get_names(self) -> Set[str]:
        return set.union(*[x.get_names() for x in self.snodes])

    def debug_str_extra(self) -> str:
        lines = [
            f"{self.get_name()}.snodes[{i}] =\n{node.debug_str()}"
            for i, node in enumerate(self.snodes)
        ]
        node = self.snodes[0].node
        assert node is not None
        device = node.get_device()
        if ir.is_triton(device):
            lines.extend(debug_triton_code(self))

        return textwrap.indent("\n".join(lines).rstrip(), "    ")

    def debug_str_short(self) -> str:
        snodes_str = [node.debug_str_short() for node in self.snodes]
        return f"{self}, snodes: {snodes_str}"

    def set_last_usage(
        self, future_used_buffers: Set[str], mutation_real_name: Dict[str, str]
    ) -> None:
        # Set self.last_usage using the global information
        # This will be used for inter-kernel optimisations
        super().set_last_usage(future_used_buffers, mutation_real_name)
        # Set self.last_usage on the snodes
        # This will be used for optimisations within the kernel
        future_used_buffers: Set[str] = set()
        for node in reversed(self.snodes):
            node.set_last_usage(future_used_buffers, mutation_real_name)
            future_used_buffers.update(node.last_usage)

    @cache_on_self
    def used_buffer_names(self) -> Set[str]:
        return set.union(*[x.used_buffer_names() for x in self.snodes])

    @cache_on_self
    def used_or_aliased_buffer_names(self) -> Set[str]:
        return set.union(*[x.used_or_aliased_buffer_names() for x in self.snodes])

    def get_nodes(self) -> Sequence[BaseSchedulerNode]:
        return self.snodes

    def __repr__(self) -> str:
        return f"{type(self).__name__}(nodes={self.get_name()})"

    @cache_on_self
    def is_reduction(self) -> bool:
        return any(x.is_reduction() for x in self.snodes)

    @cache_on_self
    def is_split_scan(self) -> bool:
        return any(x.is_split_scan() for x in self.snodes)

    @cache_on_self
    def is_template(self) -> bool:
        return any(x.is_template() for x in self.snodes)

    @cache_on_self
    def get_template_node(self) -> Optional[ir.TemplateBuffer]:
        for node in self.snodes:
            if node.is_template():
                return node.get_template_node()
        return None

    def get_device(self) -> torch.device:
        return self.group[0]

    @cache_on_self
    def has_aliasing_or_mutation(self) -> bool:
        return any(x.has_aliasing_or_mutation() for x in self.snodes)

    @cache_on_self
    def op_counts(self) -> Counter[str]:
        op_counts: Counter[str] = collections.Counter()
        for node in self.snodes:
            op_counts.update(node.op_counts())
        return op_counts

    # None of these need to be implemented, as a FusedSchedulerNode is just an
    # abstraction for scheduling purposes
    def update_mutated_names(self, renames: Dict[str, str]) -> None:
        raise NotImplementedError

    def add_fake_dep(self, name: Dep) -> None:
        raise NotImplementedError

    def set_users(self, users: List[NodeUser]) -> None:
        raise NotImplementedError

    def get_aliases(self) -> Sequence[str]:
        raise NotImplementedError

    def get_mutations(self) -> List[str]:
        raise NotImplementedError

    def can_inplace(self, read_dep: dependencies.Dep) -> bool:
        raise NotImplementedError

    def allocate(self) -> None:
        raise NotImplementedError

    def can_free(self) -> bool:
        raise NotImplementedError

    def debug_str(self) -> str:
        """Longer form printout for trace logs"""
        name = self.get_name()
        node_typestr = ",".join(type(n).__name__ for n in self.snodes)
        lines = [
            f"{name}: {type(self).__name__}({node_typestr})",
            f"{name}.writes = {pformat(self.read_writes.writes)}",
            f"{name}.unmet_dependencies = {pformat(self.unmet_dependencies)}",
            f"{name}.met_dependencies = {pformat(self.read_writes.reads - self.unmet_dependencies)}",
            f"{name}.users = {self.users}",
        ]
        try:
            lines += [
                self.debug_str_extra(),
            ]
        except Exception:
            log.warning("Ignoring error in debug_str()", exc_info=True)

        return "\n".join(lines).rstrip()


class ForeachKernelSchedulerNode(FusedSchedulerNode):
    """Scheduler node which consists of a list of scheduler nodes that each operate on a
    distinct tensor in a list of tensors."""

    def get_consumer_subnode_for(
        self, producer: BaseSchedulerNode
    ) -> Optional[BaseSchedulerNode]:
        if producer.get_name() in self.read_to_node:
            return self.read_to_node[producer.get_name()]

        return None

    def get_producer_subnode_for(
        self, consumer: BaseSchedulerNode
    ) -> Optional[BaseSchedulerNode]:
        producers = []
        for rd in consumer.read_writes.reads:
            if rd.name in self.name_to_node:
<<<<<<< HEAD
                return self.name_to_node[rd.name]
=======
                producers.append(self.name_to_node[rd.name])
>>>>>>> 6f275ae4

        # Don't permit fusion if there are multiple subnodes
        # that this consumer reads from
        if len(producers) == 1:
            return producers[0]
        else:
            return None

    @classmethod
    def can_fuse(cls, producer: BaseSchedulerNode, consumer: BaseSchedulerNode) -> bool:
        why = WhyNoFuse(producer, consumer)
        if producer.is_foreach() and consumer.is_foreach():
            producer = typing.cast(ForeachKernelSchedulerNode, producer)
            consumer = typing.cast(ForeachKernelSchedulerNode, consumer)
            foreach_match = len(producer.snodes) == len(consumer.snodes)
            if not foreach_match:
                why("foreach do not have same length")
            return foreach_match and all(
                producer.scheduler.can_fuse(l, r)
                for l, r in zip(producer.snodes, consumer.snodes)
            )
        elif consumer.is_foreach():
            if producer.is_reduction():
                why(
                    "candidate producer is a reduction, foreach ops cannot be fused with reductions currently"
                )
                return False

            consumer = typing.cast(ForeachKernelSchedulerNode, consumer)
            consumer_subnode = consumer.get_consumer_subnode_for(producer)
            if consumer_subnode is not None:
                return consumer.scheduler.can_fuse(producer, consumer_subnode)

            why("candidate producer is not dep of any foreach consumer")
            return False

        elif producer.is_foreach():
            if consumer.is_reduction():
                why(
                    "candidate consumer is a reduction, foreach ops cannot be fused with reductions currently"
                )
                return False

            producer = typing.cast(ForeachKernelSchedulerNode, producer)
            producer_subnode = producer.get_producer_subnode_for(consumer)
            if producer_subnode is not None:
                return producer.scheduler.can_fuse(producer_subnode, consumer)

            why("candidate consumer has no dep in any foreach producer")
            return False

        raise AssertionError(
            "At least one node passed to ForeachKernelSchedulerNode.can_fuse should be a foreach node"
        )

    @classmethod
    def fuse(
        cls, producer: BaseSchedulerNode, consumer: BaseSchedulerNode
    ) -> ForeachKernelSchedulerNode:
        assert producer.is_foreach() or consumer.is_foreach()
        prev_node_1 = None
        prev_node_2 = None
        fused_nodes: List[BaseSchedulerNode]
        if producer.is_foreach() and consumer.is_foreach():
            producer = typing.cast(ForeachKernelSchedulerNode, producer)
            consumer = typing.cast(ForeachKernelSchedulerNode, consumer)
            fused_nodes = [
                FusedSchedulerNode.fuse(l, r)
                for l, r in zip(producer.snodes, consumer.snodes)
            ]
        elif producer.is_foreach():
            producer = typing.cast(ForeachKernelSchedulerNode, producer)
            producer_subnode = producer.get_producer_subnode_for(consumer)
            fused_nodes = []
            prev_node_1 = producer
            prev_node_2 = None
            for node in producer.snodes:
                if node is producer_subnode:
                    new_node = FusedSchedulerNode.fuse(node, consumer)
                    prev_node_2 = new_node
                    fused_nodes.append(new_node)
                else:
                    fused_nodes.append(node)

        elif consumer.is_foreach():
            consumer = typing.cast(ForeachKernelSchedulerNode, consumer)
            consumer_subnode = consumer.get_consumer_subnode_for(producer)
            fused_nodes = []
            prev_node_1 = consumer
            prev_node_2 = None

            for node in consumer.snodes:
                if node is consumer_subnode:
                    new_node = FusedSchedulerNode.fuse(producer, node)
                    prev_node_2 = new_node
                    fused_nodes.append(new_node)
                else:
                    fused_nodes.append(node)

        return cls(producer.scheduler, fused_nodes, prev_node_1, prev_node_2)

    def __init__(
        self,
        scheduler: Scheduler,
        nodes: List[BaseSchedulerNode],
        prev_node_1: Optional[BaseSchedulerNode] = None,
        prev_node_2: Optional[BaseSchedulerNode] = None,
    ) -> None:
        self.read_to_node = {}
        self.name_to_node = {}

        if prev_node_1 is None or prev_node_2 is None:
            super().__init__(scheduler, nodes)

            for node in nodes:
                for read in node.read_writes.reads:
                    self.read_to_node[read.name] = node

                for name in node.get_names():
                    self.name_to_node[name] = node
        else:
            self.scheduler = scheduler
            self.snodes = nodes
            self.node = None
            self.users: List[NodeUser] = []

            self.set_read_writes(
                dependencies.ReadWrites.merge_list(
                    [prev_node_1.read_writes, prev_node_2.read_writes]
                )
            )

            self.unmet_dependencies = {
                dep
                for dep in set.union(
                    prev_node_1.unmet_dependencies, prev_node_2.unmet_dependencies
                )
                if dep.name not in self.get_names()
            } - self.read_writes.writes

            self.min_order = min([prev_node_1.min_order, prev_node_2.min_order])
            self.max_order = max([prev_node_1.max_order, prev_node_2.max_order])

            if prev_node_1.is_foreach():
                assert isinstance(prev_node_1, ForeachKernelSchedulerNode)
                foreach_node, other_node = prev_node_1, prev_node_2
            else:
                assert isinstance(prev_node_2, ForeachKernelSchedulerNode)
                foreach_node, other_node = prev_node_2, prev_node_1

            self.ancestors = foreach_node.ancestors
            self.ancestors.update(other_node.ancestors)

            self.name_to_node = foreach_node.name_to_node
            for name in other_node.get_names():
                self.name_to_node[name] = other_node

        self.group = (nodes[0].get_device(), ((sympy.Expr("foreach"),),))

        self.origins: Set[torch.fx.Node] = set()

    def mark_run(self) -> None:
        raise NotImplementedError

    def codegen(self) -> None:
        assert isinstance(self.node, ir.ComputedBuffer), f"{type(self.node)=}"
        self.node.get_store_function()(self.node.make_loader()())

    def can_free(self) -> bool:
        raise NotImplementedError

    def is_foreach(self) -> bool:
        return True

    def get_subkernel_nodes(self) -> List[BaseSchedulerNode]:
        """Returns a list of nodes which comprise the foreach kernel, operating on corresponding elements of our input lists.
        These nodes may be vertically fused."""
        return list(self.snodes)

    def get_nodes(self) -> Sequence[BaseSchedulerNode]:
        """Returns all nodes contained in this kernel, unpacking fused nodes
        into their constituent scheduler nodes."""
        return list(itertools.chain.from_iterable(x.get_nodes() for x in self.snodes))

    def get_first_name(self) -> str:
        return self.snodes[0].get_first_name()

    def prune_redundant_deps(
        self, name_to_fused_node: Dict[str, BaseSchedulerNode]
    ) -> None:
        _prune_redundant_deps(self, name_to_fused_node)

        for node in self.snodes:
            node.prune_redundant_deps(name_to_fused_node)


class GroupedSchedulerNode(BaseSchedulerNode):
    """
    This is a "fake" scheduler node that represents a group of scheduler nodes
    that are meant to be *grouped* together (it does not allow another node to be scheduled
    in between its constituent nodes, nor does it allow another node to fuse into any of its constituent nodes).
    The way it does this is by maintaining its unmet dependencies as the union of its constituent nodes.
    Fusion will still happen among the nodes within each GroupedSchedulerNode.
    At codegen time, this scheduler node will be unpacked and codegen is called on each constituent node.
    """

    snodes: List[BaseSchedulerNode]

    @classmethod
    def create(cls, snodes: List[BaseSchedulerNode]) -> GroupedSchedulerNode:
        scheduler = snodes[0].scheduler
        assert all(node.scheduler is scheduler for node in snodes)
        grouped_snode = cls(scheduler, snodes)  # type: ignore[arg-type]
        for snode in snodes:
            scheduler.name_to_fused_node[snode.get_name()] = grouped_snode
        scheduler.name_to_fused_node[grouped_snode.get_name()] = grouped_snode
        return grouped_snode

    def __init__(self, scheduler: Scheduler, snodes: List[BaseSchedulerNode]) -> None:
        # NB: No need to call super().__init__() because we don't need to re-use any of its logic.
        init_group_node(self, scheduler, snodes)

    def unpack(self) -> List[BaseSchedulerNode]:
        """
        Do fusion among nodes within this GroupedSchedulerNode,
        and then unpack this GroupedSchedulerNode into regular nodes.
        """
        for snode in self.snodes:
            self.scheduler.name_to_fused_node[snode.get_name()] = snode
        del self.scheduler.name_to_fused_node[self.get_name()]
        return self.scheduler.fuse_nodes(self.snodes)

    @cache_on_self
    def get_name(self) -> str:
        return "_".join([x.get_name() for x in self.snodes])

    def get_first_name(self) -> str:
        return self.snodes[0].get_name()

    @classmethod
    def can_fuse(cls, producer: BaseSchedulerNode, consumer: BaseSchedulerNode) -> bool:
        # GroupedSchedulerNode cannot be fused with another node
        return False


def pick_loop_order(
    stride_lengths: List[List[int]],
    sizes: List[sympy.Expr],
    priority_idx: Tuple[int, ...] = (),
) -> List[int]:
    """
    A heuristic to decide loop iteration orders.  This has not been well
    tuned and may be something we should autotune.
    """

    @functools.cmp_to_key
    def index_cmp(a: int, b: int) -> int:
        if sizes[a] == 1 or sizes[b] == 1:
            # 1-sizes don't matter, just move them to the end
            return cmp(sizes[a] == 1, sizes[b] == 1)

        # Take abs, otherwise flipped dimensions are treated as smaller
        # strides than contiguous dims
        stride_len_a = [abs(sl[a]) for sl in stride_lengths]
        stride_len_b = [abs(sl[b]) for sl in stride_lengths]

        # equivalent to
        # np.logical_or(stride_lengths[:, b] == 0, stride_lengths[:, a] < stride_lengths[:, b]).all()
        a_first = sum(
            sl_b == 0 or sl_a < sl_b for sl_a, sl_b in zip(stride_len_a, stride_len_b)
        )
        b_first = sum(
            sl_a == 0 or sl_b < sl_a for sl_a, sl_b in zip(stride_len_a, stride_len_b)
        )
        if a_first > b_first:
            return -1
        if b_first > a_first:
            return 1

        # otherwise contiguous
        return cmp(b, a)

    order = list(reversed(range(len(stride_lengths[0]))))
    if len(priority_idx) > 0:
        # if we have priority node, only use that node's order
        stride_lengths = [stride_lengths[pi] for pi in priority_idx]
    if config.pick_loop_orders:
        order.sort(key=index_cmp)
    return order


@dataclasses.dataclass
class NodeUser:
    node: Union[BaseSchedulerNode, OutputNode]
    can_inplace: bool = False

    # A weak user must be scheduled after a given node, but doesn't actually
    # use the result
    is_weak: bool = False

    def __hash__(self) -> int:
        return hash((self.node.get_name(), self.can_inplace, self.is_weak))

    def __eq__(self, other: object) -> bool:
        return (
            isinstance(other, NodeUser)
            and self.get_name() == other.get_name()
            and self.can_inplace == other.can_inplace
            and self.is_weak == other.is_weak
        )

    def get_name(self) -> str:
        return self.node.get_name()

    def merge(self, other: NodeUser) -> NodeUser:
        assert self.node is other.node
        return NodeUser(
            self.node,
            self.can_inplace and other.can_inplace,
            self.is_weak and other.is_weak,
        )


_post_grad_graph_counter = itertools.count()


class Scheduler:
    __dep_size_hint_cache: Dict[Dep, int]

    @dynamo_timed
    def __init__(self, nodes: List[ir.Buffer]) -> None:
        super().__init__()
        self.__dep_size_hint_cache = {}
        V.graph.scheduler = self
        self.backends: Dict[torch.device, BaseScheduling] = {}
        self.post_grad_graph_id = next(_post_grad_graph_counter)

        self.available_buffer_names = {
            *V.graph.graph_inputs.keys(),
            *V.graph.constants.keys(),
            *V.graph.torchbind_constants.keys(),
        }

        self.nodes = [self.create_scheduler_node(n) for n in nodes]

        # some new constants could have been created above
        self.available_buffer_names.update(V.graph.constants.keys())
        for node in self.nodes:
            node.prune_deps()

        self.name_to_node: Dict[str, BaseSchedulerNode] = {
            n.get_name(): n for n in self.nodes
        }
        self.name_to_fused_node: Dict[
            str, BaseSchedulerNode
        ] = dict()  # set in fuse_nodes()

        # mutation_real_name: Maps back to the original name for codegen
        # Example:
        # If you mutate buf0 inside of buf1's kernel, then:
        # mutation_real_name = {"buf0" : "buf1"}
        # all subsequent uses of buf0 become buf1's usage in dependency graph
        self.mutation_real_name: Dict[str, str] = {}

        # We handle mutation by renaming modified versions of the same
        # buffer in the dependency graph to prevent cycles.
        # mutation_renames: tracks the current name for a given buffer
        #                   (changed once per mutation)
        # Example:
        # If you mutate buf0 inside of buf1's kernel, then:
        # mutation_renames = {"buf1" : "buf0"}
        # in codegen we only use buf0, never buf1
        self.mutation_renames: Dict[str, str] = {}

        self.compute_dependencies()
        self.nodes = self.topological_sort_schedule(self.nodes)
        self.dead_node_elimination()
        if config.reorder_for_compute_comm_overlap:
            comms.decide_global_ordering_of_comms(self.nodes)
        self.compute_ancestors()

        metrics.ir_nodes_pre_fusion += len(self.nodes)
        V.debug.ir_pre_fusion(self.nodes)
        self.num_orig_nodes = len(self.nodes)
        self.name_to_fused_node = {n.get_name(): n for n in self.nodes}
        self.create_foreach_nodes()
        self.nodes = self.topological_sort_schedule(self.nodes)
        self.logged_slow_fusion: Set[Tuple[str, str]] = set()
        if config._pre_fusion_custom_pass is not None:
            self.nodes = config._pre_fusion_custom_pass(self.nodes)
        self.nodes = self.fuse_nodes(self.nodes)
        self.finalize_multi_template_buffers()
        if config.reorder_for_compute_comm_overlap:
            self.nodes = comms.reorder_compute_and_comm_for_overlap(self.nodes)
        self.process_grouped_nodes()
        self.compute_last_usage()
        V.debug.ir_post_fusion(self.nodes)
        V.debug.graph_diagram(self.nodes)
        self.debug_draw_graph()

        # used during codegen:
        self.current_device: Optional[torch.device] = None
        self.buffer_names_to_free: Set[str] = set()

        # fx graph node to the position it appears in the graph
        # for debug attribution
        self.origin_to_index: Dict[torch.fx.Node, int] = {}

        get_metric_table("graph_stats").add_row(
            lambda: {
                "graph_id": self.post_grad_graph_id,
                "num_nodes_before_fusion": self.num_orig_nodes,
                "num_nodes_after_fusion": len(self.nodes),
            }
        )

    def get_current_device_or_throw(self) -> torch.device:
        if device := self.current_device:
            return device
        else:
            raise RuntimeError("No current device")

    def debug_draw_graph(self) -> None:
        """Generate an image of the graph for debugging"""
        if os.environ.get("INDUCTOR_WRITE_SCHEDULER_GRAPH", None) == "1":
            from .debug import draw_buffers

            draw_buffers(self.nodes, print_graph=True)

    def debug_print_nodes(self, label: str) -> None:
        if log.isEnabledFor(logging.INFO):
            log.info("%s:", label)
            for node in self.nodes:
                node.log_details()

    def create_scheduler_node(self, node: ir.Buffer) -> BaseSchedulerNode:
        assert (
            node.origins is not None
        ), "All nodes passed to scheduling must have an origin"
        if node.is_no_op():
            return NopKernelSchedulerNode(self, node)
        elif isinstance(node, (ir.ComputedBuffer, ir.TemplateBuffer)):
            return SchedulerNode(self, node)
        elif isinstance(node, ir.ExternKernel):
            return ExternKernelSchedulerNode(self, node)
        else:
            raise NotImplementedError(node)

    def create_foreach_nodes(self) -> None:
        removed_node_names = set()
        fe_nodes = []
        kept_node_names = self.name_to_fused_node.keys()

        for names in V.graph.lists.values():
            names = [
                name
                for name in names
                if name in kept_node_names
                and not isinstance(self.name_to_node[name], NopKernelSchedulerNode)
            ]
            if not names:
                # All nodes eliminated
                continue

            removed_node_names.update(names)
            snodes = [self.name_to_node[name] for name in names]

            fe_node = ForeachKernelSchedulerNode(self, snodes)

            fe_nodes.append(fe_node)

            for name in names:
                self.name_to_fused_node[name] = fe_node

        self.nodes = [
            node for node in self.nodes if node.get_name() not in removed_node_names
        ] + list(fe_nodes)

    def compute_dependencies(self) -> None:
        """
        Create dependency edges between nodes, handling aliasing and
        mutation properly.
        """

        T = TypeVar("T")

        class DedupList(Generic[T]):
            """
            This data structure behaves like a list except it makes sure the
            elements remain unique.
            Normally one could use a set/dict for this purpose however
            the list in question gets elements appended as it is being
            iterated over which means that we need to keep the list
            semantics.
            """

            def __init__(
                self,
                items: Optional[List[T]] = None,
                membership: Optional[Set[T]] = None,
            ) -> None:
                self.items = items or []
                self.membership = membership or set()

            def append(self, node_user: T) -> None:
                if node_user in self.membership:
                    return
                self.items.append(node_user)
                self.membership.add(node_user)

            def __add__(self, other: DedupList[T]) -> DedupList[T]:
                new_membership = set.union(self.membership, other.membership)
                new_items = self.items + [
                    x for x in other.items if x not in self.membership
                ]
                return DedupList(new_items, new_membership)

        name_to_users: DefaultDict[str, DedupList[NodeUser]] = collections.defaultdict(
            DedupList
        )

        # handle aliasing by using python aliasing in name_to_users
        # if foo aliases bar then we will make name_to_users["foo"] point
        # to the same python list as name_to_users["bar"]
        for node1 in self.nodes:
            node1_name = node1.get_name()
            for node2_name in node1.get_aliases():
                if node1_name in name_to_users and node2_name in name_to_users:
                    # merge the two
                    list1 = name_to_users[node1_name]
                    list2 = name_to_users[node2_name]
                    combined = list1 + list2
                    for key in name_to_users.keys():
                        if name_to_users[key] is list1 or name_to_users[key] is list2:
                            name_to_users[key] = combined
                elif node1_name in name_to_users:
                    name_to_users[node2_name] = name_to_users[node1_name]
                else:
                    name_to_users[node1_name] = name_to_users[node2_name]

        def rename(n: str) -> str:
            if n in self.mutation_renames:
                return rename(self.mutation_renames[n])
            return n

        def dep_closure(node_name: str) -> Set[str]:
            reachable_names = {node_name}
            node = self.name_to_node[node_name]
            write_dep = next(iter(node.read_writes.writes))
            for read_dep in node.read_writes.reads:
                if (
                    read_dep.name in self.name_to_node
                    and isinstance(read_dep, dependencies.MemoryDep)
                    and isinstance(write_dep, dependencies.MemoryDep)
                    and read_dep.index == write_dep.index
                    and read_dep.size == write_dep.size
                ):
                    reachable_names.update(dep_closure(read_dep.name))
            return reachable_names

        def add_user(
            used_by_name: str,
            user_node: Union[BaseSchedulerNode, OutputNode],
            can_inplace: bool = False,
            is_weak: bool = False,
        ) -> None:
            name_to_users[rename(used_by_name)].append(
                NodeUser(user_node, can_inplace, is_weak)
            )

        unbacked_symbol_to_origin_node = {}

        # NB: None means that the dependency is on an input.  Don't actually
        # generate a dependency because if we do, Inductor will start trying
        # to free the unbacked int but that's pointless
        for name, val in V.graph.graph_inputs.items():
            if isinstance(val, sympy.Expr):
                for fs in val.free_symbols:
                    unbacked_symbol_to_origin_node[fs] = None

        for node in self.nodes:
            log.debug("scheduling %s", node.node)

            # unbacked symbols don't follow ordinary buffer dependencies, so
            # we track their def/uses separately
            assert node.node is not None
            unbacked_symbol_defs = sorted(
                node.node.get_unbacked_symbol_defs(), key=lambda x: x.name
            )
            for s in unbacked_symbol_defs:
                assert isinstance(s, sympy.Symbol)
                # Pick the first definer as canonical.  There may be multiple
                # because if a MultiOutputLayout buffer propagates an unbacked
                # symint to multiple outputs, they will all claim to def it.
                if s not in unbacked_symbol_to_origin_node:
                    unbacked_symbol_to_origin_node[s] = node.get_name()

            unbacked_symbol_uses = sorted(
                node.node.get_unbacked_symbol_uses(), key=lambda x: x.name
            )
            # if a kernel takes unbacked symints, register dependencies
            for s in unbacked_symbol_uses:
                assert (
                    s in unbacked_symbol_to_origin_node
                ), f"{s} not in {unbacked_symbol_to_origin_node}"
                if (r := unbacked_symbol_to_origin_node[s]) is not None:
                    node.add_fake_dep(StarDep(r))

            if (
                len(node.read_writes.writes) == 1
                and (dep := next(iter(node.read_writes.writes)))
                and isinstance(dep, MemoryDep)
            ):
                node_mode = dep.mode
            else:
                node_mode = None

            # a node will mutate either 0 or 1 buffers
            assert len(node.get_mutations()) <= 1
            for alt_name in node.get_mutations():
                alt_name = rename(alt_name)
                # this node must run after the prior writer
                add_user(alt_name, node)
                node.add_fake_dep(StarDep(alt_name, mode=node_mode))
                for other_node in name_to_users[alt_name].items:
                    # this node must run after all prior readers
                    other_name = rename(other_node.get_name())
                    known_dep_node_names = dep_closure(node.get_name())
                    if other_name not in known_dep_node_names:
                        # If this node already directly or indirectly depends on other_node,
                        # we don't need to insert an extra dep.
                        node.add_fake_dep(WeakDep(other_name))
                        add_user(other_name, node, is_weak=True)

            # add normal non-mutation dependencies
            for read in node.read_writes.reads:
                is_weak = isinstance(read, WeakDep)
                add_user(read.name, node, node.can_inplace(read), is_weak)

            node.update_mutated_names(self.mutation_renames)

            # update our renaming scheme for the next iteration
            for alt_name in node.get_mutations():
                self.mutation_renames[rename(alt_name)] = node.get_name()
                self.mutation_renames[alt_name] = node.get_name()
                self.mutation_real_name[node.get_name()] = self.mutation_real_name.get(
                    alt_name, alt_name
                )

        # make sure outputs aren't dead-code-eliminated
        for node_name in V.graph.get_output_names():
            log.debug("scheduling output %s", node_name)
            add_user(node_name, OutputNode(StarDep(node_name)))

        # make sure unbacked symints aren't dead-code-eliminated
        for node in V.graph.graph_outputs:
            for s in node.get_unbacked_symbol_uses():
                assert (
                    s in unbacked_symbol_to_origin_node
                ), f"{s} not in {unbacked_symbol_to_origin_node.keys()}"
                if (node_name := unbacked_symbol_to_origin_node[s]) is not None:
                    log.debug(
                        "scheduling output %s for unbacked symint %s", node_name, s
                    )
                    add_user(node_name, OutputNode(StarDep(node_name)))

        # make sure input mutation isn't dead-code-eliminated
        for name in self.mutation_renames:
            if name in V.graph.graph_inputs:
                add_user(name, OutputNode(StarDep(name)))
                V.graph.mutated_inputs.add(name)
            elif name in V.graph.constants:
                # In AOTI, module parameters and buffers are not lifted as graph inputs
                add_user(name, OutputNode(StarDep(name)))

        inp_names = {
            name: index for index, name in enumerate(V.graph.graph_inputs.keys())
        }
        V.graph.mutated_input_idxs = [
            inp_names[name] for name in V.graph.mutated_inputs
        ]

        # copy users information onto the nodes
        for node in self.nodes:
            node.set_users(name_to_users[node.get_name()].items)

    def dead_node_elimination(self) -> None:
        """
        Remove any nodes without users
        """
        # self.nodes is in topological order, so by iterating in reverse order
        # we have visited (and potentially removed) all users before visiting a
        # given node.
        updated_nodes = []
        for node in reversed(self.nodes):

            def can_eliminate_user(user: NodeUser) -> bool:
                return user.is_weak or user.get_name() in V.graph.removed_buffers

            can_eliminate = not node.has_side_effects() and all(
                can_eliminate_user(u) for u in node.users
            )

            if not can_eliminate:
                updated_nodes.append(node)
            else:
                # dead code
                log.debug("removed dead node: %s", node.get_name())
                V.graph.removed_buffers.add(node.get_name())

        self.nodes = list(reversed(updated_nodes))

        # Prune any WeakDeps no longer needed
        for node in self.nodes:
            node.prune_weak_deps()

    def topological_sort_schedule(
        self, nodes: List[BaseSchedulerNode]
    ) -> List[BaseSchedulerNode]:
        """
        Ensure nodes is in topologically sorted order
        """
        seen: Set[BaseSchedulerNode] = set()
        name_to_node: Dict[str, BaseSchedulerNode] = dict()
        result: List[BaseSchedulerNode] = []

        def visit(n: BaseSchedulerNode) -> None:
            if n not in seen:
                seen.add(n)
                for dep in sorted(n.unmet_dependencies, key=lambda d: d.name):
<<<<<<< HEAD
                    visit(name_to_node[dep.name])
                result.append(n)

        for node in self.nodes:
            for name in node.get_names():
                name_to_node[name] = node
        for node in self.nodes:
=======
                    # We only care about doing toposort within `nodes`
                    if dep.name not in name_to_node:
                        continue
                    visit(name_to_node[dep.name])
                result.append(n)

        for node in nodes:
            for name in node.get_names():
                name_to_node[name] = node
        for node in nodes:
>>>>>>> 6f275ae4
            visit(node)
        return result

    def compute_ancestors(self) -> None:
        """
        Populate each node.ancestors
        """
        # note self.nodes is topologically sorted
        name_to_ancestors: Dict[str, Set[str]] = {}
        for node in self.nodes:
            ancestors = set()
            for dep in node.unmet_dependencies:
                ancestors.add(dep.name)
                ancestors |= name_to_ancestors[dep.name]
            name_to_ancestors[node.get_name()] = ancestors
            node.ancestors = ancestors

        for order, node in enumerate(self.nodes):
            node.min_order = order
            node.max_order = order

    def fuse_nodes(self, nodes: List[BaseSchedulerNode]) -> List[BaseSchedulerNode]:
        """
        Combine eligible nodes into FusedSchedulerNodes.
        """
        for i in range(10):
            old_len = len(nodes)
            fusion_log.debug(
                "===== attempting fusion (%d/10): %d nodes =====",
                i + 1,
                old_len,
            )
            nodes = self.fuse_nodes_once(nodes)
            new_len = len(nodes)
            fusion_log.debug(
                "completed fusion round (%d/10): fused %d nodes into %d nodes\n",
                i + 1,
                old_len,
                new_len,
            )
            if new_len == old_len or new_len == 1:
                fusion_log.debug("===== fusion complete (%d iterations) =====", i + 1)
                break
        return nodes

    def process_grouped_nodes(self) -> None:
        """
        Unpack GroupedSchedulerNode into regular nodes.
        """
        new_nodes: List[BaseSchedulerNode] = []
        for node in self.nodes:
            new_nodes.extend(
                node.unpack() if isinstance(node, GroupedSchedulerNode) else [node]
            )
        self.nodes = new_nodes

    def benchmark_fused_nodes(
        self, nodes: Sequence[BaseSchedulerNode]
    ) -> Tuple[float, str]:
        """
        Benchmark fused list of nodes and return the execution time
        in milliseconds on randomly generated inputs.
        """
        assert len(nodes) > 0
        device = nodes[0].get_device()
        self.current_device = device
        backend = self.get_backend(device)
        return backend.benchmark_fused_nodes(nodes)

    def finalize_multi_template_buffers(self) -> None:
        def replace_buffer(
            orig_node: ir.MultiTemplateBuffer, new_node: ir.Buffer
        ) -> None:
            replaced_name = new_node.name
            orig_name = orig_node.get_name()
            assert isinstance(orig_name, str) and isinstance(replaced_name, str)

            del V.graph.name_to_buffer[replaced_name]
            new_node.name = orig_name

            orig = V.graph.buffers.index(orig_node)
            V.graph.buffers.remove(new_node)
            V.graph.buffers[orig] = new_node
            V.graph.name_to_buffer[orig_name] = new_node

        for i, node in enumerate(self.nodes):
            if isinstance(node, SchedulerNode) and isinstance(
                node.node, ir.MultiTemplateBuffer
            ):
                multi_node = node.node
                min_node_unfused, _ = multi_node.get_min_choice()

                if isinstance(
                    min_node_unfused,
                    torch._inductor.ir.TritonTemplateCallerBase,
                ):
                    node.node.finalize_as_triton_caller(min_node_unfused)
                    continue

                out_tensorbox = min_node_unfused.output_node()
                out_storage = out_tensorbox.data
                assert isinstance(out_storage, ir.StorageBox)
                out_buffer = out_storage.data
                assert isinstance(out_buffer, ir.Buffer)

                out_buffer.layout = multi_node.layout
                replace_buffer(multi_node, out_buffer)
                new_scheduler_node = self.create_scheduler_node(out_buffer)

                self.nodes[i] = new_scheduler_node
                self.name_to_node[node.get_name()] = new_scheduler_node
                self.name_to_fused_node[node.get_name()] = new_scheduler_node

                new_scheduler_node.users = node.users
                new_scheduler_node.min_order = node.min_order
                new_scheduler_node.max_order = node.max_order
                new_scheduler_node.last_usage = node.last_usage

    def speedup_by_fusion(
        self, node1: BaseSchedulerNode, node2: BaseSchedulerNode
    ) -> bool:
        """
        If config.benchmark_fusion is False, always return True.
        Otherwise, return True if fusion can brings speedup.
        """

        is_multi_template = node1.is_template() and isinstance(
            node1.get_template_node(), ir.MultiTemplateBuffer
        )
        if not config.benchmark_fusion and not is_multi_template:
            return True

        if (
            node1.is_template()
            and not isinstance(node1.get_template_node(), ir.TritonTemplateBuffer)
            or node1.is_foreach()
            or node2.is_foreach()
        ):
            # TODO support benchmarking epilogue fusion
            return True

        node_list_1 = node1.get_nodes()
        device = node_list_1[0].get_device()

        # don't support benchmark fusion for CPU right now.
        if device.type == "cpu":
            return True

        node_list_2 = node2.get_nodes()
        node_list_fused = list(itertools.chain(node_list_1, node_list_2))

        # We can not accurately benchmark kernel using atomic_add
        # due to how we generate random integer inputs.
        # Skip benchmarking them by allowing fusion.
        if any(
            hasattr(n.node, "data")
            and n.node is not None
            and hasattr(n.node.data, "scatter_mode")
            and n.node.data.scatter_mode == "atomic_add"
            for n in node_list_fused
        ):
            return True

        from triton.compiler.errors import CompilationError

        why = WhyNoFuse(node1, node2)

        def log_fusion(ms_fused: float, ms1: float, ms2: float) -> None:
            if fusion_log.isEnabledFor(logging.DEBUG):
                if ms_fused < ms1 + ms2:
                    fusion_log.debug(
                        "can fuse (benchmark): fusing %s with %s cause %sx speedup",
                        node1.get_names(),
                        node2.get_names(),
                        green_text(f"{(ms1 + ms2) / ms_fused:.3f}"),
                    )
                else:
                    fusion_log.debug(
                        "cannot fuse (benchmark): fusing %s with %s cause %sx slowdown",
                        node1.get_names(),
                        node2.get_names(),
                        red_text(f"{ms_fused / (ms1 + ms2):.3f}"),
                    )

        if isinstance(node1, SchedulerNode) and isinstance(
            node1.node, ir.MultiTemplateBuffer
        ):
            multi_node = node1.node
            choice_timings = multi_node.choice_timings

            _, ms1 = multi_node.get_min_choice()
            ms2, path2 = self.benchmark_fused_nodes(node_list_2)

            min_ms_fused = float("inf")
            ms_fused_choice = None

            triton_choices = 0

            for choice, unfused_time in choice_timings.items():
                if not isinstance(choice, torch._inductor.ir.TritonTemplateCallerBase):
                    continue

                if unfused_time >= ms1 + ms2:
                    continue

                triton_choices += 1
                if triton_choices > config.max_epilogue_benchmarked_choices:
                    break

                # TODO - parallel compile triton templates
                # TODO - should prune/skip choices that are not within certain % of best choice
                with node1.node.swap_as_triton_caller(choice):
                    ms_fused, _ = self.benchmark_fused_nodes(node_list_fused)

                    if ms_fused < min_ms_fused:
                        min_ms_fused = ms_fused
                        ms_fused_choice = choice

            log_fusion(min_ms_fused, ms1, ms2)

            # after we do a fusion, we finalize a triton template.
            # TODO - could preserve multi template and choices for subsequent fusions
            if min_ms_fused < (ms1 + ms2) and ms_fused_choice is not None:
                node1.node.finalize_as_triton_caller(ms_fused_choice)
                return True
            else:
                return False
        else:
            try:
                ms1, path1 = self.benchmark_fused_nodes(node_list_1)
                if math.isinf(ms1):
                    why("register spilling of the first kernel")
                    return False
                ms2, path2 = self.benchmark_fused_nodes(node_list_2)
                if math.isinf(ms2):
                    why("register spilling of the second kernel")
                    return False
                ms_fused, path_fused = self.benchmark_fused_nodes(node_list_fused)
                if math.isinf(ms_fused):
                    why("register spilling of the fused kernel")
                    return False
            except CompilationError as e:
                # workaround triton issue: https://github.com/openai/triton/issues/2151
                if "Loop-carried variable" in str(e):
                    return True  # allow fusion
                else:
                    raise

        log_fusion(ms_fused, ms1, ms2)
        if (
            is_metric_table_enabled("slow_fusion")
            and ms_fused >= ms1 + ms2
            and (path1, path2) not in self.logged_slow_fusion
        ):
            self.logged_slow_fusion.add((path1, path2))
            get_metric_table("slow_fusion").add_row(
                lambda: {
                    "kernel1_path": path1,
                    "kernel1_latency": ms1,
                    "kernel2_path": path2,
                    "kernel2_latency": ms2,
                    "fused_kernel_path": path_fused,
                    "fused_kernel_latency": ms_fused,
                    "slow_down_ratio": ms_fused / (ms1 + ms2),
                }
            )
        return ms_fused < ms1 + ms2

    def fuse_nodes_once(
        self, nodes: List[BaseSchedulerNode]
    ) -> List[BaseSchedulerNode]:
        """
        Combine eligible nodes into FusedSchedulerNodes.

        This relies on two key functions to control the logic:
            - self.can_fuse(): checks if a fusion is legal
            - self.score_fusion(): assigns priority to a given fusion
        """
        fused_nodes = set(nodes)
        if fusion_log.isEnabledFor(logging.DEBUG):
            fusion_log.debug("fuse_nodes_once, candidates:")
            for node in fused_nodes:
                fusion_log.debug("  " + node.debug_str_short())  # noqa: G003
        for node1, node2 in self.get_possible_fusions(nodes):
            node1 = self.name_to_fused_node[node1.get_first_name()]
            node2 = self.name_to_fused_node[node2.get_first_name()]
            if self.can_fuse(node1, node2) and not self.will_fusion_create_cycle(
                node1, node2
            ):
                if not self.speedup_by_fusion(node1, node2):
                    continue
                fusion_log.debug(
                    "fusing %s with %s", node1.get_name(), node2.get_name()
                )

                # above can_fuse asserts that node2 has the same device
                device = node1.get_device()
                node3 = self.get_backend(device).fuse(node1, node2)
                fused_nodes.remove(node1)
                fused_nodes.remove(node2)
                fused_nodes.add(node3)
                self.name_to_fused_node.update(
                    {n.get_name(): node3 for n in node3.get_nodes()}
                )
        nodes = sorted(fused_nodes, key=lambda x: x.min_order)
        nodes = self.topological_sort_schedule(nodes)
        self.prune_redundant_deps(nodes)
        return nodes

    def prune_redundant_deps(self, nodes: List[BaseSchedulerNode]) -> None:
        for node in nodes:
            node.prune_redundant_deps(self.name_to_fused_node)

    def get_possible_fusions(
        self, nodes: List[BaseSchedulerNode]
    ) -> List[Tuple[BaseSchedulerNode, BaseSchedulerNode]]:
        """
        Helper to find all legal fusion opportunities, sorted by self.score_fusion()
        """
        possible_fusions = []
        seen = set()

        def check_all_pairs(nodes: List[BaseSchedulerNode]) -> None:
            for node1_index, node1 in enumerate(nodes):
                for node2 in nodes[node1_index + 1 :]:
                    key = (node1, node2)
                    if key in seen:
                        continue
                    seen.add(key)

                    if self.can_fuse(node1, node2):
                        possible_fusions.append(key)
                    elif (node2.is_template() or node2.is_foreach()) and self.can_fuse(
                        node2, node1
                    ):
                        # foreach fusions and epilogue fusions are order dependent
                        possible_fusions.append((node2, node1))

        buffer_names_grouping = collections.defaultdict(list)
        for node in nodes:
            for buf in node.used_buffer_names():
                buffer_names_grouping[buf].append(node)
        for node_grouping in buffer_names_grouping.values():
            check_all_pairs(node_grouping)

        if config.aggressive_fusion:
            group_grouping = collections.defaultdict(list)
            for node in nodes:
                group = getattr(node, "group", None)
                if group:
                    group_grouping[group].append(node)
            for node_grouping in group_grouping.values():
                check_all_pairs(node_grouping)

        possible_fusions = self.get_possible_fusions_with_highest_priority(
            possible_fusions
        )
        possible_fusions.sort(key=self.score_fusion_key, reverse=True)
        fusion_log.debug("found %d possible fusions", len(possible_fusions))
        return possible_fusions

    def will_fusion_create_cycle(
        self, node1: BaseSchedulerNode, node2: BaseSchedulerNode
    ) -> bool:
        """
        Finds whether there's a path from node1 to node2 (or vice-versa)
        caused indirectly by other fusions.
        """

        visited = set()

        def found_path(node: BaseSchedulerNode) -> bool:
            # only fused nodes can introduce new ancestors.
            if isinstance(node, FusedSchedulerNode) and node not in visited:
                visited.add(node)
                if node.get_names().issubset(combined_ancestors):
                    # All fusion outputs are in ancestors of node1 and node2, thus
                    # cannot introduce new path:
                    #
                    # 1. if output is neither descendent of node1 or node2, the
                    #        output cannot introduce a path
                    # 2. due to [can_fuse]: if WLOG output is descendent of node1, it cannot be
                    #        on path(node1->node2), hence it cannot be ancestor of node2
                    # 3. due to [acyclic]: if WLOG output is descendent of node1, it cannot be
                    #        ancestor of node1
                    return False
                else:
                    # continue DFS of new ancestors introduced by the fusion
                    return bool(combined_names & node.ancestors) or any(
                        found_path(self.name_to_fused_node[n])
                        for n in node.ancestors - combined_ancestors
                    )
            return False

        combined_names = node1.get_names() | node2.get_names()
        combined_ancestors = (node1.ancestors | node2.ancestors) - combined_names
        cycle = any(found_path(self.name_to_fused_node[n]) for n in combined_ancestors)
        if cycle:
            WhyNoFuse(node1, node2)("will create cycle")
        return cycle

    def can_fusion_increase_peak_memory(
        self, node1: BaseSchedulerNode, node2: BaseSchedulerNode
    ) -> bool:
        """
        This function prevents fusion for nodes that can increase memory
        footprint. This problem is more common in horizontal fusion, where nodes
        that are far apart in the original order get fused, lengthening the live
        intervals of tensors. This is very evident in models with activation
        checkpointing, where the recomputed nodes from different checkpointed
        regions get fused and significantly increase the memory footprint.

        The current attempt is a quick, possibly hacky, heuristic to prevent the
        fusion of nodes that are far away in the original order.

        A better but difficult to implement heurisitic would be to use live
        intervals of the buffers, find region of peak pressure in the original
        program and prevent fusion that crosses that peak region. We might need
        special care or good approximation in this implementation, as fusion of
        node changes live intervals, and re-computing live intervals and peak
        memory after each fusion can introduce large compilation overhead.
        """
        proximity_score = max(
            abs(node1.min_order - node2.max_order),
            abs(node2.min_order - node1.max_order),
        )
        return proximity_score > 64

    def decide_fusion_fail_reason(
        self,
        node1: BaseSchedulerNode,
        node2: BaseSchedulerNode,
        common_buf_names: Tuple[str, ...],
    ) -> str:
        """
        Try to decide reasons why fusion fail due to no shared memory even though
        there are common buffers.
        """
        reasons = {}
        node1_name2dep = {dep.name: dep for dep in node1.read_writes.reads_and_writes()}
        node2_name2dep = {dep.name: dep for dep in node2.read_writes.reads_and_writes()}

        for buf_name in common_buf_names:
            buf = V.graph.get_buffer(buf_name)
            lhs_dep = node1_name2dep[buf_name]
            rhs_dep = node2_name2dep[buf_name]

            if lhs_dep.get_numel() != rhs_dep.get_numel():
                reasons[
                    buf_name
                ] = f"different numel: {lhs_dep.get_numel()} v.s. {rhs_dep.get_numel()}"
                continue

            # same numel but different MemoryDep.size. Should be broadcasting
            if sympy_product(lhs_dep.size) != sympy_product(rhs_dep.size):
                reasons[buf_name] = "broadcast"
                continue

            if not isinstance(lhs_dep, MemoryDep) or not isinstance(rhs_dep, MemoryDep):
                reasons[
                    buf_name
                ] = f"not MemoryDep: {type(lhs_dep)} v.s. {type(rhs_dep)}"
                continue

            lhs_off = lhs_dep.get_offset()
            rhs_off = rhs_dep.get_offset()
            if lhs_off != rhs_off:
                # One example is in transformer, we use a concatenated linear layer
                # to project Q/K/V and then split the result. The 3 splits will
                # point to the same buffer with different offsets.
                reasons[buf_name] = f"different offset: {lhs_off} v.s. {rhs_off}"
                continue

            if (
                lhs_dep.normalize_with_stride_order()
                == rhs_dep.normalize_with_stride_order()
            ):
                reasons[buf_name] = f"Mismatch loop orders: {lhs_dep} v.s. {rhs_dep}"
                continue

            # Add more rules here
            reasons[
                buf_name
            ] = f"Unknown reason: {lhs_dep} v.s. {rhs_dep}. Layout: {buf.layout}"

        return str(reasons)

    def can_fuse(self, node1: BaseSchedulerNode, node2: BaseSchedulerNode) -> bool:
        """
        Determine if it is possible to combine node1 and node2 into a
        single fused node.
        """

        if node1 is node2:
            return False

        why = WhyNoFuse(node1, node2)

        if isinstance(node1, GroupedSchedulerNode) or isinstance(
            node2, GroupedSchedulerNode
        ):
            why("grouped node must not be fused with other nodes")
            return False
        if (
            isinstance(node1, (ExternKernelSchedulerNode, NopKernelSchedulerNode))
            and not node1.is_template()
        ):
            why("node1 is extern or nop")
            return False
        if (
            isinstance(node2, (ExternKernelSchedulerNode, NopKernelSchedulerNode))
            and not node2.is_template()
        ):
            why("node2 is extern or nop")
            return False

        if node2.get_names() & node1.ancestors:
            why("node1 must go before node2")
            return False

        if node2.is_template():
            why("templates can only fuse epilogues")
            return False
        if node1.is_template() and (
            node2.has_aliasing_or_mutation()
            or node2.is_reduction()
            or not config.epilogue_fusion
        ):
            why("template epilogue not satisfied")
            return False

        if (node1.get_names() | node2.get_names()) & V.graph.no_fuse_buffer_names:
            why("fusion for buffer explicit disabled")
            return False

        device = node1.get_device()
        device2 = node2.get_device()
        if device != device2:
            why("device mismatch (%s vs %s)", device, device2)
            return False
        del device2

        no_shared_data = self.score_fusion_memory(node1, node2) == 0
        if no_shared_data and (
            not config.aggressive_fusion or node1.is_reduction() or node2.is_reduction()
        ):
            if is_metric_table_enabled("fusion_failure_due_to_indexing_mismatch"):
                common_buf_names = (
                    node1.read_writes.buffer_names() & node2.read_writes.buffer_names()
                )
                if len(common_buf_names) > 0:
                    get_metric_table("fusion_failure_due_to_indexing_mismatch").add_row(
                        lambda: {
                            "pre_grad_graph_id": V.graph.graph_id,
                            "post_grad_graph_id": V.graph.post_grad_graph_id,
                            "node1_name": node1.get_name(),
                            "node2_name": node2.get_name(),
                            "node1_debug_str": write_text(node1.debug_str()),
                            "node2_debug_str": write_text(node2.debug_str()),
                            "common_buffer_names": list(common_buf_names),
                            "failure_reason": self.decide_fusion_fail_reason(
                                node1, node2, common_buf_names
                            ),
                        }
                    )

                    why("no shared data due to indexing mismatch")
                    return False
            why("no shared data")
            return False  # heuristic not needed for correctness

        if (
            not node1.is_foreach()
            and not node2.is_foreach()
            and len(node1.get_nodes()) + len(node2.get_nodes()) > config.max_fusion_size
        ):
            why("exceeds max fusion")
            return False  # heuristic not needed for correctness

        if node1.get_names() & node2.ancestors:
            # node2 depends on node1 outputs
            if not self.can_fuse_vertical(node1, node2):
                return False
            return self.get_backend(device).can_fuse_vertical(node1, node2)
        else:  # nodes don't depend on each other, but may have common reads
            if self.can_fusion_increase_peak_memory(node1, node2):
                why("will increase peak memory")
                return False
            return self.get_backend(device).can_fuse_horizontal(node1, node2)

    def can_fuse_vertical(
        self, node1: BaseSchedulerNode, node2: BaseSchedulerNode
    ) -> bool:
        """
        Check if it is legal to fuse a consumer (node2) into a producer (node1).

        We can fuse them if all the reads of node2 either match
        corresponding writes in node1, or are written by nodes that can
        be scheduled before the fusion of node1 and node2.

        We also disable fusion of a write subsequent to a read if the reads
        and writes do not align.
        """
        node1_names = node1.get_names()
        computed_deps = set()
        why = WhyNoFuse(node1, node2)

        for cd in node1.read_writes.writes:
            if not isinstance(cd, MemoryDep):
                continue
            for rd in node2.unmet_dependencies:
                if self.fusable_read_and_write(rd, cd):
                    computed_deps.add(rd)

        remaining_deps = {dep.name for dep in node2.unmet_dependencies - computed_deps}
        if remaining_deps & node1_names:
            # MemoryDeps didn't match and read different locations of the same buffer.
            # Examples here include:
            #   - MemoryDep("foo", x) != MemoryDep("foo", x + 1)
            #   - MemoryDep("foo", x) != StarDep("foo")
            why("memory deps did not match")
            return False
        for name in remaining_deps:
            if node1_names & self.name_to_fused_node[name].ancestors:
                why("intermediate nodes between node1 & node2")
                return False

        # similar to can_inplace, if we are going to fuse a write subsequent to a read
        # require that the indexing and size is the same
        for write in node2.read_writes.writes:
            if not isinstance(write, MemoryDep):
                continue
            for read in node1.read_writes.reads:
                if write.name != self.mutation_renames.get(read.name, read.name):
                    continue

                # bail on StarDep
                if not self.fusable_read_and_write(read, write):
                    why("fusing a write into a read with different indexing formula")
                    return False

        return True

    # StarDep doesn't match MemoryDep, different indices don't match
    # However, broadcasting sometimes strips dimensions, and if that's the case
    # we still can match unmet dep
    # if there's indirect indexing, don't match it
    def fusable_read_and_write(self, read: Dep, write: MemoryDep) -> bool:
        if isinstance(read, MemoryDep):
            if read.mode == write.mode and write.mode is not None:
                return True
            read_name = read.name
            if read_name in self.mutation_renames:
                read_name = self.mutation_renames[read_name]
            return (
                read_name == write.name
                and not free_symbol_is_type(read.index, SymT.TMP)
                and not free_symbol_is_type(write.index, SymT.TMP)
                and read.index == write.index
                and len(read.size) >= len(write.size)
                and read.size[: len(write.size)] == write.size
            )
        elif isinstance(read, StarDep):
            read_name = self.mutation_renames.get(read.name, read.name)
            write_name = self.mutation_renames.get(write.name, write.name)
            if (
                read.mode == write.mode
                and write.mode is not None
                and read_name == write_name
            ):
                return True
        return False

    def score_fusion(
        self, node1: BaseSchedulerNode, node2: BaseSchedulerNode
    ) -> Tuple[bool, bool, int, int]:
        """
        Assign a score (higher comes first) to the fusion of node1
        and node2.  When different fusions conflict with each other,
        this is the way we decide what order to run them in.

        Our current score is based on:
        - Estimate of the saved memory operations
        - Fusions closer together in original order
        """
        memory_score = self.score_fusion_memory(node1, node2)
        proximity_score = -max(
            abs(node1.min_order - node2.max_order),
            abs(node2.min_order - node1.max_order),
        )
        return (
            node1.is_template() == config.epilogue_fusion_first and memory_score > 0,
            node1.is_reduction() == node2.is_reduction() and memory_score > 0,
            memory_score,
            proximity_score,
        )

    def dep_size_hint(self, dep: Dep) -> int:
        res = 0
        if dep not in self.__dep_size_hint_cache:
            try:
                if not dep.has_unbacked_symbols():
                    res = dep.numbytes_hint()
            except KeyError:
                # In at least one test (test/inductor/test_torchbind.py) we
                # create a StarDep that doesn't exist in the graph and calling
                # `has_unbacked_symbols()` throws an error.
                pass
            self.__dep_size_hint_cache[dep] = res
        else:
            res = self.__dep_size_hint_cache[dep]
        return res

    def score_fusion_memory(
        self, node1: BaseSchedulerNode, node2: BaseSchedulerNode
    ) -> int:
        """
        The first term in our fusion score that estimates number of saved
        memory operations.
        """
        common_memory_deps = (node1.read_writes.reads | node1.read_writes.writes) & (
            node2.read_writes.reads | node2.read_writes.writes
        )
        return sum(self.dep_size_hint(dep) for dep in common_memory_deps)

    def get_possible_fusions_with_highest_priority(
        self, possible_fusions: List[Tuple[BaseSchedulerNode, BaseSchedulerNode]]
    ) -> List[Tuple[BaseSchedulerNode, BaseSchedulerNode]]:
        # Group the possible fusions based on their priority from the backend.
        # Only return the group of possible fusions with highest priority.
        if len(possible_fusions) == 0:
            return possible_fusions
        possible_fusions_group_by_priority: Dict[
            int, List[Tuple[BaseSchedulerNode, BaseSchedulerNode]]
        ] = {}

        for node1, node2 in possible_fusions:
            assert node1.get_device() == node2.get_device()
            device = node1.get_device()
            fusion_pair_priority = int(
                self.get_backend(device).get_fusion_pair_priority(node1, node2)
            )
            if fusion_pair_priority not in possible_fusions_group_by_priority:
                possible_fusions_group_by_priority[fusion_pair_priority] = [
                    (node1, node2),
                ]
            else:
                possible_fusions_group_by_priority[fusion_pair_priority].append(
                    (node1, node2)
                )
        # return the possible fusions with highest priority
        possible_fusions_with_highest_priority = min(
            possible_fusions_group_by_priority.items(), key=operator.itemgetter(0)
        )[1]
        assert len(possible_fusions_with_highest_priority) > 0
        return possible_fusions_with_highest_priority

    def score_fusion_key(
        self, nodes: Tuple[BaseSchedulerNode, BaseSchedulerNode]
    ) -> Tuple[bool, bool, int, int]:
        """
        Shim for list.sort(key=...)
        """
        node1, node2 = nodes
        return self.score_fusion(node1, node2)

    def compute_last_usage(self) -> None:
        """
        Populate node.last_usage recursively (also for the nodes within a FusedSchedulerNode)
        """

        future_used_buffers = set(V.graph.get_output_names())

        for node in reversed(self.nodes):
            node.set_last_usage(future_used_buffers, self.mutation_real_name)
            future_used_buffers.update(node.last_usage)

    def free_buffers(self) -> None:
        """Free any buffers that are no longer needed"""
        for name in sorted(
            self.buffer_names_to_free
            - V.graph.removed_buffers
            - V.graph.wrapper_code.freed
        ):
            if name in self.name_to_node:
                node = self.name_to_node[name]
                if node.can_free():
                    V.graph.wrapper_code.codegen_free(node.node)
            elif name in V.graph.graph_inputs:
                storage = V.graph.graph_inputs[name].data
                assert isinstance(storage, ir.StorageBox) and storage.is_input_buffer()
                V.graph.wrapper_code.codegen_free(storage.data)

        self.buffer_names_to_free.clear()

    def remove_kernel_local_buffers(self) -> None:
        """
        Any buffers that are both created and have a last use in the
        same kernel can be removed.
        """

        # V.kernel.store_buffer_names should represent the set of nodes
        # get fused
        fused_node_names = V.kernel.store_buffer_names
        names_to_remove = []
        for out_buf in V.kernel.store_buffer_names:
            users = self.name_to_node[out_buf].users
            assert users is not None
            users = {user.get_name() for user in users if not user.is_weak}
            if users.issubset(fused_node_names):
                names_to_remove.append(out_buf)

        def remove_filter(n: str) -> bool:
            return (
                n not in V.kernel.must_keep_buffers
                and n not in V.kernel.args.input_buffers
                and n not in self.mutation_renames
                and n not in self.mutation_real_name
            )

        names_to_remove = list(filter(remove_filter, names_to_remove))

        for name in names_to_remove:
            if name in V.kernel.args.inplace_buffers:
                buf = V.kernel.args.inplace_buffers[name]
                if isinstance(buf, str) and buf.startswith("REMOVED"):
                    continue
                remove = all(n in names_to_remove for n in buf.other_names)
                if remove:
                    self.remove_inplace_buffer(name)
                V.kernel.inplaced_to_remove.add(name)
            else:
                self.remove_buffer(name)

    def remove_buffer(self, name: str) -> None:
        # Assign a special value instead of deleting the entry
        # because we still rely on output_buffers's length to
        # generate unique arg name.
        log.debug("remove_buffer(%r)", name)
        V.kernel.args.output_buffers[name] = "REMOVED"
        V.kernel.removed_buffers.add(name)

    def remove_inplace_buffer(self, name: str) -> None:
        log.debug("removing_inplace_buffer(%r)", name)
        inner_name = V.kernel.args.inplace_buffers[name].inner_name
        V.kernel.args.inplace_buffers[name] = inner_name.replace(
            "in_out_ptr", "REMOVED"
        )
        V.kernel.removed_buffers.add(name)

    def flush(self) -> None:
        for backend in self.backends.values():
            backend.flush()
        self.free_buffers()

    def codegen_extern_call(self, scheduler_node: ExternKernelSchedulerNode) -> None:
        assert isinstance(scheduler_node, ExternKernelSchedulerNode)
        # 'decide_inplace_update' stores the inplace update decisions in
        # the current kernel from where 'allocate' retrieve those decisions.
        # We have to make sure there is a non-NULL kernel handler to store
        # those inplace update decisions.
        counters["inductor"]["extern_calls"] += 1
        with V.set_kernel_handler(Kernel(increase_kernel_count=False)):
            scheduler_node.decide_inplace_update()
            scheduler_node.allocate()
        node = scheduler_node.node
        assert isinstance(node, ir.ExternKernel), f"{type(node)=}"
        node.codegen(V.graph.wrapper_code)
        self.free_buffers()

    def create_backend(self, device: torch.device) -> BaseScheduling:
        assert (
            not is_gpu(device.type) or device.index is not None
        ), f"{device} should have been normalized in lowering"
        V.graph.add_device_info(device)

        device_scheduling = get_scheduling_for_device(device.type)
        if device_scheduling is None:
            raise RuntimeError(f"Unsupported device type: {device.type}")

        if not has_triton():
            if (
                device.type == "cuda"
                and (device_props := torch.cuda.get_device_properties(device)).major < 7
            ):
                raise RuntimeError(
                    f"Found {device_props.name} which is too old to be supported by the triton GPU compiler, which is used as the backend. Triton only supports devices of CUDA Capability >= 7.0, but your device is of CUDA capability {device_props.major}.{device_props.minor}"  # noqa: B950
                )
            elif is_gpu(device.type):
                raise RuntimeError(
                    "Cannot find a working triton installation. Either the package is not installed or it is too old. More information on installing Triton can be found at https://github.com/openai/triton"  # noqa: B950
                )

        return device_scheduling(self)

    def get_backend(self, device: torch.device) -> BaseScheduling:
        if device not in self.backends:
            self.backends[device] = self.create_backend(device)
        return self.backends[device]

    def enter_context(self, node: BaseSchedulerNode) -> None:
        def get_order(n: torch.fx.Node) -> int:
            if n not in self.origin_to_index:
                self.origin_to_index.update({n: i for i, n in enumerate(n.graph.nodes)})
            return self.origin_to_index[n]

        # Use a dict to have ordering
        origins = {
            (get_order(e), e): None
            for n in node.get_nodes()
            if n.node is not None
            for e in n.node.origins
        }
        origins = list(origins.keys())
        if origins:
            _, last = max(origins, key=operator.itemgetter(0))
            V.graph.wrapper_code.enter_context(last)

    @dynamo_timed
    def codegen(self) -> None:
        for node in self.nodes:
            try:
                log.debug(
                    "Generating code for node %s with estimated runtime %f",
                    node.get_name(),
                    node.get_estimated_runtime(),
                )
            except Exception as e:
                log.debug(
                    "Generating code for node %s with estimated runtime 0.0",
                    node.get_name(),
                )

            self.enter_context(node)

            if not isinstance(node, NopKernelSchedulerNode) and (
                device := node.get_device()
            ):
                if (
                    device != self.current_device
                    or node.is_extern()
                    or node.is_template()
                ):
                    self.flush()
                if device != self.current_device:
                    if self.current_device and device_need_guard(
                        self.current_device.type
                    ):
                        V.graph.wrapper_code.codegen_device_guard_exit()
                    if device_need_guard(device.type):
                        assert device.index is not None, "device should have an index"
                        V.graph.wrapper_code.codegen_device_guard_enter(device.index)

                    self.current_device = device

            self.buffer_names_to_free.update(node.last_usage)

            if node.is_template():
                node, *epilogue = node.get_nodes()
                self.get_backend(device).codegen_template(node, epilogue)
            elif node.is_extern():
                node = typing.cast(ExternKernelSchedulerNode, node)
                self.codegen_extern_call(node)
            elif node.is_foreach():
                node = typing.cast(ForeachKernelSchedulerNode, node)
                backend_ = self.get_backend(device)
                from .codegen.cuda_combined_scheduling import CUDACombinedScheduling
                from .codegen.simd import SIMDScheduling

                if isinstance(backend_, (SIMDScheduling, CUDACombinedScheduling)):
                    backend = backend_
                else:
                    raise AssertionError(f"{type(self)=}")
                backend.codegen_foreach(node)
            elif isinstance(node, (FusedSchedulerNode, SchedulerNode)):
                self.get_backend(device).codegen_node(node)
            else:
                assert isinstance(node, NopKernelSchedulerNode)
                node.allocate()

            if config.triton.debug_sync_kernel:
                self.get_backend(device).codegen_sync()

            self.available_buffer_names.update(node.get_names())

            if not isinstance(node, NopKernelSchedulerNode):
                device = node.get_device()
                if device is not None and self.get_backend(device).ready_to_flush():
                    self.flush()

        if self.current_device and device_need_guard(self.current_device.type):
            # exit the outermost CUDA device guard. this is
            # important for nested indentation codegen-ing.
            V.graph.wrapper_code.codegen_device_guard_exit()

        self.flush()

    def get_buffer_layout(self, buf_name: str) -> ir.Layout:
        node = self.name_to_node[buf_name]
        assert node.node is not None
        return node.node.get_layout()


class BaseScheduling:
    @classmethod
    def get_backend_features(cls, device: torch.device) -> Sequence[BackendFeature]:
        """Return a set of .codegen.common.BackendFeature()"""
        return ()

    def can_fuse_vertical(
        self, node1: BaseSchedulerNode, node2: BaseSchedulerNode
    ) -> bool:
        """
        Check whether node1 and node2 can be vertically fused or not.
        """
        raise NotImplementedError

    def can_fuse_horizontal(
        self, node1: BaseSchedulerNode, node2: BaseSchedulerNode
    ) -> bool:
        """
        Check whether node1 and node2 can be horizontally fused or not.
        """
        raise NotImplementedError

    def fuse(
        self, node1: BaseSchedulerNode, node2: BaseSchedulerNode
    ) -> FusedSchedulerNode:
        """
        Fuse two nodes
        """
        if node1.is_foreach() or node2.is_foreach():
            return ForeachKernelSchedulerNode.fuse(node1, node2)
        else:
            return FusedSchedulerNode.fuse(node1, node2)

    def group_fn(
        self, sizes: Sequence[Sequence[sympy.Expr]]
    ) -> Tuple[Tuple[sympy.Expr, ...], ...]:
        """
        Process the iteration sizes in case a transformation needs to be applied.
        """
        raise NotImplementedError

    def codegen_template(
        self,
        template_node: BaseSchedulerNode,
        epilogue_nodes: Sequence[BaseSchedulerNode],
    ) -> Optional[str]:
        """
        Given a template node, generate a kernel.

        This function is only available for triton now. If the third-party backend behaves as a sub-class
        of TritonScheduling, it can override it or reuse it.
        """
        raise NotImplementedError

    def codegen_node(self, node: Union[FusedSchedulerNode, SchedulerNode]) -> None:
        """
        Generate a kernel given a list of pre-fused nodes.
        """
        raise NotImplementedError

    def codegen_sync(self) -> None:
        """
        Generate synchronization code for the kernel. This method depends on the hardware characteristics.
        """
        raise NotImplementedError

    def ready_to_flush(self) -> bool:
        """
        Check whether the backend is requesting the scheduler to flush the generated kernel.
        If not supported, please return False.
        """
        return False

    def flush(self) -> None:
        """
        Flush the generated kernel and python wrapper code to the source code file.
        """
        raise NotImplementedError

    def benchmark_fused_nodes(
        self, nodes: Sequence[BaseSchedulerNode]
    ) -> Tuple[float, str]:
        """
        Benchmark fused list of nodes and return the execution time
        in milliseconds on randomly generated inputs.
        """
        raise NotImplementedError

    def get_fusion_pair_priority(
        self, node1: BaseSchedulerNode, node2: BaseSchedulerNode
    ) -> int:
        """
        Return an unsigned integer which represents the priority of this fusion pair.
        The smaller is with higher priority.
        """
        return 0


def debug_triton_code(node: Union[SchedulerNode, FusedSchedulerNode]) -> List[str]:
    lines = []
    multi_template = node.get_template_node()
    assert multi_template is None or isinstance(multi_template, ir.MultiTemplateBuffer)
    if multi_template and multi_template.make_kernel_render is None:
        lines.append(f"{node.get_name()} Unfinalized multi template buffer")
    else:
        from torch._inductor.codegen.cuda_combined_scheduling import (
            CUDACombinedScheduling,
        )
        from .codegen.simd import SIMDScheduling

        snodes = (node,) if isinstance(node, SchedulerNode) else node.snodes
        device = snodes[0].get_device()
        backend = node.scheduler.get_backend(device)
        assert isinstance(backend, (SIMDScheduling, CUDACombinedScheduling))
        V.graph.scheduler.current_device = device

        # Don't increment kernel count when generating debug string.
        # This will confuse some unit tests that check the number of
        # generated kernels.
        old_generated_kernel_count = metrics.generated_kernel_count
        triton_code = backend.generate_kernel_code_from_nodes(snodes).strip()
        metrics.generated_kernel_count = old_generated_kernel_count

        lines.append(f"{node.get_name()} Triton code:")
        lines.append(textwrap.indent(triton_code, "    "))
    return lines<|MERGE_RESOLUTION|>--- conflicted
+++ resolved
@@ -947,32 +947,9 @@
 
     def __init__(self, scheduler: Scheduler, snodes: List[BaseSchedulerNode]) -> None:
         # NB: No need to call super().__init__() because we don't need to re-use any of its logic.
-<<<<<<< HEAD
-        self.snodes = snodes
-        self.scheduler = scheduler
-        self.node = None
-        self.users: List[NodeUser] = []
-        self.group = max(snodes, key=lambda x: int(x.is_reduction())).group
-        self.ancestors = set.union(
-            *[x.ancestors for x in snodes if x.ancestors is not None]
-        )
-
-        self.set_read_writes(
-            dependencies.ReadWrites.merge_list([x.read_writes for x in snodes])
-        )
-
-        self.unmet_dependencies = {
-            dep
-            for dep in set.union(*[x.unmet_dependencies for x in snodes])
-            if dep.name not in self.get_names()
-        } - self.read_writes.writes
-        self.min_order = min(x.min_order for x in self.snodes)
-        self.max_order = max(x.max_order for x in self.snodes)
-=======
         init_group_node(self, scheduler, snodes)
         self.users: List[NodeUser] = []
         self.group = max(snodes, key=lambda x: int(x.is_reduction())).group
->>>>>>> 6f275ae4
 
     @cache_on_self
     def get_name(self) -> str:
@@ -1127,11 +1104,7 @@
         producers = []
         for rd in consumer.read_writes.reads:
             if rd.name in self.name_to_node:
-<<<<<<< HEAD
-                return self.name_to_node[rd.name]
-=======
                 producers.append(self.name_to_node[rd.name])
->>>>>>> 6f275ae4
 
         # Don't permit fusion if there are multiple subnodes
         # that this consumer reads from
@@ -1862,15 +1835,6 @@
             if n not in seen:
                 seen.add(n)
                 for dep in sorted(n.unmet_dependencies, key=lambda d: d.name):
-<<<<<<< HEAD
-                    visit(name_to_node[dep.name])
-                result.append(n)
-
-        for node in self.nodes:
-            for name in node.get_names():
-                name_to_node[name] = node
-        for node in self.nodes:
-=======
                     # We only care about doing toposort within `nodes`
                     if dep.name not in name_to_node:
                         continue
@@ -1881,7 +1845,6 @@
             for name in node.get_names():
                 name_to_node[name] = node
         for node in nodes:
->>>>>>> 6f275ae4
             visit(node)
         return result
 
