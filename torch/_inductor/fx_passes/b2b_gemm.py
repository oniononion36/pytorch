--- conflicted
+++ resolved
@@ -19,13 +19,9 @@
 from ..utils import ceildiv
 
 
-<<<<<<< HEAD
-aten = torch.ops.aten
-=======
 B2B_GEMM_PASS = PatternMatcherPass(
     pass_name="b2b_gemm_pass",
 )
->>>>>>> 9ecd6f46
 
 
 def b2b_gemm_grid(M, P, meta):
