--- conflicted
+++ resolved
@@ -1,3 +1,4 @@
+# mypy: allow-untyped-defs
 import functools
 import operator
 from functools import reduce
@@ -197,9 +198,15 @@
     def _binary_fusion_v2(computation_call, binary_fn):
         return CallFunction(binary_fn, computation_call, KeywordArg("other"))
 
-    def _is_single_computation_op(computation_op):
+    def _is_single_computation_op(computation_op, lowp_dtype=None):
         def fn(match):
             computation_nodes = filter_nodes(match.nodes, computation_op)
+
+            if lowp_dtype:
+                output_node_meta = match.output_node().meta.get("val")
+                if output_node_meta.dtype != lowp_dtype:
+                    return False
+
             if len(computation_nodes) < 1:
                 return False
             if any(n.args[-3] != "none" for n in computation_nodes):
@@ -210,7 +217,7 @@
 
     def _is_valid_computation_unary_fusion(computation_op, lowp_dtype=None):
         def fn(match):
-            matched = _is_single_computation_op(computation_op)(match)
+            matched = _is_single_computation_op(computation_op, lowp_dtype)(match)
             computation_node = filter_nodes(match.nodes, computation_op)[0]
             if lowp_dtype:
                 conversion_dtype_nodes = filter_nodes(
@@ -249,7 +256,7 @@
 
     def _register_leaky_relu_fusion_lowering(pattern, computation_op, lowp_dtype=None):
         @register_lowering_pattern(
-            pattern, extra_check=_is_single_computation_op(computation_op)
+            pattern, extra_check=_is_single_computation_op(computation_op, lowp_dtype)
         )
         def fn(match, *args, **kwargs):
             negative_slope = kwargs.get("negative_slope")
@@ -291,7 +298,7 @@
 
     def _register_hardtanh_fusion_lowering(pattern, computation_op, lowp_dtype=None):
         @register_lowering_pattern(
-            pattern, extra_check=_is_single_computation_op(computation_op)
+            pattern, extra_check=_is_single_computation_op(computation_op, lowp_dtype)
         )
         def fn(match, *args, **kwargs):
             min_value = kwargs.get("min_value")
@@ -782,9 +789,6 @@
         def is_linear_add_bias(match):
             add_node = match.output_node()
             linear_node = add_node.args[0]
-<<<<<<< HEAD
-            weight_meta = linear_node.args[1].meta.get("val")
-=======
             packed_weight_node = linear_node.args[1]
             assert packed_weight_node.target == mkldnn._reorder_linear_weight
             transpose_weight_node = packed_weight_node.args[0]
@@ -794,14 +798,13 @@
             if isinstance(bias_node, int):
                 # we only folding bias if it is a constant
                 return False
->>>>>>> d3b82306
             bias_meta = add_node.args[1].meta.get("val")
             if weight_meta is None or bias_meta is None:
                 return False
             return (
                 linear_node.args[2] is None
                 and bias_meta.dim() == 1
-                and bias_meta.size(0) == weight_meta.size(0)
+                and bias_meta.size(0) == weight_meta.size(1)
             )
 
         # convert linear+bias to a single linear for applying fusion path.
