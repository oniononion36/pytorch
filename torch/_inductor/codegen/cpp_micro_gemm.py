# mypy: allow-untyped-defs
import dataclasses
from enum import Enum
from typing import Callable, Dict, List, Optional, Type

import sympy

import torch

from .. import ir
<<<<<<< HEAD
from ..codecache import pick_vec_isa, VecAMX, VecAVX2, VecAVX512, VecISA
=======
from ..cpu_vec_isa import pick_vec_isa, VecAMX, VecAVX2, VecAVX512, VecISA
>>>>>>> 9ae78a57
from ..utils import IndentedBuffer, parallel_num_threads
from ..virtualized import V
from .common import KernelTemplate
from .cpp_template_kernel import CppTemplateKernel
from .cpp_utils import DTYPE_TO_CPP, GemmBlocking, value_to_cpp


class LayoutType(Enum):
    NORMAL = 0
    VNNI2 = 1


class CppMicroGemm:
    """
    A class that codegens a kernel that computes small-sized matrix multiplication.

    A micro GEMM kernel is responsible for register blocking, instruction selection,
    and other CPU architecture-specific optimizations.

    The subclasses need to override `codegen_define` to define the kernel function
    that is called by the code generated by `codegen_call`.
    """

    # TODO(jgong5): support constant shapes and lds as template args.
    DECLARE_KERNEL = r"""
template <bool accum>
inline void {{kernel_name}}(
{%- if kernel_extra_args_declare %}
    {{kernel_extra_args_declare}}
{%- endif %}
    const {{input_t}}* __restrict__ A,
    const {{input_t}}* __restrict__ B,
    {{output_t}}* __restrict__ C,
    int64_t M,
    int64_t N,
    int64_t K,
    int64_t lda,
    int64_t ldb,
    int64_t ldc
)
"""

    def __init__(
        self,
        name,
        input_dtype,
        output_dtype,
        compute_dtype,
        register_blocking,
        alpha=1,
    ):
        self.name = name
        self.input_dtype = input_dtype
        self.output_dtype = output_dtype
        self.compute_dtype = compute_dtype
        self.register_blocking = register_blocking
        self.alpha = alpha

    def get_common_options(self):
        return {
            "torch": torch,
            "kernel_name": self.name,
            "input_dtype": self.input_dtype,
            "output_dtype": self.output_dtype,
            "compute_dtype": self.compute_dtype,
            "input_t": DTYPE_TO_CPP[self.input_dtype],
            "output_t": DTYPE_TO_CPP[self.output_dtype],
            "compute_t": DTYPE_TO_CPP[self.compute_dtype],
            "alpha": self.alpha,
            "kernel_extra_args_declare": self.get_kernel_extra_args_declare(),
        }

    def get_kernel_declaration(self):
        options = self.get_common_options()
        return KernelTemplate._template_from_string(self.DECLARE_KERNEL).render(options)

    def get_kernel_extra_args_declare(self) -> str:
        return ""

    def get_kernel_extra_args(self) -> str:
        return ""

    def codegen_define(self, kernel: CppTemplateKernel) -> str:
        raise NotImplementedError

    def codegen_call(
        self,
        kernel: CppTemplateKernel,
        A: ir.Buffer,
        B: ir.Buffer,
        C: ir.Buffer,
        accum: bool,
    ) -> str:
        """
        Generate the code for calling the templated kernel that computes
        `C += alpha * A @ B` if `accum` is True, or `C = alpha * A @ B` otherwise.
        """
        A_ptr = f"&({kernel.index(A, [0, 0])})"
        B_ptr = f"&({kernel.index(B, [0, 0])})"
        C_ptr = f"&({kernel.index(C, [0, 0])})"
        M = kernel.size(C, 0)
        N = kernel.size(C, 1)
        K = kernel.size(A, 1)
        lda = kernel.stride(A, 0)
        ldb = kernel.stride(B, 0)
        ldc = kernel.stride(C, 0)
        res = IndentedBuffer()
        res.writeline(f"{self.name}<{value_to_cpp(accum, 'bool')}>(")
        with res.indent():
            extra_args = self.get_kernel_extra_args()
            if extra_args:
                res.writeline(extra_args)
            res.writeline(f"{A_ptr},")
            res.writeline(f"{B_ptr},")
            res.writeline(f"{C_ptr},")
            res.writeline(f"{M},")
            res.writeline(f"{N},")
            res.writeline(f"{K},")
            res.writeline(f"{lda},")
            res.writeline(f"{ldb},")
            res.writeline(f"{ldc}")
        res.writeline(");")
        return res.getvalue()

    def codegen_init(
        self,
        kernel: CppTemplateKernel,
    ) -> str:
        return ""

    def codegen_finalize(
        self,
        kernel: CppTemplateKernel,
    ) -> str:
        return ""

    def get_b_layout(self) -> LayoutType:
        return LayoutType.NORMAL


@dataclasses.dataclass
class CppMicroGemmConfig:
    input_dtype: torch.dtype
    output_dtype: torch.dtype
    compute_dtype: torch.dtype
    vec_isa_cls: Type[VecISA]
    register_blocking: GemmBlocking
    extra_check: Optional[Callable[..., bool]] = None


micro_gemm_configs: Dict[Type[CppMicroGemm], List[CppMicroGemmConfig]] = {}


def register_micro_gemm(*configs):
    def inner(cls):
        assert (
            cls not in micro_gemm_configs
        ), f"Duplicate micro_gemm registration for {cls}"
        assert len(configs) > 0, f"No micro_gemm configs provided for {cls}"
        micro_gemm_configs[cls] = list(configs)
        return cls

    return inner


def generate_gemm_config(
    vec_isa_cls,
    register_blockings,
    input_dtype=torch.float,
    output_dtype=None,
    compute_dtype=None,
    extra_check=None,
):
    if output_dtype is None:
        output_dtype = input_dtype
    if compute_dtype is None:
        compute_dtype = output_dtype
    return [
        CppMicroGemmConfig(
            input_dtype,
            output_dtype,
            compute_dtype,
            vec_isa_cls,
            GemmBlocking(*blocking),
            extra_check,
        )
        for blocking in register_blockings
    ]


class CppMicroGemmRef(CppMicroGemm):
    """
    A reference implementation of the CppMicroGemm class with naive C++ code.
    It is used for correctness debugging.
    """

    TEMPLATE_ENTRY = r"""
{{declare_kernel}} {
    for (int64_t m = 0; m < M; ++m) {
        for (int64_t n = 0; n < N; ++n) {
            {{compute_t}} result = accum ? C[m * ldc + n] : 0;
            for (int64_t k = 0; k < K; ++k) {
                result += ({{compute_t}})A[m * lda + k] * ({{compute_t}})B[k * ldb + n] * {{alpha}};
            }
            C[m * ldc + n] = result;
        }
    }
}
"""

    def __init__(self, name, input_dtype, output_dtype, compute_dtype, alpha):
        super().__init__(
            name, input_dtype, output_dtype, compute_dtype, GemmBlocking(1, 1, 1), alpha
        )

    def codegen_define(self, kernel: CppTemplateKernel) -> str:
        options = {
            "declare_kernel": self.get_kernel_declaration(),
            **self.get_common_options(),
        }
        return KernelTemplate._template_from_string(self.TEMPLATE_ENTRY).render(options)


def check_fp32_vec_extra(config, m, n, k, alpha, num_threads):
    # TODO(jgong5): support n % n_block_size != 0
    return n % config.register_blocking.block_n == 0


@register_micro_gemm(
    *generate_gemm_config(
        VecAVX512,
        [(8, 48, 1), (8, 32, 1), (16, 16, 1)],
        input_dtype=torch.float,
        extra_check=check_fp32_vec_extra,
    ),
    *generate_gemm_config(
        VecAVX512,
        [(8, 48, 1), (8, 32, 1), (16, 16, 1)],
        input_dtype=torch.bfloat16,
        output_dtype=torch.float,
        extra_check=check_fp32_vec_extra,
    ),
    *generate_gemm_config(
        VecAVX512,
        [(8, 48, 1), (8, 32, 1), (16, 16, 1)],
        input_dtype=torch.half,
        output_dtype=torch.float,
        extra_check=check_fp32_vec_extra,
    ),
    *generate_gemm_config(
        VecAVX2,
        [(4, 24, 1), (4, 16, 1), (8, 8, 1)],
        input_dtype=torch.float,
        extra_check=check_fp32_vec_extra,
    ),
    *generate_gemm_config(
        VecAVX2,
        [(4, 24, 1), (4, 16, 1), (8, 8, 1)],
        input_dtype=torch.bfloat16,
        output_dtype=torch.float,
        extra_check=check_fp32_vec_extra,
    ),
    *generate_gemm_config(
        VecAVX2,
        [(4, 24, 1), (4, 16, 1), (8, 8, 1)],
        input_dtype=torch.half,
        output_dtype=torch.float,
        extra_check=check_fp32_vec_extra,
    ),
)
class CppMicroGemmFP32Vec(CppMicroGemm):
    """
    This class generates the code for micro gemm using fp32 vec instructions for compute.
    It supports input types of torch.float, torch.bfloat16, and torch.half with fp32 output.
    """

    TEMPLATE_ENTRY = r"""
{{declare_kernel}} {
    TORCH_CHECK(N % {{block_n}} == 0, "N dimension must be multiple of {{block_n}}");
    TORCH_CHECK(K % {{block_k}} == 0, "K dimension must be multiple of {{block_k}}");
    // TODO(jgong5): loop unroll for M and N
    for (int64_t m = 0; m < M; m += {{block_m}}) {
        int64_t block_m = std::min<int64_t>(M - m, {{block_m}});
        for (int64_t n = 0; n < N; n += {{block_n}}) {
            if (block_m == {{block_m}}) {
                {{kernel_name}}_kernel<{{block_m}}, {{block_n}}, accum>(
                    A + m * lda,
                    B + n,
                    C + m * ldc + n,
                    K,
                    lda,
                    ldb,
                    ldc
                );
            } else {
                switch (block_m) {
                {%- for b in range(block_m - 1, 0, -1) %}
                case {{b}}:
                    {{kernel_name}}_kernel<{{b}}, {{block_n}}, accum>(
                        A + m * lda,
                        B + n,
                        C + m * ldc + n,
                        K,
                        lda,
                        ldb,
                        ldc
                    );
                    break;
                {%- endfor %}
                default:
                    {{kernel.assert_function}}(false, "Unsupported block_m: ", block_m);
                }
            }
        }
    }
}
"""

    TEMPLATE_KERNEL = r"""
template <int64_t BLOCK_M, int64_t BLOCK_N, bool accum>
inline void {{kernel_name}}_kernel(
    const {{input_t}}* __restrict__ A,
    const {{input_t}}* __restrict__ B,
    {{output_t}}* __restrict__ C,
    int64_t K,
    int64_t lda,
    int64_t ldb,
    int64_t ldc
) {
    using Vectorized = at::vec::Vectorized<{{compute_t}}>;
    using VectorizedIn = at::vec::Vectorized<{{input_t}}>;
    constexpr auto VLEN = Vectorized::size();
    constexpr auto ROWS = BLOCK_M;
    constexpr auto COLS = BLOCK_N / VLEN;

    Vectorized va;
    at::vec::VectorizedN<{{compute_t}}, COLS> vb;
    at::vec::VectorizedN<{{compute_t}}, ROWS*COLS> vc;

    auto loadc = [&](auto i) {
        if constexpr (accum) {
            constexpr int row = i / COLS;
            constexpr int col = i % COLS;
            vc[i] = Vectorized::loadu(C + row * ldc + col * VLEN);
        } else {
            vc[i] = Vectorized(0.0f);
        }
    };
    c10::ForcedUnroll<ROWS * COLS>{}(loadc);

    auto compute = [&, COLS](auto i, int k) {
        constexpr int row = i / COLS;
        constexpr int col = i % COLS;

        if constexpr (col == 0) {
            {%- if alpha != 1 %}
            va = Vectorized(static_cast<{{compute_t}}>(A[row * lda + k]) * {{alpha}});
            {%- else %}
            va = Vectorized(static_cast<{{compute_t}}>(A[row * lda + k]));
            {%- endif %}
        }

        if constexpr (row == 0) {
            {%- if input_dtype == torch.bfloat16 or input_dtype == torch.float16 %}
            auto b = VectorizedIn::loadu(B + k * ldb + col * VLEN, VLEN);
            vb[col] = at::vec::convert<{{compute_t}}>(b);
            {%- else %}
            vb[col] = Vectorized::loadu(B + k * ldb + col * VLEN);
            {%- endif %}
        }

        constexpr int idx = row * COLS + col;
        vc[idx] = at::vec::fmadd(va, vb[col], vc[idx]);
    };

    {{kernel.unroll_pragma(4)}}
    for (int k = 0; k < K; ++k) {
        c10::ForcedUnroll<ROWS * COLS>{}(compute, k);
    }

    // store to C
    auto storec = [&](auto i) {
        constexpr int row = i / COLS;
        constexpr int col = i % COLS;
        vc[i].store(C + row * ldc + col * VLEN);
    };
    c10::ForcedUnroll<ROWS * COLS>{}(storec);
}
"""

    def codegen_define(self, kernel: CppTemplateKernel) -> str:
        options = {
            "declare_kernel": self.get_kernel_declaration(),
            "kernel": kernel,
            "block_m": self.register_blocking.block_m,
            "block_n": self.register_blocking.block_n,
            "block_k": self.register_blocking.block_k,
            **self.get_common_options(),
        }
        result = KernelTemplate._template_from_string(self.TEMPLATE_KERNEL).render(
            options
        )
        result += KernelTemplate._template_from_string(self.TEMPLATE_ENTRY).render(
            options
        )
        return result


# extra check for CppMicroGemmAMX
def check_amx_extra(config, m, n, k, alpha, num_threads):
    return n % config.register_blocking.block_n == 0 and k % 2 == 0 and alpha == 1


@register_micro_gemm(
    *generate_gemm_config(
        VecAMX,
        [(32, 32, 32), (48, 16, 32), (16, 48, 32)],
        input_dtype=torch.bfloat16,
        output_dtype=torch.float,
        extra_check=check_amx_extra,
    ),
)
class CppMicroGemmAMX(CppMicroGemm):
    """
    This class generates the code for micro gemm using Advanced Matrix eXtention (AMX)
    instructions available in 4th generation Intel Xeon for compute.
    It supports input types of torch.bfloat16 with fp32 output.
    TODO(jgong5): support int8 data type.
    """

    TEMPLATE_ENTRY = r"""
{{declare_kernel}} {
    TORCH_CHECK(N % {{block_n}} == 0, "N dimension must be multiple of {{block_n}}");
    TORCH_CHECK(K % 2 == 0, "K dimension must be multiple of 2");
    // TODO(jgong5): loop unroll for M and N
    for (int64_t m = 0; m < M; m += {{block_m}}) {
        int64_t block_m = std::min<int64_t>(M - m, {{block_m}});
        int64_t m_tail = m;
        for (int64_t n = 0; n < N; n += {{block_n}}) {
            {%- for num_rows in range(block_m, 0, -16) %}
            {%- if num_rows != block_m %}
            else
            {%- endif %}
            if (block_m >= {{num_rows}}) {
                {{kernel_name}}_amx_kernel_{{num_rows}}_{{num_columns}}<accum>(
                    amx_state,
                    A + m * lda,
                    B + n,
                    C + m * ldc + n,
                    K,
                    lda,
                    ldb,
                    ldc,
                    16
                );
                block_m -= {{num_rows}};
                m_tail += {{num_rows}};
            }
            {%- endfor %}
            if (block_m > 0) {
                {{kernel_name}}_amx_kernel_16_{{num_columns}}<accum>(
                    amx_state,
                    A + m_tail * lda,
                    B + n,
                    C + m_tail * ldc + n,
                    K,
                    lda,
                    ldb,
                    ldc,
                    block_m
                );
            }
        }
    }
}
"""

    TEMPLATE_KERNEL = r"""
template <bool accum>
inline void {{kernel_name}}_amx_kernel_{{num_rows}}_{{num_columns}}(
    AMXState& amx_state,
    const {{input_t}}* __restrict__ A,
    const {{input_t}}* __restrict__ B,
    {{output_t}}* __restrict__ C,
    int64_t K,
    int64_t lda,
    int64_t ldb,
    int64_t ldc,
    uint8_t tilecfg_rows
) {
    // TODO(jgong5): add prefetch hint for A, B, C
    auto loadconfig = [](const amx_tilecfg& cfg) {
        _tile_loadconfig(&cfg);
    };
    const auto last_k_offset = K / {{block_k}} * {{block_k}};
    const auto tail_k_size = K - last_k_offset;
    if C10_LIKELY (last_k_offset > 0) {
        amx_state.configure(tilecfg_rows, 64, {{num_rows}} / 16, {{num_columns}}, loadconfig);
    } else {
        amx_state.configure(tilecfg_rows, tail_k_size * sizeof({{input_t}}), {{num_rows}} / 16, {{num_columns}}, loadconfig);
    }
    auto load_c = [&]() {
    {%- for tile_row in range(num_rows // 16) %}
        {%- for tile_col in range(num_columns) %}
        {%- set tile_idx = tile_row * num_columns + tile_col %}
        _tile_loadd({{tile_idx}}, C + {{tile_row * 16}} * ldc + {{tile_col * 16}}, ldc * sizeof({{output_t}}));
        {%- endfor %}
    {%- endfor %}
    };
    auto zero_c = [&]() {
    {%- for tile_row in range(num_rows // 16) %}
        {%- for tile_col in range(num_columns) %}
        {%- set tile_idx = tile_row * num_columns + tile_col %}
        _tile_zero({{tile_idx}});
        {%- endfor %}
    {%- endfor %}
    };

    if constexpr (accum) {
        load_c();
    } else {
        zero_c();
    }

    auto compute = [&](int k) {
    {%- set tile_offset_a = num_rows // 16 * num_columns %}
    {%- set tile_offset_b = tile_offset_a + num_rows // 16 %}
    {%- for tile_row in range(num_rows // 16) %}
        {%- for tile_col in range(num_columns) %}
        {%- set tile_idx_a = tile_offset_a + tile_row %}
        {%- set tile_idx_b = tile_offset_b + tile_col %}
        {%- set tile_idx_c = tile_row * num_columns + tile_col %}
        {%- if tile_col == 0 %}
        _tile_loadd({{tile_idx_a}}, A + {{tile_row * 16}} * lda + k, lda * sizeof({{input_t}}));
        {%- endif %}
        {%- if tile_row == 0 %}
        _tile_loadd({{tile_idx_b}}, B + k * ldb + {{tile_col * 16 * 2}}, ldb * 2 * sizeof({{input_t}}));
        {%- endif %}
        _tile_dpbf16ps({{tile_idx_c}}, {{tile_idx_a}}, {{tile_idx_b}});
        {%- endfor %}
    {%- endfor %}
    };

    {{kernel.unroll_pragma(4)}}
    for (int k = 0; k < last_k_offset; k += {{block_k}}) {
        compute(k);
    }

    auto store_c = [&]() {
    // store to C
    {%- for tile_row in range(num_rows // 16) %}
        {%- for tile_col in range(num_columns) %}
        {%- set tile_idx = tile_row * num_columns + tile_col %}
        _tile_stored({{tile_idx}}, C + {{tile_row * 16}} * ldc + {{tile_col * 16}}, ldc * sizeof({{output_t}}));
        {%- endfor %}
    {%- endfor %}
    };

    // TODO(jgong5): move tail k computation to separate loopnest to save tile configuration overhead
    if C10_UNLIKELY (tail_k_size > 0) {
        if C10_LIKELY (last_k_offset > 0) {
            store_c();
            amx_state.configure(tilecfg_rows, tail_k_size * sizeof({{input_t}}), {{num_rows}} / 16, {{num_columns}}, loadconfig);
            load_c();
        }
        compute(last_k_offset);
    }

    store_c();
}
"""

    def codegen_define(self, kernel: CppTemplateKernel) -> str:
        block_m, block_n, block_k = self.register_blocking
        assert block_m % 16 == 0, "Only support block_m % 16 == 0 for AMX"
        assert block_n % 16 == 0, "Only support block_n % 16 == 0 for AMX"
        assert block_k == 32, "Only support block_k = 32 for AMX"
        num_columns = block_n // 16
        options = {
            "declare_kernel": self.get_kernel_declaration(),
            "kernel": kernel,
            "block_m": block_m,
            "block_n": block_n,
            "block_k": block_k,
            "num_columns": num_columns,
            **self.get_common_options(),
        }
        result = ""
        for num_rows in range(block_m, 0, -16):
            amx_kernel_options = {**options, "num_rows": num_rows}
            result += KernelTemplate._template_from_string(self.TEMPLATE_KERNEL).render(
                amx_kernel_options
            )
        result += KernelTemplate._template_from_string(self.TEMPLATE_ENTRY).render(
            options
        )
        return result

    def codegen_init(
        self,
        kernel: CppTemplateKernel,
    ) -> str:
        return "AMXState amx_state;"

    def codegen_finalize(
        self,
        kernel: CppTemplateKernel,
    ) -> str:
        return "amx_state.release([]() { _tile_release(); });"

    def get_kernel_extra_args_declare(self) -> str:
        return "AMXState& amx_state,"

    def get_kernel_extra_args(self) -> str:
        return "amx_state,"

    def get_b_layout(self):
        return LayoutType.VNNI2


def create_micro_gemm(
    name,
    m,
    n,
    k,
    input_dtype,
    output_dtype=None,
    compute_dtype=None,
    alpha=1,
    num_threads=-1,
    use_ref=True,
) -> Optional[CppMicroGemm]:
    def create_from_config(cls, config: CppMicroGemmConfig):
        return cls(
            name,
            config.input_dtype,
            config.output_dtype,
            config.compute_dtype,
            config.register_blocking,
            alpha,
        )

    assert isinstance(n, int) or n.is_number, n
    assert isinstance(k, int) or k.is_number, k
    m = V.graph.sizevars.size_hint(m, fallback=1) if isinstance(m, sympy.Expr) else m
    assert isinstance(m, int), m
    if output_dtype is None:
        output_dtype = input_dtype
    if compute_dtype is None:
        compute_dtype = output_dtype
    if num_threads < 0:
        num_threads = parallel_num_threads()
    vec_isa = pick_vec_isa()
    matched_configs = []
    for cls, configs in micro_gemm_configs.items():
        for config in configs:
            if not issubclass(vec_isa.__class__, config.vec_isa_cls):
                continue
            if (
                config.input_dtype == input_dtype
                and config.output_dtype == output_dtype
                and config.compute_dtype == compute_dtype
            ):
                if config.extra_check is not None and not config.extra_check(
                    config, m, n, k, alpha, num_threads
                ):
                    continue
                block_m, block_n, block_k = config.register_blocking
                # Criteria on the ranking of configurations
                # 1. ISA: AMX > VEC
                # 2. Dividable by block sizes (block_m, block_n, block_k)
                # 3. Number of mxn blocks is large enough to occupy all the threads
                # 4. Register blocks are larger
                isa_score = 0
                if config.vec_isa_cls == VecAMX:
                    isa_score += 1
                dividable_score = 0
                if m % block_m == 0:
                    dividable_score += 1
                if n % block_n == 0:
                    dividable_score += 1
                if k % block_k == 0:
                    dividable_score += 1
                occupancy_score = 0
                n_blocks = (n + block_n - 1) // block_n
                total_mxn_blocks = n_blocks * ((m + block_m - 1) // block_m)
                if n_blocks >= num_threads:
                    occupancy_score += 1
                if total_mxn_blocks >= num_threads:
                    occupancy_score += 1
                register_bytes = (
                    block_m * block_n * config.compute_dtype.itemsize
                    + (block_m * block_k + block_k * block_n)
                    * config.input_dtype.itemsize
                )
                matched_configs.append(
                    (
                        (isa_score, dividable_score, occupancy_score, register_bytes),
                        cls,
                        config,
                    )
                )
    if len(matched_configs) == 0:
        if use_ref:
            return CppMicroGemmRef(
                name, input_dtype, output_dtype, compute_dtype, alpha
            )
        else:
            return None
    # TODO(jgong5): allow autotuning on choices of configs
    return create_from_config(*max(matched_configs, key=lambda x: x[0])[1:])<|MERGE_RESOLUTION|>--- conflicted
+++ resolved
@@ -8,11 +8,7 @@
 import torch
 
 from .. import ir
-<<<<<<< HEAD
-from ..codecache import pick_vec_isa, VecAMX, VecAVX2, VecAVX512, VecISA
-=======
 from ..cpu_vec_isa import pick_vec_isa, VecAMX, VecAVX2, VecAVX512, VecISA
->>>>>>> 9ae78a57
 from ..utils import IndentedBuffer, parallel_num_threads
 from ..virtualized import V
 from .common import KernelTemplate
