--- conflicted
+++ resolved
@@ -309,16 +309,8 @@
     global_buf_name: str,
 ):
     # Local buffer at the inner dimensions
-<<<<<<< HEAD
-    sbuffer = V.graph.scheduler.name_to_buf.get(global_buf_name)
-    assert isinstance(sbuffer, SchedulerBuffer)
-    snode = sbuffer.defining_op
+    snode = V.graph.scheduler.name_to_node.get(global_buf_name)
     local_buf = localize_buffer_handler.global_to_local[global_buf_name]
-=======
-    snode = V.graph.scheduler.name_to_node.get(
-        localize_buffer_handler.global_buf.get_name()
-    )
->>>>>>> d14281b5
     assert snode is not None
     scheduler_nodes = snode.get_nodes()
     _, (group, reduction_group) = max(
