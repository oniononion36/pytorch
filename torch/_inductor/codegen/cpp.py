import contextlib
import dataclasses
import functools
import itertools
import logging
import math
import re
import sys
from copy import copy, deepcopy
from enum import Enum
from typing import Any, Dict, List, Optional, Set, Tuple, Union

import sympy

import torch
import torch.fx
from torch._inductor import dependencies
from torch._prims_common import is_float_dtype
from torch.utils import _pytree as pytree
from torch.utils._sympy.functions import FloorDiv, ModularIndexing
from torch.utils._sympy.value_ranges import bound_sympy, ValueRanges

from .. import codecache, config, ir, metrics
from ..codegen.wrapper import WrapperCodeGen
from ..optimize_indexing import range_expressable_in_32_bits
from ..scheduler import (
    BaseSchedulerNode,
    BaseScheduling,
    ForeachKernelSchedulerNode,
    FusedSchedulerNode,
    Scheduler,
    SchedulerNode,
)
from ..utils import (
    cache_on_self,
    free_symbol_startswith,
    get_fused_kernel_name,
    is_welford_reduction,
    parallel_num_threads,
    Placeholder,
    sympy_index_symbol,
    sympy_product,
    sympy_subs,
)

from ..virtualized import ops, OpsValue, V
from .common import (
    BracesBuffer,
    CppWrapperKernelArgs,
    CSE,
    CSEVariable,
    DataTypePropagation,
    DeferredLine,
    DTYPE_TO_COMPUTATION_DTYPE,
    ExprPrinter,
    IndentedBuffer,
    IndirectAssertLine,
    Kernel,
    KernelArgs,
    OpOverrides,
    OptimizationContext,
)

schedule_log = torch._logging.getArtifactLogger(__name__, "schedule")

DTYPE_TO_CPP = {
    torch.float32: "float",
    torch.float64: "double",
    torch.float16: "half",
    torch.int64: "int64_t",
    torch.int32: "int",
    torch.int16: "short",
    torch.int8: "signed char",
    torch.uint64: "uint64_t",
    torch.uint32: "unsigned int",
    torch.uint16: "unsigned short",
    torch.uint8: "unsigned char",
    torch.bool: "bool",
    torch.bfloat16: "bfloat16",
    torch.complex64: "complex64",
    torch.float8_e4m3fn: "float8_e4m3fn",
    torch.float8_e5m2: "float8_e5m2",
}

DTYPE_TO_ATEN = {
    torch.float32: "at::kFloat",
    torch.float64: "at::kDouble",
    torch.float16: "at::kHalf",
    torch.int64: "at::kLong",
    torch.int32: "at::kInt",
    torch.int16: "at::kShort",
    torch.int8: "at::kChar",
    torch.uint64: "at::kUInt64",
    torch.uint32: "at::kUInt32",
    torch.uint16: "at::kUInt16",
    torch.uint8: "at::kByte",
    torch.uint32: "at::kUInt32",
    torch.uint64: "at::kUInt64",
    torch.bool: "at::kBool",
    torch.bfloat16: "at::kBFloat16",
    torch.complex32: "at::kComplexHalf",
    torch.complex64: "at::kComplexFloat",
    torch.complex128: "at::kComplexDouble",
    torch.float8_e4m3fn: "at::kFloat8_e4m3fn",
    torch.float8_e5m2: "at::kFloat8_e5m2",
    torch.float8_e4m3fnuz: "at::kFloat8_e4m3fnuz",
    torch.float8_e5m2fnuz: "at::kFloat8_e5m2fnuz",
}

DEVICE_TO_ATEN = {
    "cpu": "at::kCPU",
    "cuda": "at::kCUDA",
}

INDEX_TYPE = "long"

NATIVE_OMP_RTYPES = {"+", "*", "^", "||", "min", "max"}
RTYPE_TO_CPP = {
    "sum": "+",
    "prod": "*",
    "xor_sum": "^",
    "min": "min",
    "max": "max",
    "argmin": "argmin",
    "argmax": "argmax",
    "any": "||",
    "welford_reduce": "welford",
    "welford_combine": "welford",
}
VECTORIZABLE_RTYPES = {
    "max",
    "min",
    "sum",
    "prod",
    "xor_sum",
    "welford_reduce",
    "welford_combine",
}

PYTHON_TO_CPP = {
    "Tensor": "at::Tensor",
    "int": "long",
    "float": "double",
    "bool": "bool",
    "str": "std::string",
    "ScalarType": "c10::ScalarType",
    "MemoryFormat": "at::MemoryFormat",
    "Layout": "at::Layout",
    "Device": "at::Device",
    "number": "at::Scalar",
}

CONTAINER_PYTHON_TO_CPP = {
    "List": "std::vector",
    "Optional": "c10::optional",
}

DTYPE_LOWP_FP = [
    torch.bfloat16,
    torch.float16,
]


BIN_CMP_OPS = ["eq", "ne", "le", "ge", "lt", "gt"]


def value_to_cpp(value, cpp_type):
    if value == float("-inf"):
        return f"-std::numeric_limits<{cpp_type}>::infinity()"
    elif value == float("inf"):
        return f"std::numeric_limits<{cpp_type}>::infinity()"
    elif isinstance(value, bool):
        return f"static_cast<{cpp_type}>({str(value).lower()})"
    elif math.isnan(value):
        return f"std::numeric_limits<{cpp_type}>::quiet_NaN()"
    else:
        return f"static_cast<{cpp_type}>({repr(value)})"


def reduction_init(reduction_type, dtype):
    if dtype in DTYPE_LOWP_FP:
        # Since load promotes all half-precision inputs to float, the initial
        # constant for reduction must be promoted as well
        dtype = torch.float32
    if reduction_type in ("xor_sum", "sum", "any"):
        return 0
    if reduction_type == "prod":
        return 1
    if reduction_type in {"max", "argmax"}:
        return (
            f"-std::numeric_limits<{DTYPE_TO_CPP[dtype]}>::infinity()"
            if is_float_dtype(dtype)
            else f"std::numeric_limits<{DTYPE_TO_CPP[dtype]}>::min()"
        )
    if reduction_type in {"min", "argmin"}:
        return (
            f"std::numeric_limits<{DTYPE_TO_CPP[dtype]}>::infinity()"
            if is_float_dtype(dtype)
            else f"std::numeric_limits<{DTYPE_TO_CPP[dtype]}>::max()"
        )
    if is_welford_reduction(reduction_type):
        return f"Welford<{DTYPE_TO_CPP[dtype]}>()"
    raise AssertionError(reduction_type)


def reduction_acc_type(reduction_type, dtype):
    assert reduction_type not in {"argmin", "argmax"}
    scalar_type = DTYPE_TO_CPP[DTYPE_TO_COMPUTATION_DTYPE[dtype]]
    if is_welford_reduction(reduction_type):
        return f"Welford<{scalar_type}>"

    return scalar_type


def reduction_combine(reduction_type, var, next_value):
    if reduction_type == "sum":
        return f"{var} + {next_value}"
    if reduction_type == "prod":
        return f"{var} * {next_value}"
    if reduction_type == "xor_sum":
        return f"{var} ^ {next_value}"
    if reduction_type == "any":
        return f"{var} || {next_value}"
    if reduction_type in ("min", "max"):
        return f"{reduction_type}_propagate_nan({var}, {next_value})"
    if reduction_type == "welford_reduce":
        return f"welford_combine({var}, {next_value})"
    if reduction_type == "welford_combine":
        if isinstance(next_value, tuple):
            mean, m2, weight = next_value
        else:
            mean, m2, weight = reduction_project(reduction_type, next_value)
        return f"welford_combine({var}, {{{mean}, {m2}, {weight}}})"
    raise AssertionError(reduction_type)


def reduction_project(reduction_type, acc):
    if is_welford_reduction(reduction_type):
        return f"{acc}.mean", f"{acc}.m2", f"{acc}.weight"
    elif reduction_type in {"argmin", "argmax"}:
        return f"{acc}.index"
    return acc


def is_to_lowp_dtype(expr):
    to_exprs = ["convert<half>", "convert<bfloat16>"]
    return any(to_expr in expr for to_expr in to_exprs)


def get_lowp_to_fp32_expr(lowp_var, kernel):
    if isinstance(kernel, CppVecKernel):
        return f"at::vec::convert<float>({lowp_var})"
    else:
        assert isinstance(kernel, CppKernel)
        return f"c10::convert<float>({lowp_var})"


index_value_name_counter = 1


def argmax_argmin_prefix(reduction_type, src_dtype, tmpvar):
    global index_value_name_counter
    num_threads = (
        "max_threads" if config.cpp.dynamic_threads else parallel_num_threads()
    )
    struct_name = f"IndexValue_{index_value_name_counter}"
    index_value_name_counter += 1

    # A small annoyance, due to it being a little cumbersome to just throw {} into strings
    prefix = [
        f"struct {struct_name} {{size_t index; {DTYPE_TO_CPP[src_dtype]} value;}};",
        f"{struct_name} {tmpvar}{{0, {reduction_init(reduction_type, src_dtype)}}};",
    ]
    local_init = [
        f"{struct_name} {tmpvar}_local{{0, {reduction_init(reduction_type, src_dtype)}}};",
    ]
    tmpvar_per_thd = f"{tmpvar}_arr[{num_threads}]"
    parallel_prefix = [
        f"{struct_name} {tmpvar_per_thd};",
    ]
    return prefix, parallel_prefix, local_init


@functools.lru_cache
def stride_at(index: sympy.Expr, var: sympy.Symbol):
    replacement = {var: var + 1}
    new_index = sympy_subs(index, replacement)  # type: ignore[arg-type]
    return sympy.simplify(new_index - index)


@functools.lru_cache
def simplify_index_in_vec_range(index: sympy.Expr, var: sympy.Expr, vec_length: int):
    """
    Simplifies the index expression within the range of a vectorized loop.
    Given a vectorized loop variable `var` in the range of a loop with `vec_length`,
    this function transforms the `index` into an equivalent form. It handles
    simplifications for cases where `var` can be expressed as `vec_length * a + b`,
    where `b` ranges from 0 to `vec_length - 1`. The function reduces occurrences
    of `FloorDiv` and `ModularIndexing` in the `index` with best-effort optimizations.

    NOTE:
    The simplified index expression is intended for analysis purposes only, not
    for code generation. It replaces `FloorDiv` and `ModularIndexing` with free variables
    which are not dependent on the loop variable `var` in the vectorized range. Check
    https://github.com/pytorch/pytorch/pull/117221#discussion_r1449746217 for more details.

    Examples:
    1. If `var` is `x3` and `vec_length` is 16, and `x3 = 16*a + b`, then
       `FloorDiv(x3, div)` or `ModularIndexing(x3, div, mod)` becomes a free variable
       when `div` is divisible by 16.
    2. `ModularIndexing(x3, 1, mod)` can be simplified to `x3 + c` where `c` is a free
       variable when `mod` is divisible by 16.
    """

    div_freevar_id = 0
    mod_freevar_id = 0

    def visit_indexing_div(divisor):
        nonlocal div_freevar_id
        result = FloorDiv(var, divisor)
        if sympy.gcd(divisor, vec_length) == vec_length:
            result = sympy.Symbol(f"{var}_div_c{div_freevar_id}")
            div_freevar_id += 1
        return result

    def visit_modular_indexing(divisor, modulus):
        nonlocal mod_freevar_id
        result = ModularIndexing(var, divisor, modulus)
        if sympy.gcd(divisor, vec_length) == vec_length:
            result = sympy.Symbol(f"{var}_mod_c{mod_freevar_id}")
            mod_freevar_id += 1
        elif divisor == 1 and sympy.gcd(modulus, vec_length) == vec_length:
            result = var + sympy.Symbol(f"{var}_mod_c{mod_freevar_id}")
            mod_freevar_id += 1
        return result

    original_index = index

    div = sympy.Wild("divisor")
    if index.has(FloorDiv):
        index = index.replace(FloorDiv(var, div), visit_indexing_div)

    mod = sympy.Wild("modulus")
    if index.has(ModularIndexing):
        index = index.replace(ModularIndexing(var, div, mod), visit_modular_indexing)

    index = sympy.simplify(index)
    if index != original_index:
        return simplify_index_in_vec_range(index, var, vec_length)

    return index


@functools.lru_cache
def stride_at_vec_range(index: sympy.Expr, var: sympy.Symbol, vec_length: int):
    index_vec_simplified = simplify_index_in_vec_range(index, var, vec_length)
    return stride_at(index_vec_simplified, var)


class OuterLoopFusedSchedulerNode(FusedSchedulerNode):
    @classmethod
    def fuse(  # type: ignore[override]
        cls, node1: BaseSchedulerNode, node2: BaseSchedulerNode, outer_loop_fusion_depth
    ):
        assert node1.scheduler is node2.scheduler
        assert all(
            type(node)
            in (
                OuterLoopFusedSchedulerNode,
                SchedulerNode,
                FusedSchedulerNode,
            )
            for node in (node1, node2)
        )
        if any(type(node) is OuterLoopFusedSchedulerNode for node in (node1, node2)):
            return cls(
                node1.scheduler,
                (
                    list(node1.get_outer_nodes())
                    if type(node1) is OuterLoopFusedSchedulerNode
                    else [
                        node1,
                    ]
                )
                + (
                    list(node2.get_outer_nodes())
                    if type(node2) is OuterLoopFusedSchedulerNode
                    else [
                        node2,
                    ]
                ),
                outer_loop_fusion_depth,
            )
        else:
            return cls(node1.scheduler, [node1, node2], outer_loop_fusion_depth)  # type: ignore[list-item]

    def __init__(
        self,
        scheduler: "Scheduler",
        outer_fused_nodes: List[Union[FusedSchedulerNode, SchedulerNode]],
        outer_loop_fusion_depth,
    ):
        self.outer_fused_nodes: List[
            Union[FusedSchedulerNode, SchedulerNode]
        ] = outer_fused_nodes
        self.outer_loop_fusion_depth = outer_loop_fusion_depth
        flatten_snodes = []
        for _node in self.outer_fused_nodes:
            assert isinstance(_node, (SchedulerNode, FusedSchedulerNode))
            flatten_snodes.extend(list(_node.get_nodes()))
        super().__init__(scheduler, flatten_snodes)  # type: ignore[arg-type]

    def get_outer_nodes(self):
        return self.outer_fused_nodes

    def check_outer_fusion_loop_level_attr(
        self, cpp_kernel_proxy_list, outer_loop_fusion_depth
    ):
        # This function ensures that the same tiling split is applied at each loop level within the outer loop fusion depth.
        # In the fusion stage, we only examine nodes with same vars and reduce.
        # However, for nodes with same vars and reduce, the loops may still have different tile splits.
        # For example (test_expr_vec_non_contiguous in test_cpu_repro.py):
        #   * buf0 tiling along the 2nd loop level, buf1 tiling along the 3rd loop level.
        # If the check failed, we should fall back to standard loop codegen.
        def _inner(
            left_loop_level: LoopLevel,
            right_loop_level: LoopLevel,
            loop_fusion_depth: int,
        ) -> bool:
            # Check if same loop level attr
            outer_loops_attr_compare_list = [
                "var",
                "size",
                "offset",
                "steps",
            ]
            if not (
                all(
                    getattr(left_loop_level, attr_compare)
                    == getattr(right_loop_level, attr_compare)
                    for attr_compare in outer_loops_attr_compare_list
                )
            ):
                return False

            assert loop_fusion_depth >= 1
            if (loop_fusion_depth := loop_fusion_depth - 1) > 0:
                # If the next loop level is expected to undergo outer loop fusion,
                # there should be no kernel present at the current loop level.
                assert (
                    left_loop_level.kernel is None and right_loop_level.kernel is None
                )
                # Check next loop level attr
                assert left_loop_level.inner and right_loop_level.inner
                if not _inner(
                    left_loop_level.inner,
                    right_loop_level.inner,
                    loop_fusion_depth,
                ):
                    return False

            return True

        for idx in range(len(cpp_kernel_proxy_list) - 1):
            left_loop_nest = cpp_kernel_proxy_list[idx].loop_nest
            right_loop_nest = cpp_kernel_proxy_list[idx + 1].loop_nest
            if not _inner(
                left_loop_nest.root, right_loop_nest.root, outer_loop_fusion_depth
            ):
                return False

        return True

    def merge_outer_fusion_kernels(
        self,
        cpp_kernel_proxy_list,
    ):
        loop_nest_list: List[LoopNestWithSplit] = [
            kernel.loop_nest for kernel in cpp_kernel_proxy_list
        ]
        metrics.cpp_outer_loop_fused_inner_counts.append(len(loop_nest_list))

        kernel_group = cpp_kernel_proxy_list[0].kernel_group

        def _merge_outer_fusion_loop_levels(
            loop_level_nested_list: List["LoopLevel"],
            outer_loop_fusion_depth,
        ):
            assert outer_loop_fusion_depth >= 1
            # Assume no main/tail loop split at any outer loop fusion depth
            if (outer_loop_fusion_depth := outer_loop_fusion_depth - 1) >= 1:
                # Further merge the next loop level
                next_loop_level_nested_list = []
                for loop_level_list in loop_level_nested_list:
                    assert loop_level_list.inner
                    next_loop_level_nested_list.append(loop_level_list.inner)
                _merge_outer_fusion_loop_levels(
                    next_loop_level_nested_list,
                    outer_loop_fusion_depth,
                )
            else:
                outer_loop_fused_kernel = OuterLoopFusedKernel(kernel_group)
                loop_level_of_first_kernel = loop_level_nested_list[0]
                for kernel_idx in range(len(loop_level_nested_list)):
                    outer_loop_fused_kernel.inner.append(
                        deepcopy(loop_level_nested_list[kernel_idx]),
                    )
                loop_level_of_first_kernel.inner = None
                loop_level_of_first_kernel.kernel = outer_loop_fused_kernel

        # Merge the List[LoopNestWithSplit] from cpp_kernel_proxy_list
        # into cpp_kernel_proxy_list[0].loop_nest
        _merge_outer_fusion_loop_levels(
            [_loop_nest.root for _loop_nest in loop_nest_list],  # type: ignore[misc]
            self.outer_loop_fusion_depth,
        )
        return cpp_kernel_proxy_list[0]


class CppPrinter(ExprPrinter):
    def _print_Integer(self, expr):
        return f"{int(expr)}L"

    def _print_Where(self, expr):
        c = self.paren(self.doprint(expr.args[0]))
        p = self.paren(self.doprint(expr.args[1]))
        q = self.paren(self.doprint(expr.args[2]))
        return f"{c} ? {p} : {q}"

    def _print_ModularIndexing(self, expr):
        x, div, mod = expr.args
        x = self.paren(self.doprint(x))
        if div != 1:
            div = self.paren(self.doprint(div))
            if expr.is_integer:
                x = f"c10::div_floor_integer({x}, {div})"
            else:
                x = f"c10::div_floor_floating(static_cast<double>({x}), static_cast<double>({div}))"
        mod = self.paren(self.doprint(mod))
        return f"static_cast<{INDEX_TYPE}>({x}) % static_cast<{INDEX_TYPE}>({mod})"

    def _print_FloorDiv(self, expr):
        x, div = expr.args
        x = self.paren(self.doprint(x))
        div = self.paren(self.doprint(div))
        if expr.is_integer:
            return f"c10::div_floor_integer({x}, {div})"
        return f"c10::div_floor_floating(static_cast<double>({x}), static_cast<double>({div}))"

    def _print_floor(self, expr):
        assert len(expr.args) == 1
        r = f"std::floor({self._print(expr.args[0])})"
        return f"static_cast<{INDEX_TYPE}>({r})" if expr.is_integer else r

    def _print_Trunc(self, expr):
        assert len(expr.args) == 1
        r = f"std::trunc({self._print(expr.args[0])})"
        return f"static_cast<{INDEX_TYPE}>({r})" if expr.is_integer else r

    def _print_Pow(self, expr):
        # Uses float constants to perform FP div
        base, exp = expr.args
        base = self._print(base)

        if exp == 0.5 or exp == -0.5:
            return f"std::sqrt({base})" if exp == 0.5 else f"1.0/std::sqrt({base})"
        assert exp.is_integer
        exp = int(exp)
        if exp > 0:
            r = "*".join([self.paren(base)] * exp)
        elif exp < 0:
            r = "1.0/" + self.paren("*".join([self.paren(base)] * abs(exp)))
        else:  # exp == 0
            r = "1.0"

        return f"static_cast<{INDEX_TYPE}>({r})" if expr.is_integer else r

    def _print_Rational(self, expr):
        # Uses float constants to perform FP div
        if expr.q == 1:
            r = f"{expr.p}"
        else:
            r = f"{expr.p}.0/{expr.q}.0"
        return f"static_cast<{INDEX_TYPE}>({r})" if expr.is_integer else r

    def _print_ceiling(self, expr):
        assert len(expr.args) == 1
        r = f"std::ceil({self._print(expr.args[0])})"
        return f"static_cast<{INDEX_TYPE}>({r})" if expr.is_integer else r

    def _print_Min(self, expr):
        args = [self._print(a) for a in expr.args]
        if len(args) == 2:
            return f"std::min({args[0]}, {args[1]})"
        else:
            # Initializer list overload
            il = "{" + ", ".join(args) + "}"
            return f"std::min({il})"

    def _print_Max(self, expr):
        args = [self._print(a) for a in expr.args]
        if len(args) == 2:
            return f"std::max({args[0]}, {args[1]})"
        else:
            # Initializer list overload
            il = "{" + ", ".join(args) + "}"
            return f"std::max({il})"

    def _print_Abs(self, expr):
        assert len(expr.args) == 1
        return f"std::abs({self._print(expr.args[0])})"

    def _print_OpaqueUnaryFn_cos(self, expr):
        assert len(expr.args) == 1
        return f"std::cos({self._print(expr.args[0])})"

    def _print_OpaqueUnaryFn_cosh(self, expr):
        assert len(expr.args) == 1
        return f"std::cosh({self._print(expr.args[0])})"

    def _print_OpaqueUnaryFn_acos(self, expr):
        assert len(expr.args) == 1
        return f"std::acos({self._print(expr.args[0])})"

    def _print_OpaqueUnaryFn_sin(self, expr):
        assert len(expr.args) == 1
        return f"std::sin({self._print(expr.args[0])})"

    def _print_OpaqueUnaryFn_sinh(self, expr):
        assert len(expr.args) == 1
        return f"std::sinh({self._print(expr.args[0])})"

    def _print_OpaqueUnaryFn_asin(self, expr):
        assert len(expr.args) == 1
        return f"std::asin({self._print(expr.args[0])})"

    def _print_OpaqueUnaryFn_tan(self, expr):
        assert len(expr.args) == 1
        return f"std::tan({self._print(expr.args[0])})"

    def _print_OpaqueUnaryFn_tanh(self, expr):
        assert len(expr.args) == 1
        return f"std::tanh({self._print(expr.args[0])})"

    def _print_OpaqueUnaryFn_atan(self, expr):
        assert len(expr.args) == 1
        return f"std::atan({self._print(expr.args[0])})"

    def _print_OpaqueUnaryFn_sqrt(self, expr):
        return f"std::sqrt({self._print(expr.args[0])})"

    def _print_Round(self, expr):
        assert len(expr.args) == 1
        return f"std::lrint({self._print(expr.args[0])})"

    def _print_RoundDecimal(self, expr):
        assert len(expr.args) == 2
        number, ndigits = expr.args
        if number.is_integer:
            # ndigits < 0 should have been filtered by the sympy function
            assert ndigits < 0
            raise ValueError(
                f"For integer inputs, only non-negative ndigits are currently supported, but got {ndigits}."
            )
        return f"static_cast<double>(std::nearbyint(1e{ndigits} * {self.paren(self._print(number))}) * 1e{-ndigits})"

    def _print_BooleanTrue(self, expr):
        return "true"

    def _print_BooleanFalse(self, expr):
        return "false"


# A function to print, useful for printing sympy symbols.
cexpr = CppPrinter().doprint


def cexpr_index(index):
    return f"static_cast<{INDEX_TYPE}>({cexpr(index)})"


class RecordOptimizationContext:
    def __init__(self, func_name: str = ""):
        self.func_name = func_name
        self.current_node: Optional[torch.fx.Node] = None
        self.opt_ctx: Optional[OptimizationContext] = None

    def __enter__(self):
        assert V.interpreter
        assert V.interpreter.current_node

        self.current_node = V.interpreter.current_node
        assert self.current_node is not None
        if OptimizationContext.key in self.current_node.meta:
            self.opt_ctx = self.current_node.meta[OptimizationContext.key]
        else:
            self.opt_ctx = OptimizationContext()
        assert self.opt_ctx is not None
        self.opt_ctx.ops_name = self.func_name
        return self

    def __exit__(self, exc_type, exc_val, exc_tb):
        assert self.current_node
        assert self.opt_ctx
        self.current_node.meta[OptimizationContext.key] = self.opt_ctx

    def get_opt_ctx(self):
        return self.opt_ctx

    def get_fx_node(self):
        assert self.current_node
        return self.current_node


def get_opt_ctx(node: torch.fx.Node) -> OptimizationContext:
    return node.meta.get(OptimizationContext.key, None)


def get_current_node_opt_ctx() -> OptimizationContext:
    assert V.interpreter.current_node
    return get_opt_ctx(V.interpreter.current_node)


class CppCSEVariable(CSEVariable):
    def __init__(self, name, bounds: ValueRanges[Any]):
        super().__init__(name, bounds)
        self.is_vec = False
        self.dtype: Optional[torch.dtype] = None
        self.dependent_itervars: Set[sympy.Symbol] = set()

    def __repr__(self):
        return (
            f"CppCSEVariable(name: {self.name}, bounds: {self.bounds}, is_vec: {self.is_vec}, dtype: {self.dtype}, "
            f"dependent_itervars: {self.dependent_itervars})"
        )

    def update_on_args(self, name, args, kwargs):
        if name == "load":
            # args[1] is index
            self._set_dependent_itervars(args[1])
        else:
            # propagate relevant itervars and is_vec from args
            self.dependent_itervars.update(
                *[
                    arg.dependent_itervars
                    for arg in args
                    if isinstance(arg, CppCSEVariable)
                ]
            )
            if name == "index_expr":
                self._set_dependent_itervars(args[0])
            if any(arg.is_vec for arg in args if isinstance(arg, CppCSEVariable)):
                self.is_vec = True
        # NOTE [dtype of CppCSEVariable]
        # Deciding dtype according to the current optimization context is not
        # always accurate since the dtypes are initialized during dtype propagation
        # at the beginning of the codegen. It is possible that some ops are invoked
        # during the codegen of the current op and take different dtypes from the
        # current op.
        # TODO(jgong5): A more accurate way of deciding the dtype of the variables is to
        # propagate the dtypes here inside `update_on_args`.
        if (
            hasattr(V.interpreter, "current_node")
            and get_current_node_opt_ctx() is not None
        ):
            self.dtype = get_current_node_opt_ctx().dtype

        if name in BIN_CMP_OPS:
            self.dtype = torch.bool

    def _set_dependent_itervars(self, index: sympy.Expr):
        """
        Set the relevant itervars for this variable based on the `index` expression.
        This includes the itervars directly used in the `index` as well as relevant itervars
        of other cse variables used in the `index`.
        """
        for s in index.free_symbols:
            if s in V.kernel.itervars:
                self.dependent_itervars.add(s)  # type: ignore[arg-type]
            elif s.name in V.kernel.cse.varname_map:  # type: ignore[attr-defined]
                self.dependent_itervars.update(
                    V.kernel.cse.varname_map[s.name].dependent_itervars  # type: ignore[attr-defined]
                )

    def depends_on(self, itervar: sympy.Symbol):
        return itervar in self.dependent_itervars


class CppOverrides(OpOverrides):
    """Map element-wise ops to C++"""

    @staticmethod
    def add(a, b):
        return f"decltype({a})({a} + {b})"

    @staticmethod
    def sub(a, b):
        return f"decltype({a})({a} - {b})"

    @staticmethod
    def mul(a, b):
        return f"decltype({a})({a} * {b})"

    @staticmethod
    def to_dtype(x, dtype, src_dtype=None):
        assert dtype in DTYPE_TO_CPP, f"{dtype} missing from {__name__}.DTYPE_TO_CPP"
        return f"c10::convert<{DTYPE_TO_CPP[dtype]}>({x})"

    @staticmethod
    def to_dtype_bitcast(x, dtype, src_dtype):
        assert dtype in DTYPE_TO_CPP, f"{dtype} missing from {__name__}.DTYPE_TO_CPP"
        if src_dtype in (torch.float16, torch.bfloat16):
            # c10::bit_cast requires the source and target have the bitwidth.
            # Because the input tensor's dtype could be promoted, e.g. from float16 to
            # float, we have to cast the tensor to its original source dtype before
            # invoking bit_cast. We also need to convert the bit-casted tensor
            # back to float to make sure we keep using higher precision values
            # for the rest of the computation.
            cast_x = f"c10::convert<{DTYPE_TO_CPP[src_dtype]}>({x})"
            cast_x = f"c10::bit_cast<{DTYPE_TO_CPP[dtype]}>({cast_x})"
            return f"c10::convert<{DTYPE_TO_CPP[torch.float32]}>({cast_x})"
        else:
            return f"c10::bit_cast<{DTYPE_TO_CPP[dtype]}>({x})"

    @staticmethod
    def abs(x):
        return f"std::abs({x})"

    @staticmethod
    def sin(x):
        return f"std::sin({x})"

    @staticmethod
    def cos(x):
        return f"std::cos({x})"

    @staticmethod
    def neg(x):
        return f"decltype({x})(-{x})"

    @staticmethod
    def exp(x):
        # return f"Sleef_expf_u10({x})"
        return f"std::exp({x})"

    @staticmethod
    def exp2(x):
        return f"std::exp2({x})"

    @staticmethod
    def expm1(x):
        return f"std::expm1({x})"

    @staticmethod
    def erf(x):
        return f"std::erf({x})"

    @staticmethod
    def erfc(x):
        return f"std::erfc({x})"

    @staticmethod
    def erfinv(x):
        return f"calc_erfinv({x})"

    @staticmethod
    def sqrt(x):
        return f"std::sqrt({x})"

    @staticmethod
    def rsqrt(x):
        return f"1 / std::sqrt({x})"

    @staticmethod
    def log1p(x):
        bug = config.cpp.inject_log1p_bug_TESTING_ONLY
        if bug == "accuracy":
            return f"{x} + decltype({x})(1)"
        elif bug is None:
            return f"std::log1p({x})"
        else:
            raise AssertionError(
                f"unrecognized config cpp.inject_log1p_bug_TESTING_ONLY = {bug!r}"
            )

    @staticmethod
    def tan(x):
        return f"std::tan({x})"

    @staticmethod
    def tanh(x):
        return f"std::tanh({x})"

    @staticmethod
    def signbit(x):
        return f"std::signbit({x})"

    @staticmethod
    def pow(a, b):
        return f"std::pow({a}, {b})"

    @staticmethod
    def log(x):
        return f"std::log({x})"

    @staticmethod
    def round(x):
        return f"std::nearbyint({x})"

    @staticmethod
    def floor(x):
        return f"std::floor({x})"

    @staticmethod
    def floordiv(a, b):
        # a and b are integer type
        quot = f"{a} / {b}"
        rem = f"{a} % {b}"
        return f"(({a} < 0) != ({b} < 0) ? ({rem} != 0 ? {quot} - 1 : {quot}) : {quot})"

    @staticmethod
    def ceil(x):
        return f"std::ceil({x})"

    @staticmethod
    def trunc(x):
        return f"std::trunc({x})"

    @staticmethod
    def truncdiv(a, b):
        # a and b are integer type
        return f"{a} / {b}"

    @staticmethod
    def fmod(a, b):
        return f"std::fmod({a}, {b})"

    @staticmethod
    def isinf(x):
        return f"std::isinf({x})"

    @staticmethod
    def isnan(x):
        return f"std::isnan({x})"

    @staticmethod
    def lgamma(x):
        return f"std::lgamma({x})"

    @staticmethod
    def acos(x):
        return f"std::acos({x})"

    @staticmethod
    def acosh(x):
        return f"std::acosh({x})"

    @staticmethod
    def cosh(x):
        return f"std::cosh({x})"

    @staticmethod
    def sinh(x):
        return f"std::sinh({x})"

    @staticmethod
    def asin(x):
        return f"std::asin({x})"

    @staticmethod
    def asinh(x):
        return f"std::asinh({x})"

    @staticmethod
    def atan2(x, y):
        return f"std::atan2({x}, {y})"

    @staticmethod
    def atan(x):
        return f"std::atan({x})"

    @staticmethod
    def atanh(x):
        return f"std::atanh({x})"

    @staticmethod
    def copysign(x, y):
        return f"std::copysign({x}, {y})"

    @staticmethod
    def frexp(x):
        cache_keys = f"frexp({x})[0]", f"frexp({x})[1]"
        if all(cache_key in V.kernel.cse.cache for cache_key in cache_keys):
            return tuple(V.kernel.cse.cache[cache_key] for cache_key in cache_keys)

        code = BracesBuffer()
        exponent = V.kernel.cse.newvar()
        mantissa = V.kernel.cse.newvar()
        code.writeline(f"int32_t {exponent};")
        code.writeline(f"auto {mantissa} = std::frexp({x}, &{exponent});")
        V.kernel.compute.splice(code)
        cse_vars = (mantissa, exponent)
        for cache_key, cse_var in zip(cache_keys, cse_vars):
            V.kernel.cse.cache[cache_key] = cse_var
        return mantissa, exponent

    @staticmethod
    def hypot(x, y):
        return f"std::hypot({x}, {y})"

    @staticmethod
    def log10(x):
        return f"std::log10({x})"

    @staticmethod
    def log2(x):
        return f"std::log2({x})"

    @staticmethod
    def nextafter(x, y):
        return f"std::nextafter({x}, {y})"

    @staticmethod
    def relu(x):
        bug = config.cpp.inject_relu_bug_TESTING_ONLY
        if bug == "compile_error":
            return "compile error!"
        elif bug == "runtime_error":
            return f"{x}; throw 1"
        elif bug == "accuracy":
            return f"{x} + decltype({x})(1)"
        elif bug is None:
            return f"std::max({x}, decltype({x})(0))"
        else:
            raise AssertionError(
                f"unrecognized config cpp.inject_relu_bug_TESTING_ONLY = {bug!r}"
            )

    @staticmethod
    def minimum(a, b):
        return f"min_propagate_nan({a}, {b})"

    @staticmethod
    def maximum(a, b):
        return f"max_propagate_nan({a}, {b})"

    @staticmethod
    def where(a, b, c):
        return f"{a} ? {b} : {c}"

    @staticmethod
    def mod(a, b):
        return f"mod({a}, {b})"

    @staticmethod
    def constant(val, dtype):
        opt_ctx: OptimizationContext = get_current_node_opt_ctx()
        assert opt_ctx and opt_ctx.dtype is not None
        dtype = opt_ctx.dtype
        if dtype in DTYPE_LOWP_FP:
            # Since load promotes all half-precision inputs to float, constants
            # must be promoted as well
            dtype = torch.float32
        return value_to_cpp(val, DTYPE_TO_CPP[dtype])

    @staticmethod
    def index_expr(expr, dtype):
        opt_ctx: OptimizationContext = get_current_node_opt_ctx()
        assert opt_ctx and opt_ctx.dtype is not None
        dtype = opt_ctx.dtype
        return ops.to_dtype(cexpr(V.kernel.rename_indexing(expr)), dtype)

    @staticmethod
    def masked(mask, body, other):
        code = BracesBuffer()

        # Write masked operation into a lambda
        body_var = V.kernel.cse.newvar()
        code.writeline(f"auto {body_var} = [&]")
        with V.kernel.swap_buffers(code), code.indent():
            result = body()
            code.writeline(f"return {result};")
        code.writeline(";")
        V.kernel.compute.splice(code)

        # Use the lambda's return type as the type of other
        other_code = value_to_cpp(other, f"decltype({body_var}())")
        return f"{mask} ? {body_var}() : {other_code}"

    @staticmethod
    def logical_and(a, b):
        return f"{a} && {b}"

    @staticmethod
    def logical_not(a):
        return f"!{a}"

    @staticmethod
    def logical_or(a, b):
        return f"{a} || {b}"

    @staticmethod
    def logical_xor(a, b):
        return f"{a} != {b}"

    @staticmethod
    def bitwise_and(a, b):
        return f"decltype({a})({a} & {b})"

    @staticmethod
    def bitwise_not(a):
        return f"decltype({a})(~{a})"

    @staticmethod
    def bitwise_or(a, b):
        return f"decltype({a})({a} | {b})"

    @staticmethod
    def bitwise_xor(a, b):
        return f"decltype({a})({a} ^ {b})"

    @staticmethod
    def bitwise_left_shift(a, b):
        return f"decltype({a})({a} << {b})"

    @staticmethod
    def bitwise_right_shift(a, b):
        return f"decltype({a})({a} >> {b})"

    @staticmethod
    def rand(seed: sympy.Expr, offset: sympy.Expr):
        return f"normalized_rand_cpu({seed}, {offset})"

    @staticmethod
    def randn(seed: sympy.Expr, offset: sympy.Expr):
        return f"randn_cpu({seed}, {offset})"

    @staticmethod
    def randint64(seed: sympy.Expr, offset: sympy.Expr, low, high):
        return f"randint64_cpu({seed}, {offset}, {low}, {high})"

    @staticmethod
    def sigmoid(x):
        return f"decltype({x})(1) / (decltype({x})(1) + std::exp(-{x}))"

    @staticmethod
    def sign(x):
        code = BracesBuffer()
        scalar_zero = f"decltype({x})(0)"
        scalar_one = f"decltype({x})(1)"
        code.writeline("[&]()")
        with code.indent():
            code.writeline(f"auto left = {x} > 0 ? {scalar_one} : {scalar_zero};")
            code.writeline(f"auto right = {x} < 0 ? {scalar_one} : {scalar_zero};")
            code.writeline("return left - right;")
        code.writeline("()")
        return code


CppOverrides._initialize_pointwise_overrides("cpp")


class CppVecOverrides(CppOverrides):
    """Map element-wise ops to aten vectorization C++"""

    def __new__(cls, *args, **kargs):
        self = super().__new__(cls)

        def wrap(func):
            # `CppVecKernel` generates both scalar ops and vector ops according to
            # whether the inputs are scalars or vectors while all ops in `CppVecOverrides`
            # (except for some ops explained below) assume the inputs are vectors. We wrap the ops in
            # `CppVecOverrides` to broadcast scalar inputs to vectors if needed or fallback to
            # `CppOverrides` when all inputs are scalars.
            #
            # Notes on ops handled separately in their own functions:
            # `ops.masked`:
            #     needs recursive handling of masked body.
            # `ops.index_expr`:
            #     needs to further analyze the dependency of the index expression on
            #     the tiling itervar.
            def wrapper(*args, **kwargs):
                scalars = [
                    arg
                    for arg in args
                    if isinstance(arg, (int, sympy.Expr))
                    or (isinstance(arg, CppCSEVariable) and not arg.is_vec)
                ]
                vectors = [
                    arg
                    for arg in args
                    if isinstance(arg, CppCSEVariable) and arg.is_vec
                ]
                new_args = list(args)
                if scalars and vectors:
                    # broadcast scalar args to vector if needed
                    new_args = []
                    vec_dtype = vectors[0].dtype
                    for arg in args:
                        if isinstance(arg, (int, sympy.Expr)):
                            arg_dtype = torch.int64
                            opt_ctx: OptimizationContext = get_current_node_opt_ctx()
                            assert opt_ctx
                            if opt_ctx.dtype is not None:
                                arg_dtype = opt_ctx.dtype
                            if isinstance(arg, sympy.Expr) and not arg.is_number:
                                arg = ops.index_expr(arg, arg_dtype)
                            else:
                                arg = ops.constant(arg, arg_dtype)
                            arg = arg.value if isinstance(arg, OpsValue) else arg
                        if isinstance(arg, CppCSEVariable) and not arg.is_vec:
                            assert isinstance(V.kernel, CppVecKernel)
                            # align scalar data type to the vector for binary ops
                            if len(args) == 2 and arg.dtype != vec_dtype:
                                arg = ops.to_dtype(arg, vec_dtype)
                                arg = arg.value if isinstance(arg, OpsValue) else arg
                                # See NOTE [dtype of CppCSEVariable]: we have to fix arg.dtype since
                                # the dtype from optimization context could be wrong.
                                assert isinstance(arg, CppCSEVariable)
                                arg.dtype = vec_dtype
                            new_arg = V.kernel.broadcast(arg)
                            new_args.append(new_arg)
                        else:
                            new_args.append(arg)
                if vectors:
                    return func(*new_args, **kwargs)
                else:
                    # fallback to scalar ops
                    scalar_ops = super(CppVecOverrides, self)
                    scalar_func = getattr(
                        scalar_ops, func.__name__, scalar_ops.__getattr__(func.__name__)  # type: ignore[attr-defined]
                    )
                    assert scalar_func is not None
                    return scalar_func(*args, **kwargs)

            return wrapper

        for name, method in vars(CppVecOverrides).items():
            if getattr(method, "__class__", None) == staticmethod and name not in [
                "masked",
                "index_expr",
            ]:
                setattr(self, name, wrap(method.__func__))
        return self

    @staticmethod
    def add(a, b):
        return f"{a} + {b}"

    @staticmethod
    def sub(a, b):
        return f"{a} - {b}"

    @staticmethod
    def mul(a, b):
        return f"{a} * {b}"

    @staticmethod
    def truediv(a, b):
        return f"{a} / {b}"

    @staticmethod
    def abs(x):
        return f"{x}.abs()"

    @staticmethod
    def sin(x):
        return f"{x}.sin()"

    @staticmethod
    def cos(x):
        return f"{x}.cos()"

    @staticmethod
    def exp(x):
        return f"{x}.exp()"

    @staticmethod
    def exp2(x):
        return f"{x}.exp2()"

    @staticmethod
    def expm1(x):
        # decompose for a better performance
        vec_one = f"decltype({x})(1)"
        return f"{x}.exp() - {vec_one}"

    @staticmethod
    def erf(x):
        return f"{x}.erf()"

    @staticmethod
    def erfc(x):
        return f"{x}.erfc()"

    @staticmethod
    def erfinv(x):
        return f"{x}.erfinv()"

    @staticmethod
    def sqrt(x):
        return f"{x}.sqrt()"

    @staticmethod
    def eq(x, y):
        assert isinstance(V.kernel, CppVecKernel)
        assert isinstance(x, CppCSEVariable)
        assert x.dtype is not None
        return f"{V.kernel._get_mask_type(x.dtype)}({x} == {y})"

    @staticmethod
    def ne(x, y):
        assert isinstance(V.kernel, CppVecKernel)
        assert isinstance(x, CppCSEVariable)
        assert x.dtype is not None
        return f"{V.kernel._get_mask_type(x.dtype)}({x} != {y})"

    @staticmethod
    def lt(x, y):
        assert isinstance(V.kernel, CppVecKernel)
        assert isinstance(x, CppCSEVariable)
        assert x.dtype is not None
        return f"{V.kernel._get_mask_type(x.dtype)}({x} < {y})"

    @staticmethod
    def gt(x, y):
        assert isinstance(V.kernel, CppVecKernel)
        assert isinstance(x, CppCSEVariable)
        assert x.dtype is not None
        return f"{V.kernel._get_mask_type(x.dtype)}({x} > {y})"

    @staticmethod
    def le(x, y):
        assert isinstance(V.kernel, CppVecKernel)
        assert isinstance(x, CppCSEVariable)
        assert x.dtype is not None
        return f"{V.kernel._get_mask_type(x.dtype)}({x} <= {y})"

    @staticmethod
    def ge(x, y):
        assert isinstance(V.kernel, CppVecKernel)
        assert isinstance(x, CppCSEVariable)
        assert x.dtype is not None
        return f"{V.kernel._get_mask_type(x.dtype)}({x} >= {y})"

    @staticmethod
    def and_(x, y):
        return f"{x} & {y}"

    @staticmethod
    def rsqrt(x):
        return f"{x}.rsqrt()"

    @staticmethod
    def pow(a, b):
        return f"{a}.pow({b})"

    @staticmethod
    def log(x):
        return f"{x}.log()"

    @staticmethod
    def round(x):
        return f"{x}.round()"

    @staticmethod
    def floor(x):
        return f"{x}.floor()"

    @staticmethod
    def ceil(x):
        return f"{x}.ceil()"

    @staticmethod
    def trunc(x):
        return f"{x}.trunc()"

    @staticmethod
    def fmod(a, b):
        return f"{a}.fmod({b})"

    @staticmethod
    def lgamma(x):
        return f"{x}.lgamma()"

    @staticmethod
    def logical_and(a, b):
        return f"{a} & {b}"

    @staticmethod
    def logical_not(a):
        return f"~{a}"

    @staticmethod
    def logical_or(a, b):
        return f"{a} | {b}"

    @staticmethod
    def logical_xor(a, b):
        return f"{a} ^ {b}"

    @staticmethod
    def tan(a):
        return f"{a}.tan()"

    @staticmethod
    def tanh(a):
        vec_one = f"decltype({a})(1)"
        vec_two = f"decltype({a})(2)"
        vec_minus_two = f"decltype({a})(-2)"
        return f"{vec_two} / ({vec_one} + ({vec_minus_two} * {a}).exp()) - {vec_one}"

    @staticmethod
    def reciprocal(a):
        return f"{a}.reciprocal()"

    @staticmethod
    def atan(x):
        return f"{x}.atan()"

    @staticmethod
    def acos(x):
        return f"{x}.acos()"

    @staticmethod
    def asin(x):
        return f"{x}.asin()"

    @staticmethod
    def cosh(x):
        return f"{x}.cosh()"

    @staticmethod
    def sinh(x):
        return f"{x}.sinh()"

    @staticmethod
    def log10(x):
        return f"{x}.log10()"

    @staticmethod
    def log2(x):
        return f"{x}.log2()"

    @staticmethod
    def nextafter(x):
        return f"{x}.nextafter()"

    @staticmethod
    def copysign(a, b):
        return f"{a}.copysign({b})"

    @staticmethod
    def atan2(a, b):
        return f"{a}.atan2({b})"

    @staticmethod
    def hypot(a, b):
        return f"{a}.hypot({b})"

    @staticmethod
    def atanh(x):
        # For real x, atanh(x) = 1/2 * log((1+x)/(1-x))
        vec_one = f"decltype({x})(1)"
        vec_one_half = f"decltype({x})(0.5)"
        return f"{vec_one_half} * (({vec_one} + {x})/({vec_one} - {x})).log()"

    @staticmethod
    def asinh(x):
        # For real x, asinh(x) = log(x + sqrt(1 + x**2))
        vec_one = f"decltype({x})(1)"
        return f"({x} + ({vec_one} + {x}*{x}).sqrt()).log()"

    @staticmethod
    def acosh(x):
        return f"{x}.acosh()"

    @staticmethod
    def relu(x):
        bug = config.cpp.inject_relu_bug_TESTING_ONLY
        if bug == "compile_error":
            return "compile error!"
        elif bug == "runtime_error":
            return f"{x}; throw 1"
        elif bug == "accuracy":
            return f"{x} + decltype({x})(1)"
        elif bug is None:
            return f"at::vec::clamp_min({x}, decltype({x})(0))"
        else:
            raise AssertionError(
                f"unrecognized config cpp.inject_relu_bug_TESTING_ONLY = {bug!r}"
            )

    # TODO: this seems to be dead
    @staticmethod
    def sigmoid(x):
        return f"decltype({x})(1)/(decltype({x})(1) + {x}.neg().exp())"

    @staticmethod
    def neg(x):
        return f"{x}.neg()"

    @staticmethod
    def floordiv(a, b):
        # a and b are integer type
        _t = f"decltype({a})"
        quot = f"{a} / {b}"
        has_rem = f"({a} % {b} != {_t}(0))"
        is_neg = f"(({a} < {_t}(0)) != ({b} < {_t}(0)))"
        return f"{_t}::blendv({quot}, {quot} - {_t}(1), {has_rem} & {is_neg})"

    @staticmethod
    def truncdiv(a, b):
        # a and b are integer type
        return f"{a} / {b}"

    @staticmethod
    def minimum(a, b):
        return f"at::vec::minimum({a}, {b})"

    @staticmethod
    def maximum(a, b):
        return f"at::vec::maximum({a}, {b})"

    @staticmethod
    def square(a):
        return f"{a} * {a}"

    @staticmethod
    def where(a, b, c):
        assert isinstance(V.kernel, CppVecKernel)
        if b.dtype == torch.bool:
            assert c.dtype == torch.bool
            blendv_a = f"{V.kernel._get_mask_cast(a, torch.float)}"
            blendv_b = f"{V.kernel._get_mask_cast(b, torch.float)}"
            blendv_c = f"{V.kernel._get_mask_cast(c, torch.float)}"
            return f"decltype({b})::blendv({blendv_c}, {blendv_b}, {blendv_a})"
        else:
            return f"decltype({b})::blendv({c}, {b}, {V.kernel._get_mask_cast(a, b.dtype)})"

    @staticmethod
    def sign(x):
        code = BracesBuffer()
        vec_zero = f"decltype({x})(0)"
        vec_one = f"decltype({x})(1)"
        blendv_l = f"decltype({x})::blendv({vec_zero}, {vec_one}, {vec_zero} < {x})"
        blendv_r = f"decltype({x})::blendv({vec_zero}, {vec_one}, {x} < {vec_zero})"
        code.writeline("[&]()")
        with code.indent():
            code.writeline(f"auto left = {blendv_l};")
            code.writeline(f"auto right = {blendv_r};")
            code.writeline("return left - right;")
        code.writeline("()")
        return code

    @staticmethod
    def to_dtype(x, dtype, src_dtype=None):
        assert dtype in [
            torch.bool,
            torch.float,
            torch.bfloat16,
            torch.float16,
            torch.uint8,
            torch.int8,
            torch.int32,
            torch.int64,
        ], f"{__name__} does not support {dtype}"
        node: torch.fx.Node = V.interpreter.current_node
        assert node and isinstance(node, torch.fx.Node)
        opt_ctx_x = get_opt_ctx(node.args[1])
        assert opt_ctx_x
        assert opt_ctx_x.dtype is not None
        assert isinstance(V.kernel, CppVecKernel)
        src_dtype = opt_ctx_x.dtype
        src_cpp_type = DTYPE_TO_CPP[src_dtype]
        src_num_vectors = V.kernel._get_num_vectors(src_dtype)
        dst_cpp_type = DTYPE_TO_CPP[dtype]
        dst_num_vectors = V.kernel._get_num_vectors(dtype)
        if src_dtype != torch.bool and dtype == torch.bool:
            return f"{V.kernel._get_mask_type(src_dtype)}::from<{src_cpp_type},{src_num_vectors}>({x})"
        if opt_ctx_x.dtype == torch.bool and dtype != torch.bool:
            return f"{x}.to<{dst_cpp_type},{dst_num_vectors}>()"
        if src_dtype != dtype:
            if src_num_vectors == dst_num_vectors == 1:
                return f"at::vec::convert<{dst_cpp_type}>({x})"
            else:
                return f"at::vec::convert<{dst_cpp_type},{dst_num_vectors},{src_cpp_type},{src_num_vectors}>({x})"
        return f"({x})"

    @staticmethod
    def log1p(x):
        bug = config.cpp.inject_log1p_bug_TESTING_ONLY
        if bug == "accuracy":
            return f"{x} + decltype({x})(1)"
        elif bug is None:
            return f"{x}.log1p()"
        else:
            raise AssertionError(
                f"unrecognized config cpp.inject_log1p_bug_TESTING_ONLY = {bug!r}"
            )

    @staticmethod
    def masked(mask, body, other):
        assert isinstance(V.kernel, CppVecKernel)
        code = BracesBuffer()
        var = V.kernel.cse.newvar()
        with V.kernel.masked(mask) as new_mask:
            code.writeline(f"auto {var} = [&]")
            with V.kernel.swap_buffers(code), code.indent():
                result = body()
                code.writeline(f"return {result};")
        code.writeline(";")
        V.kernel.compute.splice(code)

        dtype = result.dtype
        body_code = f"{var}()"
        body_code_vec = (
            body_code
            if result.is_vec
            else f"{V.kernel._get_vec_type(dtype)}({body_code})"
        )
        other_code = value_to_cpp(other, DTYPE_TO_CPP[dtype])
        other_code_vec = f"{V.kernel._get_vec_type(dtype)}({other_code})"
        assert isinstance(new_mask, CppCSEVariable), new_mask
        if new_mask.is_vec:
            type = f"decltype({body_code_vec})"
            code = BracesBuffer()
            code.writeline("[&]")
            with V.kernel.swap_buffers(code), code.indent():
                code.writeline(f"if ({new_mask}.all_zero())")
                with code.indent():
                    code.writeline(f"return {other_code_vec};")
                code.writeline("else")
                with code.indent():
                    code.writeline(
                        f"return {type}::blendv({other_code_vec}, {body_code_vec}, {V.kernel._get_mask_cast(new_mask, dtype)});"
                    )
            code.writeline("()")
            csevar = V.kernel.cse.generate(
                V.kernel.compute,
                code,
            )
        elif result.is_vec:
            csevar = V.kernel.cse.generate(
                V.kernel.compute, f"{mask} ? {body_code_vec} : {other_code_vec}"
            )
        else:
            csevar = V.kernel.cse.generate(
                V.kernel.compute, f"{mask} ? {body_code} : {other_code}"
            )
        # `result` is explicitly added to the args for correct propagation
        # of relevant itervars and vectorization status.
        csevar.update_on_args("masked", (mask, body, other, result), {})
        return csevar

    @staticmethod
    def index_expr(expr, dtype):
        opt_ctx: OptimizationContext = get_current_node_opt_ctx()
        assert opt_ctx and opt_ctx.dtype is not None
        dtype = opt_ctx.dtype
        assert isinstance(V.kernel, CppVecKernel)
        index = V.kernel.rename_indexing(expr)
        tiling_var = V.kernel.itervars[V.kernel.tiling_idx]
        stride = V.kernel._try_get_const_stride(index, tiling_var)
        if stride == 0:
            return CppOverrides.index_expr(expr, dtype)
        elif stride is not None:
            value = ops.to_dtype(cexpr(index), dtype)
            if isinstance(value, OpsValue):
                value = value.value
            csevar = V.kernel.arange(value, stride)
        else:
            csevar = V.kernel._load_or_store_non_contiguous(  # type: ignore[assignment]
                None, index, dtype, V.kernel.compute
            )
        csevar.update_on_args("index_expr", (expr, dtype), {})
        return csevar


CppVecOverrides._initialize_pointwise_overrides("cppvec")


class CppTile2DOverrides(CppVecOverrides):
    @staticmethod
    def index_expr(expr, dtype):
        assert isinstance(V.kernel, CppTile2DKernel)
        expr = V.kernel.transform_indexing(expr)
        return CppVecOverrides.index_expr(expr, dtype)


class CppKernel(Kernel):
    overrides = CppOverrides  # type: ignore[assignment]
    sexpr = cexpr
    newvar_prefix = "auto "
    suffix = ";"

    def __init__(self, args, num_threads):
        super().__init__(args)
        self.call_ranges: Optional[Tuple[sympy.Expr, ...]] = None
        self.ranges: List[sympy.Expr] = []
        self.itervars: List[sympy.Symbol] = []
        self.reduction_depth = None
        self.reduction_prefix = IndentedBuffer()
        self.reduction_suffix = IndentedBuffer()
        self.parallel_reduction_prefix = IndentedBuffer()
        self.parallel_reduction_suffix = IndentedBuffer()
        self.local_reduction_init = IndentedBuffer()
        self.local_reduction_stores = IndentedBuffer()
        self.is_reduction = False
        self.reduction_cse = CSE(self.newvar_prefix, self.suffix, name_prefix="tmp_acc")
        self.preloads = IndentedBuffer()
        self.poststores = IndentedBuffer()
        self.num_threads = num_threads  # num_threads the kernel specialized for
        self.reduction_omp_dec: Dict[Tuple[str, str], str] = {}

    def _gen_parallel_reduction_buffers(
        self,
        acc,
        acc_type,
        reduction_type,
        dtype,
        reduction_combine_fn=reduction_combine,
        reduction_init_fn=reduction_init,
    ):
        if config.cpp.dynamic_threads and not self.parallel_reduction_prefix:
            self.parallel_reduction_prefix.writeline(
                "int max_threads = omp_get_max_threads();"
            )
        acc_local = f"{acc}_local"
        num_threads = (
            "max_threads" if config.cpp.dynamic_threads else parallel_num_threads()
        )
        acc_per_thread = f"{acc}_arr[{num_threads}]"
        acc_local_in_array = acc_per_thread.replace(f"[{num_threads}]", "[tid]")
        self.local_reduction_init.writeline(
            f"{acc_type} {acc_local} = {reduction_init_fn(reduction_type, dtype)};"
        )
        self.parallel_reduction_prefix.writeline(f"{acc_type} {acc_per_thread};")
        self.parallel_reduction_prefix.writelines(
            [
                f"for (int tid = 0; tid < {num_threads}; tid++)",
                "{",
                f"    {acc_local_in_array} = {reduction_init_fn(reduction_type, dtype)};",
                "}",
            ],
        )
        self.local_reduction_stores.writelines(
            [
                f"{acc_local_in_array} = {acc_local};",
            ]
        )
        self.parallel_reduction_suffix.writelines(
            [
                f"for (int tid = 0; tid < {num_threads}; tid++)",
                "{",
                f"    {acc} = {reduction_combine_fn(reduction_type, acc, acc_local_in_array)};",
                "}",
            ],
        )

    def get_reduction_var_pattern(self, line: str):
        return re.search("tmp_acc[0-9]+", line)

    def update_stores_with_parallel_reduction(self):
        for i, line in enumerate(self.stores._lines):
            if isinstance(line, str):
                m = self.get_reduction_var_pattern(line)
                if m:
                    var_name = m.group(0)
                    self.stores._lines[i] = line.replace(var_name, f"{var_name}_local")

    @contextlib.contextmanager
    def masked(self, mask):
        """Context manager to add an additional mask to loads and stores."""
        prior = self._load_mask
        if prior:
            mask = ops.and_(mask, prior)
            if isinstance(mask, OpsValue):
                mask = mask.value
                assert isinstance(mask, CppCSEVariable)
                # see NOTE [dtype of CppCSEVariable]
                # mask's dtype should be bool
                mask.dtype = torch.bool

        self._load_mask = mask
        try:
            yield mask
        finally:
            self._load_mask = prior

    def cache_fp32_cse_var_before_lowp_store(self, var_to_store):
        """
        https://github.com/pytorch/pytorch/issues/115260
        For FusedSchedulerNode[node1, node2], the node2 loads what node1 stores and the buffer is
        in low-precision floating point data type. When the output of node1 also serves as the output of the
        kernel, the result of nodes would be different from the case when output of node1 is not the output
        of the kernel (where we don't need to insert `to_dtype` for legalization). To address the problem, on
        storing the lowp node1 output, we also add the inverse dtype conversion to high precision data type
        to the cse cache.

        Example (pseudo code):
            node1_output = ...
            node1_output_lowp = to_dtype(node1_output, dtype=torch.bfloat16)
            store(buf, node1_output_lowp)
            node2_input_lowp = load(buf)
            node2_input = to_dtype(node2_input_lowp, dtype=torch.float)

        Without cse cache trick:
            node1_output = ...
            node1_output_lowp = to_dtype(node1_output, dtype=torch.bfloat16)
            store(buf, node1_output_lowp)
            node2_input_lowp = node_output_lowp # hit store cache
            node2_input = to_dtype(node2_input_lowp, dtype=torch.float)

        With cse cache trick:
            node1_output = ...
            node1_output_lowp = to_dtype(node1_output, dtype=torch.bfloat16)
            # also add `to_dtype(node1_input_lowp, dtype=torch.float)` -> `node1_output` to cse cache
            store(buf, node1_output_lowp)
            node2_input_lowp = node_output_lowp # hit store cache
            node2_input = node1_output # hit cse cache
        """

        if var_to_store.dtype not in DTYPE_LOWP_FP:
            # only need to cache fp32 cse var while var_to_store is lowp data
            return

        def find_fp32_var(var, cache):
            fp32_cse_var = None
            fp32_cse_var_name = None
            for expr, cse_var in cache.items():
                if cse_var == var:
                    if is_to_lowp_dtype(expr):
                        m = re.search(r"tmp\d+", expr)
                        if m is not None:
                            fp32_cse_var_name = m.group()
            if fp32_cse_var_name:
                for cse_var in cache.values():
                    if cse_var.name == fp32_cse_var_name:
                        fp32_cse_var = cse_var
                        break
                assert fp32_cse_var is not None
            return fp32_cse_var

        fp32_var = find_fp32_var(var_to_store, self.cse.cache)
        if fp32_var:
            self.cse.cache[get_lowp_to_fp32_expr(var_to_store, self)] = fp32_var

    def scale_index_with_offset(
        self, index: sympy.Expr, scale=1, itervar_idx=-1, offset=0
    ):
        var = self.itervars[itervar_idx]
        replacement = {var: var * scale + offset}
        new_index = sympy_subs(index, replacement)
        return new_index

    def index_to_str(self, index: sympy.Expr) -> str:
        """
        Convert an index expr to a string that can be used in cpp code.
        e.g. a sympy expression "s2" may actually appear as "ks1" in the cpp kernel.
        """
        return cexpr(self.rename_indexing(index))

    def index_indirect_depends_on(self, index: sympy.Expr, itervar: sympy.Symbol):
        """
        Check if an index has free symbol CppCSEVariable that depends on `itervar`.
        """
        return any(
            self.cse.varname_map[s.name].depends_on(itervar)  # type: ignore[attr-defined]
            for s in index.free_symbols
            if s.name in self.cse.varname_map  # type: ignore[attr-defined]
            and isinstance(self.cse.varname_map[s.name], CppCSEVariable)  # type: ignore[attr-defined]
        )

    def index_depends_on(self, index: sympy.Expr, itervar: sympy.Symbol):
        return itervar in index.free_symbols or self.index_indirect_depends_on(
            index, itervar
        )

    def load(self, name: str, index: sympy.Expr):
        var = self.args.input(name)
        index = self.rename_indexing(index)
        line = f"{var}[{cexpr_index(index)}]"
        if V.graph.get_dtype(name) in [torch.float16]:
            line = f"static_cast<float>({line})"
        csevar = self.cse.generate(self.loads, line)
        csevar.update_on_args("load", (name, index), {})
        return csevar

    def store(self, name, index, value, mode=None):
        assert "buf" in name
        var = self.args.output(name)
        self.cache_fp32_cse_var_before_lowp_store(value)
        index = self.rename_indexing(index)
        if mode is None:
            line = f"{var}[{cexpr_index(index)}] = {value};"
        elif mode == "atomic_add":
            if not config.cpp.dynamic_threads and self.num_threads == 1:
                line = f"{var}[{cexpr_index(index)}] += {value};"
            else:
                dtype = V.graph.get_dtype(name)
                # mirroring static_cast<float>(...) in load:
                value = f"static_cast<{DTYPE_TO_CPP[dtype]}>({value})"
                line = f"atomic_add(&{var}[{cexpr_index(index)}], {value});"
        else:
            raise NotImplementedError(f"store mode={mode}")
        self.stores.writeline(DeferredLine(name, line))

    def reduction(self, dtype, src_dtype, reduction_type, value):
        argmax_or_argmin = reduction_type in {"argmax", "argmin"}

        reduction_key = src_dtype, reduction_type, value
        if reduction_key in self.reduction_cse.reduction_cache:
            return self.reduction_cse.reduction_cache[reduction_key]

        acc = self.reduction_cse.generate(
            self.loads, f"reduction {reduction_key}", write=False
        )
        self.is_reduction = True
        if argmax_or_argmin:
            prefix, parallel_prefix, local_init = argmax_argmin_prefix(
                reduction_type, src_dtype, acc
            )
            self.local_reduction_init.writelines(local_init)
            self.reduction_prefix.writelines(prefix)
            self.parallel_reduction_prefix.writelines(parallel_prefix)
            compare_op = (
                "greater_or_nan" if reduction_type == "argmax" else "less_or_nan"
            )
            assert self.reduction_depth is not None
            index = self.itervars[self.reduction_depth]
            for i in range(self.reduction_depth + 1, len(self.itervars)):
                index = index * self.ranges[i] + self.itervars[i]
            self.stores.writelines(
                [
                    f"if(!({compare_op}({acc}.value, {value}, {acc}.index, {cexpr_index(index)}))) {{",
                    f"    {acc}.index = {cexpr_index(index)}; {acc}.value = {value};",
                    "}",
                ]
            )
            acc_local = f"{acc}_local"
            num_threads = parallel_num_threads()
            acc_per_thread = f"{acc}_arr[{num_threads}]"
            acc_local_in_array = acc_per_thread.replace(f"[{num_threads}]", "[tid]")
            self.parallel_reduction_suffix.writelines(
                [
                    f"for (int tid = 0; tid < {num_threads}; tid++)",
                    "{",
                    f"    if(!({compare_op}({acc}.value, {acc_local_in_array}.value, {acc}.index, {acc_local_in_array}.index))) {{",
                    f"        {acc}.index = {acc_local_in_array}.index; {acc}.value = {acc_local_in_array}.value;",
                    "    }",
                    "}",
                ],
            )
            self.local_reduction_stores.writelines(
                [
                    f"{acc_local_in_array} = {acc_local};",
                ]
            )
        else:
            acc_type = reduction_acc_type(reduction_type, dtype)

            self.reduction_prefix.writeline(
                f"{acc_type} {acc} = {reduction_init(reduction_type, dtype)};"
            )
            self.stores.writeline(
                f"{acc} = {reduction_combine(reduction_type, acc, value)};"
            )
            self._gen_parallel_reduction_buffers(acc, acc_type, reduction_type, dtype)
        result = reduction_project(reduction_type, acc)
        self.reduction_cse.reduction_cache[reduction_key] = result
        return result

    def store_reduction(self, name, index, value):
        index = self.rename_indexing(index)
        var = self.args.output(name)
        self.reduction_suffix.writeline(
            DeferredLine(name, f"{var}[{cexpr_index(index)}] = {value};")
        )

    def set_ranges(self, lengths, reduction_lengths):
        if self.call_ranges:
            assert self.call_ranges == tuple(lengths) + tuple(
                reduction_lengths
            ), f"{self.call_ranges} == {tuple(lengths)} + {tuple(reduction_lengths)}"
            assert self.reduction_depth == len(lengths)
        else:
            self.call_ranges = tuple(lengths) + tuple(reduction_lengths)
            self.ranges = [self.rename_indexing(x) for x in self.call_ranges]
            self.itervars = [
                sympy_index_symbol(f"x{n}") for n in range(len(self.ranges))
            ]
            self.reduction_depth = len(lengths)
        return (
            self.itervars[: self.reduction_depth],
            self.itervars[self.reduction_depth :],
        )

    def size_hint(self):
        return V.graph.sizevars.size_hint(
            sympy_product(self.call_ranges), fallback=8192
        )

    def codegen_loops_impl(self, loop_nest, code, worksharing):
        threads = parallel_num_threads()
        assert self.call_ranges is not None
        kernels = loop_nest.get_kernels()
        if any(isinstance(kernel, OuterLoopFusedKernel) for kernel in kernels):
            assert len(kernels) == 1
            assert isinstance(kernels[0], OuterLoopFusedKernel)
            par_depth = kernels[0].decide_parallel_depth(
                loop_nest.max_parallel_depth(), threads
            )
        else:
            par_depth = self.decide_parallel_depth(
                loop_nest.max_parallel_depth(), threads
            )

        with contextlib.ExitStack() as stack:
            if par_depth:
                if loop_nest.is_reduction_only():
                    # need to close the worksharing scope to define reduction vars outside it
                    worksharing.close()
                else:
                    worksharing.parallel(threads)
                loop_nest.mark_parallel(par_depth)
            elif threads > 1:
                if worksharing.single():
                    stack.enter_context(code.indent())

            def gen_loop_kernel(loop: LoopLevel):
                def is_parallel_reduction(loop):
                    root = loop.get_root()
                    return root.is_reduction and root.parallel

                kernel = loop.get_kernel()
                if not isinstance(
                    kernel, OuterLoopFusedKernel
                ) and is_parallel_reduction(loop):
                    kernel.update_stores_with_parallel_reduction()
                gen_kernel(kernel)

            def gen_kernel(kernel):
                if isinstance(kernel, OuterLoopFusedKernel):
                    for loop in kernel.inner:
                        if loop.inner:
                            gen_loop_maybe_reduction(loop.inner, loop.is_reduction)
                        else:
                            with contextlib.ExitStack() as stack:
                                # If there is any kernel existing at the final outer loop fusion level,
                                # the kernel code should be placed within its respective indent to prevent
                                # the duplication of variable definitions.
                                stack.enter_context(code.indent())
                                gen_loop_kernel(loop)
                else:
                    kernel.codegen_tile2d_kernel(code)
                    kernel.codegen_vec_kernel(code)
                    kernel.codegen_scalar_kernel(code)

            def get_reduction_code_buffer(loop, buffer="prefix"):
                def get_kernel_buffer(kernel, buffer="prefix"):
                    if buffer == "local":
                        return (
                            kernel.local_reduction_init,
                            kernel.local_reduction_stores,
                        )
                    elif buffer == "suffix":
                        suffix = kernel.reduction_suffix
                        if loop.parallel:
                            suffix = kernel.parallel_reduction_suffix + suffix
                        return suffix
                    else:
                        prefix = kernel.reduction_prefix
                        if loop.parallel:
                            prefix = prefix + kernel.parallel_reduction_prefix
                        return prefix

                assert buffer in ("prefix", "suffix", "local")
                kernel = loop.get_kernel()
                return get_kernel_buffer(kernel, buffer)

            def gen_loop_maybe_reduction(loop: LoopLevel, in_reduction=False):
                with contextlib.ExitStack() as stack_outer:
                    local_reduction_init = local_reduction_stores = None
                    if loop.is_reduction and not in_reduction:
                        reduction_prefix = get_reduction_code_buffer(loop)
                        if reduction_prefix:
                            stack_outer.enter_context(code.indent())
                        code.splice(reduction_prefix)
                    if loop_nest.is_reduction_only() and loop.parallel:
                        (
                            local_reduction_init,
                            local_reduction_stores,
                        ) = get_reduction_code_buffer(loop, "local")
                        worksharing.parallel(threads)
                        if local_reduction_init:
                            assert local_reduction_stores
                            code.splice(local_reduction_init)

                    gen_loop(loop)

                    if loop_nest.is_reduction_only() and loop.parallel:
                        if local_reduction_stores:
                            code.splice(local_reduction_stores)
                        worksharing.close()
                    if loop.is_reduction and not in_reduction:
                        code.splice(get_reduction_code_buffer(loop, "suffix"))
                        pass

            def gen_loop(loop: LoopLevel):
                with contextlib.ExitStack() as stack:
                    loop_lines = loop.lines()
                    if loop_lines is None:
                        return
                    code.writelines(loop_lines)
                    stack.enter_context(code.indent())
                    # generate inner loops or loop body
                    if loop.inner:
                        gen_loop_maybe_reduction(loop.inner, loop.is_reduction)
                    else:
                        gen_loop_kernel(loop)

            stack.enter_context(code.indent())
            if loop_nest.root:
                gen_loop_maybe_reduction(loop_nest.root)
            else:
                gen_kernel(loop_nest.kernel)
                pass

    def codegen_loops(self, code, worksharing):
        loop_nest = LoopNestWithSplit.build(self)
        self.codegen_loops_impl(loop_nest, code, worksharing)

    @property
    def assert_function(self) -> str:
        if V.graph.aot_mode:
            return "AOTI_TORCH_CHECK"
        else:
            return "TORCH_CHECK"

    def decide_parallel_depth(self, max_parallel_depth, threads):
        assert self.call_ranges is not None
        ranges = self.call_ranges[:max_parallel_depth]
        seq = self.size_hint()
        par = 1
        depth = 0
        for expr in ranges:
            hint = V.graph.sizevars.size_hint(expr, fallback=8192)
            if par >= 2 * threads or par == threads:
                break
            if seq // threads < config.cpp.min_chunk_size:
                # not enough work
                break
            depth += 1
            par *= hint
            seq /= hint
        # if we assume thread number is dynamic, make sure we
        # have at least one parallel scope and let OMP runtime
        # to manage the serial vs. parallel.
        if config.cpp.dynamic_threads and depth == 0 and len(ranges) > 0:
            depth = 1
        return depth

    @contextlib.contextmanager
    def write_to_suffix(self):
        prior = (self.loads, self.compute, self.stores, self.cse)
        self.loads = IndentedBuffer()
        self.compute = IndentedBuffer()
        self.stores = IndentedBuffer()
        self.cse = self.cse.clone()
        yield
        self.reduction_suffix.splice(self.loads)
        self.reduction_suffix.splice(self.compute)
        self.reduction_suffix.splice(self.stores)
        (self.loads, self.compute, self.stores, self.cse) = prior

    def create_cse_var(self, *args, **kwargs):
        return CppCSEVariable(*args, **kwargs)


class CppVecKernel(CppKernel):
    overrides = CppVecOverrides  # type: ignore[assignment]

    def __init__(
        self,
        args,
        num_threads,
        tiling_factor=0,
        tiling_idx=-1,
        tiling_dtype=torch.float,
    ):
        super().__init__(args, num_threads)
        self.vec_isa = codecache.pick_vec_isa()
        assert self.vec_isa
        if tiling_factor == 0:
            tiling_factor = self.vec_isa.nelements(dtype=tiling_dtype)
        self.tiling_factor = tiling_factor
        self.tiling_idx = tiling_idx

    def _try_get_const_stride(self, index: sympy.Expr, itervar: sympy.Symbol):
        if self.index_indirect_depends_on(index, itervar):
            return None
        for indirect_var in (
            self.cse.varname_map[s.name]  # type: ignore[attr-defined]
            for s in index.free_symbols
            if s.name.startswith("tmp")  # type: ignore[attr-defined]
        ):
            assert isinstance(indirect_var, CppCSEVariable)
            if indirect_var.is_vec:
                return None
        stride = stride_at_vec_range(index, itervar, self.tiling_factor)
        return stride if stride.is_number else None

    def _get_num_vectors(self, dtype: torch.dtype) -> int:
        num_vectors = math.ceil(
            self.tiling_factor * dtype.itemsize * 8 / self.vec_isa.bit_width()
        )
        assert num_vectors >= 1
        return num_vectors

    def _get_vec_type(self, dtype: torch.dtype) -> str:
        num_vectors = self._get_num_vectors(dtype)
        if num_vectors == 1:
            return f"at::vec::Vectorized<{DTYPE_TO_CPP[dtype]}>"
        else:
            return f"at::vec::VectorizedN<{DTYPE_TO_CPP[dtype]},{num_vectors}>"

    def _get_mask_type(self, dtype: torch.dtype = torch.float) -> str:
        if dtype == torch.bool:
            return ""
        num_vectors = self._get_num_vectors(dtype)
        return f"at::vec::VecMask<{DTYPE_TO_CPP[dtype]},{num_vectors}>"

    def _get_mask_cast(self, mask: CppCSEVariable, dtype: torch.dtype) -> str:
        assert mask.dtype == torch.bool, repr(mask)
        num_vectors = self._get_num_vectors(dtype)
        return f"{mask}.template cast<{DTYPE_TO_CPP[dtype]},{num_vectors}>()"

    def get_reduction_var_pattern(self, line: str):
        return re.search("tmp_acc[0-9]+_vec", line)

    def _get_vec_load_line(
        self,
        var: str,
        index: sympy.Expr,
        dtype: torch.dtype,
        load_mask: Optional[CppCSEVariable] = None,
    ):
        """
        Get a load line str that loads a vector from `var` at `index` of type `dtype`.
        If `load_mask` is not None, we do a masked load accordingly.
        Notes on the `dtype`:
        1. We always load `self.tiling_factor` number of elements regardless of the `dtype`.
           It means we load half of the vector lanes for 16-bit data types and quarter of the
           vector lanes for 8-bit data types.
        2. `torch.bool` and `torch.uint8` could mean masks and we load them as float mask vectors.
        """
        opt_ctx: OptimizationContext = get_current_node_opt_ctx()
        assert opt_ctx is not None
        cpp_type = DTYPE_TO_CPP[dtype]
        num_vectors = self._get_num_vectors(dtype)
        load_mask_str = None
        if load_mask:
            if not load_mask.is_vec:
                # TODO: avoid hard-code torch.float
                load_mask_str = f"{self._get_mask_type(torch.float)}::from({load_mask})"
            else:
                load_mask_str = f"{self._get_mask_cast(load_mask, torch.float)}"
        loadbuf = f"{var} + {cexpr_index(index)}" if index != 0 else var
        if dtype == torch.bool:
            # TODO: should we consider load mask here?
            line = f"{self._get_mask_type()}::from({loadbuf})"
        else:
            line = (
                f"{load_mask_str}.template loadu<{cpp_type},{num_vectors}>({loadbuf})"
                if load_mask_str
                else f"{self._get_vec_type(dtype)}::loadu({loadbuf}, {self.tiling_factor})"
            )
        return line

    def _load_or_store_non_contiguous(
        self,
        var: Optional[str],
        index: sympy.Expr,
        dtype: torch.dtype,
        buffer: Optional[IndentedBuffer] = None,
        store_value: Optional[Union[str, CppCSEVariable]] = None,
    ) -> Optional[CppCSEVariable]:
        """
        Load or store a vector in a non-contiguous way. The vector is initialized from an array that is
        filled in an inner loop over the tiling factor.
        :param var: buffer to load from or store to, i.e. `var[transformed(index)]`. If None, we load the index
                    as index expression, i.e. `transformed(index)`.
        :param index: index into the `var` or the index expression by its own if `var` is None.
                      The `index` could contain indirect indexing or the tiling itervar. When used in
                      the inner loop, the index is transformed as follows:
                      1. the index is linearized along the tiling dim.
                      2. the indirect indexing vector variables are transformed into arrays over the tiling dim.
        :param dtype: data type of `var` or `index` if `var` is None.
        :param buffer: the code buffer to write the generated code to. If None, we write to `self.loads`.
        :param store_value: the value to store. If None, we load the vector.
        :return: a CppCSEVariable that represents the loaded vector or None if it is a store.
        """
        assert not store_value or var is not None, "store var must be provided"

        if buffer is None:
            buffer = self.loads

        def get_result_size(dtype: torch.dtype) -> int:
            if dtype.itemsize < 4:
                return self.tiling_factor * (4 // dtype.itemsize)
            else:
                return self.tiling_factor

        def vec_to_array(vec_var: CppCSEVariable) -> CppCSEVariable:
            assert vec_var.is_vec
            code = BracesBuffer()
            code.writeline("[&]")
            with code.indent():
                vec_dtype = vec_var.dtype
                assert vec_dtype is not None
                if vec_dtype == torch.bool:
                    vec_dtype = torch.float
                result_size = get_result_size(vec_dtype)
                code.writeline(
                    f"__at_align__ std::array<{DTYPE_TO_CPP[vec_dtype]}, {result_size}> tmpbuf;"
                )
                line = f"{vec_var}.store(tmpbuf.data());"
                code.writeline(line)
                code.writeline("return tmpbuf;")
            code.writeline("()")
            csevar = self.cse.generate(buffer, code)
            assert isinstance(csevar, CppCSEVariable)
            return csevar

        opt_ctx: OptimizationContext = get_current_node_opt_ctx()
        assert opt_ctx is not None
        code = BracesBuffer()
        code.writeline("[&]")
        with code.indent():
            result_size = get_result_size(dtype)
            result_declare = (
                f"__at_align__ std::array<{DTYPE_TO_CPP[dtype]}, {result_size}> tmpbuf;"
            )
            code.writeline(result_declare)
            if store_value:
                code.writeline(f"{store_value}.store(tmpbuf.data());")
            itervar_inner = sympy_index_symbol(
                f"{self.itervars[self.tiling_idx]}_inner"
            )
            replacements = {}
            for indirect_var in (
                self.cse.varname_map[s.name]  # type: ignore[attr-defined]
                for s in index.free_symbols
                if s.name.startswith("tmp")  # type: ignore[attr-defined]
            ):
                assert isinstance(indirect_var, CppCSEVariable)
                if indirect_var.is_vec:
                    array_var = vec_to_array(indirect_var)
                    replacements[indirect_var] = f"{array_var}[{itervar_inner}]"
            index = self.scale_index_with_offset(
                index, itervar_idx=self.tiling_idx, offset=itervar_inner
            )
            load_mask = None
            if self._load_mask is not None:
                assert not store_value, "unexpected store with load mask"
                assert isinstance(self._load_mask, CppCSEVariable), self._load_mask
                if self._load_mask.is_vec:
                    load_mask = f"{self._load_mask}.is_masked({itervar_inner})"
                else:
                    load_mask = f"{self._load_mask} != 0"
            if codecache.is_gcc():
                code.writeline(f"#pragma GCC unroll {self.tiling_factor}")
            else:
                code.writeline(f"#pragma unroll {self.tiling_factor}")
            code.writeline(
                f"for (long {itervar_inner} = 0; {itervar_inner} < {self.tiling_factor}; {itervar_inner}++)"
            )
            with code.indent(), contextlib.ExitStack() as stack:
                index_c = cexpr_index(index)
                for indirect_var in replacements:
                    index_c = re.sub(
                        r"\b" + f"{indirect_var}" + r"\b",
                        replacements[indirect_var],
                        index_c,
                    )
                rhs = f"{var}[{index_c}]" if var is not None else f"{index_c}"
                if load_mask:
                    code.writeline(f"if ({load_mask})")
                    stack.enter_context(code.indent())
                if store_value:
                    code.writeline(f"{rhs} = tmpbuf[{itervar_inner}];")
                else:
                    code.writeline(f"tmpbuf[{itervar_inner}] = {rhs};")
            if not store_value:
                load_line = self._get_vec_load_line("tmpbuf.data()", 0, dtype)  # type: ignore[arg-type]
                code.writeline(f"return {load_line};")
        code.writeline("()")
        if store_value:
            code.writeline(";")
            buffer.splice(code)
            return None
        else:
            csevar = self.cse.generate(buffer, code)
            assert isinstance(csevar, CppCSEVariable)
            csevar.is_vec = True
            return csevar

    def load(self, name: str, index: sympy.Expr):
        opt_ctx: OptimizationContext = get_current_node_opt_ctx()
        var = self.args.input(name)
        index = self.rename_indexing(index)
        dtype = V.graph.get_dtype(name)
        tiling_var = self.itervars[self.tiling_idx]
        stride = self._try_get_const_stride(index, tiling_var)
        if stride == 0:
            # load scalar and lazily broadcast it on demand
            return super().load(name, index)
        elif stride == 1:
            # load contiguously
            line = self._get_vec_load_line(var, index, dtype, self._load_mask)
            csevar = self.cse.generate(self.loads, line)  # type: ignore[assignment]
        else:
            csevar = self._load_or_store_non_contiguous(var, index, dtype)  # type: ignore[assignment]
        assert isinstance(csevar, CppCSEVariable)
        csevar.update_on_args("load", (name, index), {})
        csevar.is_vec = True
        return csevar

    def _get_store_line(
        self,
        value: Union[str, CppCSEVariable],
        var: str,
        index: sympy.Expr,
        dtype: torch.dtype,
    ):
        """
        Get a store line buffer that stores `value` into `var` at `index` of `dtype`. It handles
        both contiguous and non-contiguous store cases.
        :param value: Vectorized type templaterized on `dtype`.
        :param var: buffer to store into.
        :index: index into the `var`.
        """
        # when value's type is str (e.g., welford reduction), caller should make sure
        # it is a vector
        assert isinstance(value, str) or (
            isinstance(value, CppCSEVariable) and value.is_vec
        ), value
        tiling_var = self.itervars[self.tiling_idx]
        var_expr = f"{var} + {cexpr_index(index)}"
        stride = self._try_get_const_stride(index, tiling_var)
        code = IndentedBuffer()
        if stride == 1:
            if dtype == torch.float:
                code.writeline(f"{value}.store({var_expr});")
            else:
                code.writeline(f"{value}.store({var_expr}, {self.tiling_factor});")
        else:
            self._load_or_store_non_contiguous(
                var, index, dtype, buffer=code, store_value=value
            )
        return code

    def store(self, name, index, value, mode=None):
        assert "buf" in name
        assert mode is None
        assert isinstance(value, CppCSEVariable), value
        if not value.is_vec:
            # this happens when we store a scalar into a vectorized buffer like "fill"
            value = self.broadcast(value)
        opt_ctx: OptimizationContext = get_current_node_opt_ctx()
        var = self.args.output(name)
        self.cache_fp32_cse_var_before_lowp_store(value)
        index = self.rename_indexing(index)
        code = self._get_store_line(value, var, index, V.graph.get_dtype(name))
        self.stores.splice(code.map(lambda x: DeferredLine(name, x)))

    def reduction(self, dtype, src_dtype, reduction_type, value):
        assert reduction_type in {
            "max",
            "min",
            "sum",
            "prod",
            "xor_sum",
            "welford_reduce",
            "welford_combine",
        }
        assert dtype == src_dtype
        assert dtype in [torch.float, torch.int64]
        assert isinstance(value, CppCSEVariable), value

        if not value.is_vec:
            value = self.broadcast(value)

        reduction_key = src_dtype, reduction_type, value
        if reduction_key in self.reduction_cse.reduction_cache:
            return self.reduction_cse.reduction_cache[reduction_key]

        vec_ns = "at::vec"
        vec = f"{vec_ns}::Vectorized<{DTYPE_TO_CPP[dtype]}>"
        acc_type_vec = self.reduction_acc_type_vec(reduction_type, dtype)

        acc = self.reduction_cse.generate(
            self.loads, f"reduction {reduction_key}", write=False
        )
        acc_vec = f"{acc}_vec"
        self.is_reduction = True
        self.reduction_prefix.writeline(
            f"{acc_type_vec} {acc_vec} = {self.reduction_init_vec(reduction_type, dtype)};"
        )
        self.stores.writeline(
            f"{acc_vec} = {self.reduction_combine_vec(reduction_type, acc_vec, value)};"
        )
        self._gen_parallel_reduction_buffers(
            acc_vec,
            acc_type_vec,
            reduction_type,
            dtype,
            reduction_combine_fn=self.reduction_combine_vec,
            reduction_init_fn=self.reduction_init_vec,
        )
        tmpvar: Union[str, CSEVariable]
        if self.tiling_idx >= self.reduction_depth:
            # Horizontal reduction
            if is_welford_reduction(reduction_type):
                assert (
                    self._get_num_vectors(dtype) == 1
                ), "Welford reduction does not support VectorizedN (N>1)"
                next_value = f"welford_vec_reduce_all({acc_vec})"
            else:
                reduce_all_body = (
                    "{ return "
                    + self.reduction_combine_vec(reduction_type, "x", "y")
                    + "; }"
                )
                vec = f"at::vec::Vectorized<{DTYPE_TO_CPP[dtype]}>"
                vec_reduce_all_func = f"at::vec::vec_reduce_all<{DTYPE_TO_CPP[dtype]}>"
                next_value = f"{vec_reduce_all_func}([]({vec}& x, {vec}& y) {reduce_all_body}, {acc_vec})"

            self.reduction_suffix.writeline(
                f"{acc} = {reduction_combine(reduction_type, acc, next_value)};"
            )
            tmpvar = acc
        else:
            tmpvar = acc_vec

        result = reduction_project(reduction_type, tmpvar)
        self.reduction_cse.reduction_cache[reduction_key] = result
        return result

    def store_reduction(self, name, index, value):
        index = self.rename_indexing(index)
        var = self.args.output(name)
        out_dtype = V.graph.get_dtype(name)
        # Only float reductions are vectorized currently
        dtype = torch.float
        code = IndentedBuffer()
        if self.tiling_idx >= self.reduction_depth:
            # Horizontal reduction
            code.writeline(
                f"{var}[{cexpr_index(index)}] = static_cast<{DTYPE_TO_CPP[out_dtype]}>({value});"
            )
        else:
            # Vertical reduction
            if out_dtype != dtype:
                if out_dtype in DTYPE_LOWP_FP and dtype == torch.float:
                    _lowp_fp_tmpvar_vec = f"{DTYPE_TO_CPP[out_dtype]}_{value}"
                    code.writeline(
                        f"auto {_lowp_fp_tmpvar_vec} = at::vec::convert<{DTYPE_TO_CPP[out_dtype]}>({value});"
                    )
                    value = _lowp_fp_tmpvar_vec
                else:
                    raise AssertionError(
                        f"Unsupported reduction type from {dtype} to {out_dtype}"
                    )
            code.splice(self._get_store_line(value, var, index, out_dtype))
        self.reduction_suffix.splice(code.map(lambda x: DeferredLine(name, x)))

    def broadcast(self, scalar_var: CppCSEVariable) -> CppCSEVariable:
        assert not scalar_var.is_vec
        if scalar_var.dtype == torch.bool:
            vec_var = self.cse.generate(
                self.compute, f"{self._get_mask_type()}::from({scalar_var.name})"
            )
        else:
            assert scalar_var.dtype is not None
            vec_var = self.cse.generate(
                self.compute,
                f"{self._get_vec_type(scalar_var.dtype)}({scalar_var.name})",
            )
        assert isinstance(vec_var, CppCSEVariable)
        vec_var.dtype = scalar_var.dtype
        vec_var.dependent_itervars = scalar_var.dependent_itervars
        vec_var.is_vec = True
        return vec_var

    def arange(self, index: CppCSEVariable, stride: sympy.Symbol) -> CppCSEVariable:
        assert not index.is_vec
        assert index.dtype is not None
        csevar = self.cse.generate(
            self.compute,
            f"{self._get_vec_type(index.dtype)}::arange({index}, {stride})",
        )
        assert isinstance(csevar, CppCSEVariable)
        csevar.dtype = index.dtype
        csevar.is_vec = True
        return csevar

    def reduction_init_vec(self, reduction_type, dtype):
        scalar_type = DTYPE_TO_COMPUTATION_DTYPE[dtype]
        vec_type = self._get_vec_type(scalar_type)

        if is_welford_reduction(reduction_type):
            return f"Welford<{vec_type}>()"

        scalar_init = reduction_init(reduction_type, dtype)
        return f"{vec_type}({scalar_init})"

    def reduction_acc_type_vec(self, reduction_type, dtype):
        assert reduction_type not in {"argmin", "argmax"}
        scalar_type = DTYPE_TO_COMPUTATION_DTYPE[dtype]
        vec_type = self._get_vec_type(scalar_type)
        if is_welford_reduction(reduction_type):
            return f"Welford<{vec_type}>"

        return vec_type

    def reduction_combine_vec(self, reduction_type, var, next_value):
        if reduction_type == "max":
            return f"at::vec::maximum({var}, {next_value})"
        elif reduction_type == "min":
            return f"at::vec::minimum({var}, {next_value})"
        elif reduction_type == "sum":
            return f"{var} + {next_value}"
        elif reduction_type == "prod":
            return f"{var} * {next_value}"
        elif reduction_type == "xor_sum":
            return f"{var} ^ {next_value}"
        elif reduction_type == "welford_reduce":
            return f"welford_combine({var}, {next_value})"
        elif reduction_type == "welford_combine":
            if isinstance(next_value, tuple):
                # When reading a value from Inductor IR we have a tuple of variable names
                mean, m2, weight = next_value
            else:
                # When combining intermediate accumulators we have a Welford<T> struct
                mean, m2, weight = reduction_project(reduction_type, next_value)
            return f"welford_combine({var}, {{{mean}, {m2}, {weight}}})"
        else:
            raise NotImplementedError

    def indirect_assert(self, var, lower, upper, mask=None):
        assert not mask, "do not support mask in indirect_indexing assertion"
        assert isinstance(var, CppCSEVariable)
        assert var.dtype is not None
        if not var.is_vec:
            return super().indirect_assert(var, lower, upper, mask)
        lower_scalar = lower
        upper_scalar = upper
        if lower:
            lower = f"{self._get_vec_type(var.dtype)}({lower})"
        if upper:
            upper = f"{self._get_vec_type(var.dtype)}({upper})"
        if lower and upper:
            cond = f"({lower} <= {var}) & ({var} < {upper})"
            cond_print = f"{lower_scalar} <= {var} < {upper_scalar}"
        elif lower:
            cond = f"{lower} <= {var}"
            cond_print = f"{lower_scalar} <= {var}"
        else:
            assert upper
            cond = f"{var} < {upper}"
            cond_print = f"{var} < {upper_scalar}"
        cond = f"({self._get_mask_type(var.dtype)}({cond})).all_masked()"
        return f'{self.assert_function}({cond}, "index out of bounds: {cond_print}")'


class CppTile2DKernel(CppVecKernel):
    """
    A vector kernel that handles the 2d tiles with the tile size defined in `tiling_factor` on
    the inner-most loop level and one of the outer loop level (`outer_tiling_idx`). When the data
    tile is accessed in a contiguous way from the outer loop axis, a transposition is applied on the
    tile to make the access contiguous from the inner-most loop axis. Then, the same vectorization
    logic from its parent `CppVecKernel` is leveraged for load/store/compute. The transposed tile load
    and store are generated into kernel.preloads and kernel.poststores buffers.

    The loop structure looks like below:
    for ...
      for i_outer ...
        for ...
          for inner_most ...
            // generated by CppTile2DKernel
            float tmp0[16*16]; at::vec::transpose_mxn<...>(tmp0, in_ptr0 + ..., ...); // into kernel.preloads
            float tmp1[16*16]; // into kernel.preloads
            for i_inner ... { // the kernel inner loop
              vectorized loads/compute/stores (e.g., load tmp0, store tmp1) // into kernel.loads/compute/stores
            }
            at::vec::transpose_mxn(out_ptr0 + ..., tmp1, ...) // into kernel.poststores
          for inner_most ... (tail)
            // generated by CppVecKernel
            ...
      for i_outer ... (tail)
        for ...
          for ...
            // generated by CppKernel
            ...
    """

    overrides = CppTile2DOverrides  # type: ignore[assignment]

    def __init__(self, args, num_threads, tiling_factor, tiling_indices, tiling_dtype):
        super().__init__(
            args, num_threads, tiling_factor, tiling_indices[1], tiling_dtype
        )
        self.tiling_indices = tiling_indices

    def inner_itervar(self):
        return sympy_index_symbol(f"{self.itervars[self.outer_idx]}_inner")

    def need_vec_transpose(self, index):
        outer_var = self.itervars[self.outer_idx]
        inner_var = self.itervars[self.tiling_idx]
        outer_stride = stride_at_vec_range(index, outer_var, self.tiling_factor)
        inner_stride = stride_at_vec_range(index, inner_var, self.tiling_factor)
        return (
            self._load_mask is None  # TODO: support transposition with mask
            and outer_stride == 1
            and index.has(inner_var)
            and not inner_stride.has(inner_var)
            and not inner_stride.has(outer_var)
        )

    def gen_transposed_tile_load_store(self, name, var, index, is_store):
        # transposed tile load/store outside the kernel inner loop
        dtype = V.graph.get_dtype(name)
        factor = self.tiling_factor
        src = f"{var} + {cexpr_index(index)}"
        dst = "__place_holder__"
        ld_src = f"{cexpr_index(stride_at_vec_range(index, self.itervars[self.tiling_idx], self.tiling_factor))}"
        ld_dst = f"{factor}"
        if is_store:
            src, dst = dst, src
            ld_src, ld_dst = ld_dst, ld_src

        need_define = True
        load_or_store = f"at::vec::transpose_mxn<{DTYPE_TO_CPP[dtype]},{factor},{factor}>({src}, {ld_src}, {dst}, {ld_dst});"
        if is_store:
            tile_var = self.cse.newvar()
        elif load_or_store not in self.cse.cache:
            tile_var = self.cse.generate(self.preloads, load_or_store, write=False)
        else:
            need_define = False
            tile_var = self.cse.cache[load_or_store]

        if need_define:
            define_line = f"{DTYPE_TO_CPP[dtype]} {tile_var}[{factor}*{factor}] __attribute__ ((aligned ({factor})));"
            self.preloads.writeline(define_line)

        load_or_store = load_or_store.replace("__place_holder__", str(tile_var))
        if is_store:
            self.poststores.writeline(DeferredLine(name, load_or_store))
        else:
            self.preloads.writeline(load_or_store)

        return tile_var

    def load(self, name: str, index: sympy.Expr):
        opt_ctx: OptimizationContext = get_current_node_opt_ctx()
        var = self.args.input(name)
        index = self.rename_indexing(index)

        inner = self.inner_itervar()
        if self.need_vec_transpose(index):
            tile_var = self.gen_transposed_tile_load_store(
                name, var, index, is_store=False
            )
            # vector load inside the kernel inner loop
            loadbuf = f"{tile_var} + {cexpr_index(inner * self.tiling_factor)}"
            dtype = V.graph.get_dtype(name)
            line = self._get_vec_load_line(loadbuf, 0, dtype)  # type: ignore[arg-type]
            csevar = self.cse.generate(self.loads, line)
            csevar.update_on_args("load", (name, index), {})
            assert isinstance(csevar, CppCSEVariable)
            csevar.is_vec = True
            return csevar
        else:
            new_index = self.transform_indexing(index)
            return super().load(name, new_index)

    def store(self, name, index, value, mode=None):
        assert "buf" in name
        opt_ctx: OptimizationContext = get_current_node_opt_ctx()
        var = self.args.output(name)

        inner = self.inner_itervar()
        index = self.rename_indexing(index)
        assert mode is None
        if self.need_vec_transpose(index):
            tile_var = self.gen_transposed_tile_load_store(
                name, var, index, is_store=True
            )
            # vector store inside the kernel inner loop
            storebuf = f"{tile_var} + {cexpr_index(inner * self.tiling_factor)}"
            if V.graph.get_dtype(name) in DTYPE_LOWP_FP:
                line = f"{value}.store({storebuf}, {self.tiling_factor});"
            elif V.graph.get_dtype(name) in (torch.uint8, torch.int8):
                line = f"{value}.store({storebuf}, {self.tiling_factor});"
            else:
                line = f"{value}.store({storebuf});"
            self.stores.writeline(DeferredLine(name, line))
        else:
            new_index = self.transform_indexing(index)
            super().store(name, new_index, value, mode)

    def codegen_inner_loops(self, code):
        inner = self.inner_itervar()
        code.writeline(
            f"for (long {inner} = 0; {inner} < {self.tiling_factor}; {inner}++)"
        )

    def set_ranges(self, group, reduction_group):
        vars = super().set_ranges(group, reduction_group)
        # do vertical reduction as the tail loop
        self.outer_idx, self.tiling_idx = (
            self.tiling_indices
            if self.tiling_indices[1] < self.reduction_depth
            else reversed(self.tiling_indices)
        )
        return vars

    def transform_indexing(self, index: sympy.Expr) -> sympy.Expr:
        return self.scale_index_with_offset(
            index,
            itervar_idx=self.outer_idx,
            offset=self.inner_itervar(),
        )


class CppVecKernelChecker(CppVecKernel):
    def __init__(self, args, num_threads, tiling_factor, tiling_idx=-1):
        super().__init__(args, num_threads, tiling_factor, tiling_idx)

        # Since this kernel is only for checker but does not generate any
        # code, so we need to decrease the kernel count.
        metrics.generated_kernel_count -= 1

        # Used to record the graph wrapper code as the wrapper_code status could be
        # changed during graph run.
        self._orig_wrapper_code = None

        self.simd_vec = True

        self.fast_vec_list = []
        for k, v in CppVecOverrides.__dict__.items():
            if isinstance(v, staticmethod):
                self.fast_vec_list.append(k)
        self.exit_stack = contextlib.ExitStack()

        # Cache all the load result
        self.supported_dtypes: List[torch.dtype] = [
            torch.float,
            torch.bfloat16,
            torch.float16,
            torch.bool,
            torch.uint8,
            torch.int8,
            torch.int32,
            torch.int64,
        ]

    def disable_vec(self, msg=None):
        if schedule_log.isEnabledFor(logging.DEBUG):
            schedule_log.debug("Disabled vectorization: %s", msg)
        self.simd_vec = False

    def load(self, name: str, index: sympy.Expr):
        with RecordOptimizationContext(__name__) as node_ctx:
            load_dtype = V.graph.get_dtype(name)
            opt_ctx: OptimizationContext = node_ctx.get_opt_ctx()
            assert opt_ctx

            opt_ctx.dtype = load_dtype
            var = self.cse.newvar()

            if len(self.itervars) == 0:
                self.disable_vec("not a loop")
                return var

            if load_dtype not in self.supported_dtypes and (
                index.has(self.itervars[self.tiling_idx])
                or free_symbol_startswith(index, "tmp")
            ):
                self.disable_vec(f"{load_dtype} not supported by load")
                return var

            return var

    def store(self, name, index, value, mode=None):
        with RecordOptimizationContext(__name__) as node_ctx:
            if len(self.itervars) == 0:
                self.disable_vec("not a loop")
                return self.simd_vec

            store_dtype = V.graph.get_dtype(name)

            opt_ctx: OptimizationContext = node_ctx.get_opt_ctx()
            assert opt_ctx
            opt_ctx.dtype = store_dtype

            if store_dtype not in self.supported_dtypes:
                self.disable_vec(f"{store_dtype} not supported by store")
                return self.simd_vec

            assert "buf" in name
            index = self.rename_indexing(index)

            if mode:
                self.disable_vec(f"store mode: {mode}")
                return self.simd_vec

            return self.simd_vec

    def reduction(self, dtype, src_dtype, reduction_type, value):
        if not (
            (dtype == torch.float and src_dtype == torch.float)
            or (dtype == torch.int64 and src_dtype == torch.int64)
            and reduction_type in VECTORIZABLE_RTYPES
        ):
            self.disable_vec(
                f"reduction: dtype {dtype}, src_dtype {src_dtype}, reduction_type {reduction_type}"
            )
        if is_welford_reduction(reduction_type):
            return tuple([self.simd_vec] * 3)
        return self.simd_vec

    def store_reduction(self, name, index, value):
        return self.simd_vec

    def __exit__(self, exc_type, exc_val, exc_tb):
        assert self._orig_wrapper_code is not None
        # Restore the wrapper_code
        V.graph.wrapper_code = self._orig_wrapper_code
        self.exit_stack.__exit__(exc_type, exc_val, exc_tb)

    def __enter__(self):
        # Record the graph wrapper code. The wrapper_code status could be
        # changed during graph run. Regarding this checker, we also need to
        # run the graph but we don't expect to change any status that would
        # impact the code generation. Hence, we record the graph wrapper code
        # and replace it with a dummy wrapper_code and then restore to the
        # original one as long as the checker is finished.
        self._orig_wrapper_code = V.graph.wrapper_code
        V.graph.wrapper_code = WrapperCodeGen()

        parent_handler = V.MockHandler()

        class VecCheckerProxy:
            @staticmethod
            def __getattr__(name):  # type: ignore[misc]
                def inner(*args, **kwargs):
                    if name not in self.fast_vec_list:
                        self.disable_vec(f"op: {name}")

                    parent_val = getattr(parent_handler, name)(*args, **kwargs)
                    return pytree.tree_map(lambda _: self.simd_vec, parent_val)

                return inner

            @staticmethod
            def load(name: str, index: sympy.Expr):
                return self.load(name, index)

            @staticmethod
            def store(name, index, value, mode=None):
                return self.store(name, index, value, mode=mode)

            @staticmethod
            def reduction(dtype, src_dtype, reduction_type, value):
                return self.reduction(dtype, src_dtype, reduction_type, value)

            @staticmethod
            def store_reduction(name, index, value):
                return self.store_reduction(name, index, value)

            @staticmethod
            def constant(val, dtype):
                with RecordOptimizationContext(__name__) as node_ctx:
                    opt_ctx: OptimizationContext = node_ctx.get_opt_ctx()
                    assert opt_ctx
                    # VecKernel override dtype for constant
                    # Vectorization only support int32/fp32 now
                    # So if dtype = int64/fp64, we will cast it to int32/fp32 if possible
                    i32_iinfo = torch.iinfo(torch.int32)
                    if (
                        dtype == torch.int64
                        and val <= i32_iinfo.max
                        and val >= i32_iinfo.min
                        and all(
                            user.target in BIN_CMP_OPS
                            for user in node_ctx.current_node.users
                        )
                    ):
                        opt_ctx.dtype = torch.int32

                    f32_iinfo = torch.finfo(torch.float32)
                    if dtype == torch.double:
                        if (
                            (val <= f32_iinfo.max and val >= f32_iinfo.min)
                            or (val == torch.inf)
                            or (val == -torch.inf)
                        ):
                            opt_ctx.dtype = torch.float32

                    if opt_ctx.dtype not in self.supported_dtypes:
                        self.disable_vec(f"constant dtype: {opt_ctx.dtype}")
                    return val

            @staticmethod
            def index_expr(expr, dtype):
                assert len(self.ranges) == len(self.itervars)

                def can_use_int32():
                    free_symbols = list(expr.free_symbols)
                    sizes = {
                        k: v
                        for k, v in zip(self.itervars, self.ranges)
                        if k in free_symbols
                    }
                    # Trivial case: Range empty
                    if any(v == 0 for v in sizes.values()):
                        return True

                    vars_ranges = {
                        k: ValueRanges(0, v - 1)
                        for k, v in sizes.items()
                        if not isinstance(v, sympy.Expr) or v.is_number
                    }
                    if not vars_ranges or len(vars_ranges) != len(free_symbols):
                        i32_iinfo = torch.iinfo(torch.int32)
                        return (
                            expr.is_number
                            and expr <= i32_iinfo.max
                            and expr >= i32_iinfo.min
                        )
                    expr_ranges = bound_sympy(expr, vars_ranges)
                    if math.isinf(expr_ranges.lower) or math.isinf(expr_ranges.upper):  # type: ignore[arg-type]
                        return False
                    # If something takes the values 0..7, we will compare in the loop
                    # x < 8. As such, for the loop not to overflow in the last iteration, we want
                    # to check that expr_ranges.upper + 1 is representable as well
                    return range_expressable_in_32_bits(
                        ValueRanges(
                            int(expr_ranges.lower), int(expr_ranges.upper) + 1  # type: ignore[arg-type]
                        )
                    )

                with RecordOptimizationContext(__name__) as node_ctx:
                    assert len(self.ranges) == len(self.itervars)
                    opt_ctx: OptimizationContext = node_ctx.get_opt_ctx()
                    assert opt_ctx
                    if (
                        dtype == torch.int64
                        and can_use_int32()
                        and all(
                            user.target in BIN_CMP_OPS
                            for user in node_ctx.current_node.users
                        )
                    ):
                        opt_ctx.dtype = torch.int32
                    else:
                        self.disable_vec(f"index_expr: {expr}, dtype {dtype}")

                    tmp_var = self.cse.newvar()
                    return tmp_var

            @staticmethod
            def indirect_indexing(index_var, size, check=True):
                return sympy_index_symbol(str(index_var))

            @staticmethod
            def masked(mask, body, other):
                body()
                return self.cse.newvar()

            @staticmethod
            def to_dtype(x, dtype, src_dtype=None):
                if dtype not in self.supported_dtypes:
                    self.disable_vec(f"to_dtype: {dtype}")
                return x

        self.exit_stack.enter_context(V.set_ops_handler(VecCheckerProxy()))
        self.exit_stack.enter_context(V.set_kernel_handler(self))
        return self


class CppKernelDispatcher(CppKernel):
    def __init__(self, loops, split=False):
        self.scalar_kernel: Optional[CppKernel] = None
        self.vec_kernel: Optional[CppVecKernel] = None
        self.tile2d_kernel: Optional[CppTile2DKernel] = None
        self.itervars = []
        self.itervars_tail = []
        self.sizes = []
        self.tiling_ranges = []
        self.scalar_condition = IndentedBuffer()
        self.vec_condition = IndentedBuffer()
        self.tile2d_condition = IndentedBuffer()
        self.scalar_loop = IndentedBuffer()
        self.vec_loop = IndentedBuffer()
        self.reduction_var_dict = {}
        self.need_arr_acc_var = False
        self.loops = loops
        if split:
            for loop in loops:
                self.itervars.append(loop.var)
                self.itervars_tail.append(f"{loop.var}_tail")
                self.sizes.append(loop.size)
                self.tiling_ranges.append(FloorDiv(loop.size, loop.steps) * loop.steps)
            self.gen_tiling_conditions()
            self.gen_tiling_loops()
            if not loops[0].is_reduction and loops[0].inner and loops[0].inner.is_reduction:
                self.need_arr_acc_var = True

    def gen_tiling_conditions(self):
        if len(self.tiling_ranges) == 1:
            # generate 1-d tiling condition
            self.vec_condition.writeline(
                f"if ({self.itervars[0]} < {cexpr_index(self.tiling_ranges[0])})"
            )
            self.scalar_condition.writeline(
                f"if ({self.itervars[0]} >= {cexpr_index(self.tiling_ranges[0])})"
            )
        elif len(self.tiling_ranges) == 2:
            # generate 2-d tiling condition
            self.tile2d_condition.writeline(
                f"if ({self.itervars[0]} < {cexpr_index(self.tiling_ranges[0])} && "
                + f"{self.itervars[1]} < {cexpr_index(self.tiling_ranges[1])})"
            )
            self.vec_condition.writeline(
                f"if ({self.itervars[0]} < {cexpr_index(self.tiling_ranges[0])} && "
                + f"{self.itervars[1]} >= {cexpr_index(self.tiling_ranges[1])})"
            )
            # TODO: more comments here about "==0"
            self.scalar_condition.writeline(
                f"if ({self.itervars[0]} >= {cexpr_index(self.tiling_ranges[0])} && "
                + f"{self.itervars[1]} == 0)"
            )

    def gen_tiling_loops(self):
        if len(self.tiling_ranges) == 1:
            # generate 1-d tiling loops
            self.scalar_loop.writeline(
                f"for (long {self.itervars_tail[0]} = {cexpr_index(self.tiling_ranges[0])}; "
                + f"{self.itervars_tail[0]} < {cexpr_index(self.sizes[0])}; {self.itervars_tail[0]}++)"
            )
        elif len(self.tiling_ranges) == 2:
            # generate 2-d tiling loops
            self.vec_loop.writeline(
                f"for (long {self.itervars_tail[1]} = {cexpr_index(self.tiling_ranges[1])}; "
                + f"{self.itervars_tail[1]} < {cexpr_index(self.sizes[1])}; {self.itervars_tail[1]}++)"
            )
            self.scalar_loop.writelines(
                [
                    f"for (long {self.itervars_tail[0]} = {cexpr_index(self.tiling_ranges[0])}; "
                    + f"{self.itervars_tail[0]} < {cexpr_index(self.sizes[0])}; {self.itervars_tail[0]}++)",
                    f"for (long {self.itervars_tail[1]} = 0; {self.itervars_tail[1]} < {cexpr_index(self.sizes[1])}; "
                    + f"{self.itervars_tail[1]}++)",
                ]
            )

    def replace_loop_vars(self, lines, var, new_var):
        pattern = re.compile(f"(?<!{var}_){var}")
        for i, line in enumerate(lines):
            if isinstance(line, IndirectAssertLine):
                continue
            elif isinstance(line, DeferredLine):
                line.line = pattern.sub(new_var, line.line)
            else:
                modified_line = pattern.sub(new_var, line)
                lines[i] = modified_line

    def replace_vars(self, kernel, dim: List[int]):
        def replace_loop_vars(lines, var, new_var):
            pattern = re.compile(f"(?<!{var}_){var}")
            for i, line in enumerate(lines):
                if isinstance(line, IndirectAssertLine):
                    continue
                elif isinstance(line, DeferredLine):
                    line.line = pattern.sub(new_var, line.line)
                else:
                    modified_line = pattern.sub(new_var, line)
                    lines[i] = modified_line

        for i in dim:
            replace_loop_vars(
                kernel.loads._lines, self.itervars[i], self.itervars_tail[i]
            )
            replace_loop_vars(
                kernel.stores._lines, self.itervars[i], self.itervars_tail[i]
            )
            replace_loop_vars(
                kernel.compute._lines, self.itervars[i], self.itervars_tail[i]
            )

    def gen_kernel(self, kernel, code):
        with contextlib.ExitStack() as stack:
            assert kernel
            if hasattr(kernel, "codegen_inner_loops"):
                code.splice(kernel.preloads)
                kernel.codegen_inner_loops(code)
                stack.enter_context(code.indent())
            code.splice(kernel.loads)
            code.splice(kernel.compute)
            code.splice(kernel.stores)
        if hasattr(kernel, "codegen_inner_loops"):
            code.splice(kernel.poststores)

    def codegen_scalar_kernel(self, code):
        if self.scalar_kernel:
            code.splice(self.scalar_condition)
            with contextlib.ExitStack() as stack:
                stack.enter_context(code.indent())
                code.splice(self.scalar_loop)
                stack.enter_context(code.indent())
                if len(self.tiling_ranges) == 1:
                    self.replace_vars(self.scalar_kernel, [0])
                elif len(self.tiling_ranges) == 2:
                    self.replace_vars(self.scalar_kernel, [0, 1])
                if len(self.reduction_var_dict):
                    for k, v in self.reduction_var_dict.items():
                        self.replace_loop_vars(self.scalar_kernel.stores._lines, k, v["new_var"])
                self.gen_kernel(self.scalar_kernel, code)

    def codegen_vec_kernel(self, code):
        if self.vec_kernel:
            code.splice(self.vec_condition)
            with contextlib.ExitStack() as stack:
                stack.enter_context(code.indent())
                code.splice(self.vec_loop)
                stack.enter_context(code.indent())
                if len(self.tiling_ranges) == 2:
                    self.replace_vars(self.vec_kernel, [1])
                self.gen_kernel(self.vec_kernel, code)

    def codegen_tile2d_kernel(self, code):
        if self.tile2d_kernel:
            code.splice(self.tile2d_condition)
            with contextlib.ExitStack() as stack:
                stack.enter_context(code.indent())
                self.gen_kernel(self.tile2d_kernel, code)

    def update_stores_with_parallel_reduction(self):
        if self.tile2d_kernel:
            self.tile2d_kernel.update_stores_with_parallel_reduction()
        if self.vec_kernel:
            self.vec_kernel.update_stores_with_parallel_reduction()
        if self.scalar_kernel:
            self.scalar_kernel.update_stores_with_parallel_reduction()

    def rewrite_scalar_reduction_prefix(self):
        # float tmp_acc0 = 0; -> float tmp_acc0_arr[n];
        if not self.need_arr_acc_var:
            return
        new_prefix = IndentedBuffer()
        for i in range(len(self.scalar_kernel.reduction_prefix._lines)):
            line = self.scalar_kernel.reduction_prefix._lines[i]
            var, init_value = line.split(" = ")
            _type, var_name = var.split()
            new_var = f"{var_name}_arr"
            self.reduction_var_dict[var_name] = {
                "type": _type,
                "new_var": f"{new_var}[{self.itervars_tail[0]} - {cexpr_index(self.tiling_ranges[0])}]",
            }
            tail_size = f"{self.sizes[0]} - {cexpr_index(self.tiling_ranges[0])}"
            new_prefix.writeline(f"{_type} {new_var}[{tail_size}];")
            new_prefix.writelines(
                [
                    f"for (int i = 0; i < {tail_size}; i++)",
                    "{",
                    f"    {new_var}[i] = {init_value}",
                    "}",
                ],
            )
            pass
        self.scalar_kernel.reduction_prefix = new_prefix

    def rewrite_scalar_reduction_suffix(self):
        # out_ptr0[x1] = tmp_acc0; ->
        # out_ptr0[x1_tail] = tmp_acc0_arr[x1_tail - start_idx];
        if not self.need_arr_acc_var:
            return
        for i in range(len(self.scalar_kernel.reduction_suffix._lines)):
            line = self.scalar_kernel.reduction_suffix._lines[i]
            if isinstance(line, DeferredLine):
                line = line.line
            line = line.replace(f"{self.itervars[0]}", f"{self.itervars_tail[0]}")
            _, value = line.split(" = ")
            value = value.rstrip(";")
            if "." in value:
                value = value.split(".")[0]
            new_value = (
                f"{value}_arr[{self.itervars_tail[0]} - {cexpr_index(self.tiling_ranges[0])}]"
            )
            line = line.replace(value, new_value)
            if isinstance(self.scalar_kernel.reduction_suffix._lines[0], DeferredLine):
                self.scalar_kernel.reduction_suffix._lines[i].line = line
            else:
                self.scalar_kernel.reduction_suffix._lines[i] = line
            pass

    def set_kernels(self, scalar_kernel, vec_kernel=None, tile2d_kernel=None):
        self.scalar_kernel = scalar_kernel
        self.vec_kernel = vec_kernel
        self.tile2d_kernel = tile2d_kernel
        self.aggregate_reduction_buffers()

    def aggregate_reduction_buffers(self):

        def remove_duplicated_max_theads(lines: list):
            # remove duplicated max threads
            max_thread_declarations = []
            for i, line in enumerate(lines):
                if line == 'int max_threads = omp_get_max_threads();':
                    max_thread_declarations.append(i)
            if len(max_thread_declarations) > 1:
                assert len(max_thread_declarations) == 2
                lines.pop(max_thread_declarations[1])


        def aggregate_buffers(attr):
            buf = BracesBuffer()
            if self.scalar_kernel:
                if attr == "reduction_prefix":
                    self.rewrite_scalar_reduction_prefix()
                buf.splice(getattr(self.scalar_kernel, attr))
            if self.vec_kernel:
                buf.splice(getattr(self.vec_kernel, attr))
            # if self.tile2d_kernel:
            #     buf.splice(getattr(self.tile2d_kernel, attr))
            remove_duplicated_max_theads(buf._lines)
            setattr(self, attr, buf)

        def aggregate_reduction_suffix():
            #  For horizontal reduction, we should choose vec kernel suffix
            #  scalar kernel suffix
            #  out_ptr1[static_cast<long>(x0)] = tmp_acc0;
            #  vec kernel suffix
            #  tmp_acc0 = tmp_acc0 + at::vec::vec_reduce_all<float>([](at::vec::Vectorized<float>& x, at::vec::Vectorized<float>& y) { return x + y; }, tmp_acc0_vec);
            #  out_ptr1[static_cast<long>(x0)] = static_cast<float>(tmp_acc0);
            buf = BracesBuffer()
            if self.vec_kernel:
                horizontal_reduction = (
                    self.vec_kernel.tiling_idx >= self.vec_kernel.reduction_depth
                )
                if horizontal_reduction:
                    buf.splice(self.vec_kernel.reduction_suffix)
                    self.reduction_suffix = buf
                    return
            # self.reduction_suffix = buf
            # return

            if self.scalar_kernel:
                with contextlib.ExitStack() as stack:
                    if self.need_arr_acc_var:
                        scalar_condition = IndentedBuffer()
                        scalar_condition.writeline(
                            f"if ({self.itervars[0]} >= {cexpr_index(self.tiling_ranges[0])})"
                        )
                        scalar_loop = IndentedBuffer()
                        scalar_loop.writeline(
                            f"for (long {self.itervars_tail[0]} = {cexpr_index(self.tiling_ranges[0])}; "
                            + f"{self.itervars_tail[0]} < {cexpr_index(self.sizes[0])}; {self.itervars_tail[0]}++)",
                        )
                        buf.splice(scalar_condition)
                        stack.enter_context(buf.indent())
                        buf.splice(scalar_loop)
                        stack.enter_context(buf.indent())
                        self.rewrite_scalar_reduction_suffix()
                    buf.splice(self.scalar_kernel.reduction_suffix)
            if self.vec_kernel:
                vec_condition = IndentedBuffer()
                vec_condition.writeline(
                    f"if ({self.itervars[0]} < {cexpr_index(self.tiling_ranges[0])})"
                )
                with contextlib.ExitStack() as stack:
                    buf.splice(vec_condition)
                    stack.enter_context(buf.indent())
                    buf.splice(self.vec_kernel.reduction_suffix)
            # if self.tile2d_kernel:
            #     with contextlib.ExitStack() as stack:
            #         buf.splice(self.tile2d_condition)
            #         stack.enter_context(buf.indent())
            #         buf.splice(self.tile2d_kernel.reduction_suffix)
            self.reduction_suffix = buf

        aggregate_reduction_suffix()
        # aggregate_buffers("reduction_suffix")
        aggregate_buffers("reduction_prefix")
        aggregate_buffers("parallel_reduction_prefix")
        aggregate_buffers("parallel_reduction_suffix")
        aggregate_buffers("local_reduction_init")
        aggregate_buffers("local_reduction_stores")


class CppKernelProxy(CppKernel):
    def __init__(self, kernel_group):
        super().__init__(kernel_group.args, kernel_group.ws.num_threads)
        self.kernel_group = kernel_group
        self.loop_nest = None
        self.call_ranges = None
        self.picked_vec_isa: codecache.VecISA = codecache.pick_vec_isa()

    def data_type_propagation(self, nodes):
        for _node in nodes:
            assert isinstance(_node, SchedulerNode)
            DataTypePropagation.propagate_scheduler_node(_node)

    # Check if all the nodes of a given fx graph can support BF16/FP16
    def is_lowp_fp_scheduler(self, scheduler_node: SchedulerNode):
        if not isinstance(scheduler_node._body, ir.LoopBody):
            return True

        _lowp_fp_type: Optional[torch.dtype] = None

        # Propagate the dtype to check if all the fx node is bf16/fp16
        DataTypePropagation.propagate_scheduler_node(scheduler_node)

        sub_blocks = [scheduler_node._body.root_block] + list(
            scheduler_node._body.subblocks.values()
        )
        for sub_block in sub_blocks:
            for _node in sub_block.graph.nodes:
                # TODO(Eikan): Regarding get_index and index_expr, we should conclude the
                # the data type as well.
                if _node.op == "placeholder" or _node.target in (
                    "get_index",
                    "index_expr",
                ):
                    continue

                # Fast path if all operations can support bf16/fp16 without converting to fp32
                if _node.target not in [
                    "load",
                    "store",
                    "abs",
                    "neg",
                    "output",
                ]:
                    return False

                if hasattr(_node, "meta") and _node.meta:
                    assert OptimizationContext.key in _node.meta
                    opt_ctx: OptimizationContext = _node.meta[OptimizationContext.key]
                    if not opt_ctx.dtype or opt_ctx.dtype not in DTYPE_LOWP_FP:
                        return False
                    if _lowp_fp_type:
                        assert (
                            _lowp_fp_type == opt_ctx.dtype
                        ), "scheduler node do not support bf16/fp16 mix"
                    else:
                        _lowp_fp_type = opt_ctx.dtype
                else:
                    return False

        scheduler_node._lowp_fp_type = _lowp_fp_type  # type: ignore[attr-defined]
        return True

    def legalize_lowp_fp_dtype(self, nodes):
        def add_to_dtype(sub_graph: torch.fx.Graph):
            def is_lowp_fp_load(node: torch.fx.Node):
                if node.target not in ["load"]:
                    return False
                assert len(node.args) == 3
                load_dtype = V.graph.get_dtype(node.args[1])  # type: ignore[arg-type]
                return load_dtype in DTYPE_LOWP_FP

            def is_lowp_fp_store(node: torch.fx.Node):
                if node.target != "store":
                    return False
                _, store_var, _, _, _ = node.args
                store_dtype = V.graph.get_dtype(store_var)  # type: ignore[arg-type]
                return store_dtype in DTYPE_LOWP_FP

            sub_graph_nodes = list(sub_graph.nodes)
            to_lowp_fp_legalized_nodes = []
            for _node in sub_graph_nodes:
                if is_lowp_fp_load(_node):
                    # No need to promote to float if all users are direct stores
                    if all(user.target == "store" for user in _node.users):
                        continue
                    ops = _node.args[0]
                    with sub_graph.inserting_after(_node):
                        to_type_node = sub_graph.call_method(
                            "to_dtype", args=(ops, _node, torch.float)
                        )
                        to_type_node_args = to_type_node.args
                        _node.replace_all_uses_with(to_type_node)
                        to_type_node.args = to_type_node_args
                        metrics.cpp_to_dtype_count += 1
                elif is_lowp_fp_store(_node):
                    ops, name, _, value_var, _ = _node.args
                    # No need to promote to float if it is a user of a load which are all directly stored
                    if value_var.target == "load" and all(
                        user.target == "store" for user in value_var.users
                    ):
                        continue
                    dtype = V.graph.get_dtype(name)
                    with sub_graph.inserting_before(_node):
                        to_type_node = sub_graph.call_method(
                            "to_dtype", args=(ops, value_var, dtype)
                        )
                        _node.replace_input_with(value_var, to_type_node)
                        metrics.cpp_to_dtype_count += 1
                elif _node.target == "reduction":
                    (
                        ops,
                        dtype,
                        src_dtype,
                        reduction_type,
                        value,
                    ) = _node.args
                    if src_dtype in DTYPE_LOWP_FP:
                        # Since we always convert the load/store value to float if the tensor is bfloat16/float16.
                        # Therefore, the reduction should never work with bfloat16/float16 value. Hence, we update
                        # the bfloat16/float16 reduction by
                        #     1) updating the src_dtype to float
                        # and 2) updating the dtype to float if it is bfloat16/float16.
                        assert dtype in [
                            torch.float,
                            torch.bfloat16,
                            torch.float16,
                            torch.int64,
                        ]
                        _node.args = (
                            ops,
                            torch.float if dtype in DTYPE_LOWP_FP else dtype,
                            torch.float,
                            reduction_type,
                            value,
                        )
                elif _node.target == "to_dtype" and _node.args[-1] in DTYPE_LOWP_FP:
                    (ops, x, _) = _node.args
                    # The legalization always loads the BF16/FP16 tensor as FP32 for computation
                    # and converts back to BF16/FP16 after the computation.
                    # Hence, there should be no computation w/ BF16/FP16.
                    # Therefore, we update the to_dtype by replacing the bf16/fp16 dtype with fp32.
                    # Save the legalized to_dtype node for the elimination(eliminate_to_dtype step):
                    #  1) Eliminate the redundant to_dtype node if we have a pattern as follows:
                    #     graph():
                    #       %lowp_fp_legalized = call_method[target=to_dtype](args = (%ops, %input, torch.float))
                    #       %to_dtype2 = call_method[target=to_dtype](args = (%ops, %lowp_fp_legalized, torch.bfloat16/float16))
                    # Regarding the first to_dtype, it is redundant because
                    # the second to_type also converts to the torch.bfloat16/torch.float16.
                    # Hence, we remove the first to_type.
                    to_lowp_fp_legalized_nodes.append(_node)
                    _node.args = (ops, x, torch.float)
                else:
                    pass

            def eliminate_to_dtype(sub_graph: torch.fx.Graph):
                def _eliminate_duplicate_to_node(sub_graph: torch.fx.Graph):
                    # Eliminate the redundant to_dtype node. Let's consider a pattern as follows:
                    #   graph():
                    #     %to_dtype1 = call_method[target=to_dtype](args = (%ops, %input, torch.float), kwargs = {})
                    #     %to_dtype2 = call_method[target=to_dtype](args = (%ops, %to_dtype1, torch.float), kwargs = {})
                    # Regarding the first to_dtype, it is redundant because the second to_type also converts to the
                    # torch.float. Hence, we remove the first to_type
                    def _used_by_to(to_node: torch.fx.Node):
                        return all(usr.target == "to_dtype" for usr in to_node.users)

                    all_to_nodes = [
                        node for node in sub_graph.nodes if node.target == "to_dtype"
                    ]
                    all_to_nodes_and_users = [
                        {node: node.users} for node in all_to_nodes if _used_by_to(node)
                    ]
                    for node_users in all_to_nodes_and_users:
                        for node, users in node_users.items():
                            if node in sub_graph.nodes and (
                                all(usr.args[-1] == node.args[-1] for usr in users)
                                or (
                                    node in to_lowp_fp_legalized_nodes
                                    and all(
                                        usr.args[-1] in DTYPE_LOWP_FP for usr in users
                                    )
                                )
                            ):
                                val_node = node.all_input_nodes[-1]
                                node.replace_all_uses_with(val_node)
                                sub_graph.erase_node(node)

                    # For debug mode, the graph of LoopBody will attach a new GraphModule as
                    # owning_module for debugging while the release mode will not. The lint will
                    # check whether the graph has owning_module to decide if it needs to check
                    # call_module. LoopBody might contain get_index as a module call. But it
                    # is just a function. Hence, it cannot pass the lint check for debug mode.
                    # We bypass the check if the owning_module is None. Eventually, we should call
                    # get_index via call_function but not call_module.
                    if sub_graph.owning_module is None:
                        sub_graph.lint()

                _eliminate_duplicate_to_node(sub_graph)

            eliminate_to_dtype(sub_graph)

        def _legalize_lowp_fp(loop_body: ir.LoopBody):
            sub_blocks = [loop_body.root_block] + list(loop_body.subblocks.values())
            for sub_block in sub_blocks:
                add_to_dtype(sub_block.graph)

        if all(
            isinstance(_node, SchedulerNode) and self.is_lowp_fp_scheduler(_node)
            for _node in nodes
        ):
            # Mark the load node to load bf16/fp16
            for _node in nodes:
                sub_blocks = [_node._body.root_block] + list(
                    _node._body.subblocks.values()
                )
                for sub_block in sub_blocks:
                    for fx_node in sub_block.graph.nodes:
                        if fx_node.target in ["load", "store"]:
                            assert fx_node.meta
                            assert OptimizationContext.key in fx_node.meta
                            opt_ctx: OptimizationContext = fx_node.meta[
                                OptimizationContext.key
                            ]
                            assert opt_ctx.dtype in DTYPE_LOWP_FP

            # Bypass the legalization as the kernel can run with bf16/fp16 directly
            return

        for _node in nodes:
            assert isinstance(_node, SchedulerNode)
            assert isinstance(_node._body, ir.LoopBody)
            node: SchedulerNode = _node

            def is_memory_copy_scheduler_node(node: SchedulerNode):
                op_counts = node.read_writes.op_counts
                return (
                    len(op_counts) == 2 and "load" in op_counts and "store" in op_counts
                )

            should_legalize = not is_memory_copy_scheduler_node(node)
            if should_legalize:
                body: ir.LoopBody = node._body
                _legalize_lowp_fp(body)

    def codegen_nodes(self, nodes: List[SchedulerNode]):
        # Legalize BF16 node by adding to_dtype explicitly
        self.legalize_lowp_fp_dtype(nodes)
        self.data_type_propagation(nodes)

        assert len(nodes) >= 1
        first_node = nodes[0]
        vec_dtype = (
            first_node._lowp_fp_type  # type: ignore[attr-defined]
            if all(
                hasattr(_node, "_lowp_fp_type")
                and _node._lowp_fp_type == first_node._lowp_fp_type  # type: ignore[attr-defined]
                for _node in nodes
            )
            else torch.float
        )

        kernel_group = self.kernel_group
        _, (group, reduction_group) = max(
            nodes, key=lambda x: int(x.is_reduction())
        ).group

        self.set_ranges(group, reduction_group)

        def codegen_kernel(cls, *args):
            with kernel_group.new_kernel(cls, *args) as kernel:
                # Ugly hack to maintain the metrics kernel count since
                # we only count in CppKernelProxy, not those contained in it
                metrics.generated_kernel_count -= 1

                run(kernel)
                return kernel

        def run(kernel):
            vars, reduction_vars = kernel.set_ranges(group, reduction_group)
            in_suffix = False
            for node in nodes:
                if node.group[1] in [
                    (group, reduction_group),
                    (group + reduction_group, ()),
                ]:
                    assert not in_suffix
                    node.run(vars, reduction_vars)
                else:
                    in_suffix = True
                    assert node.group[1] == (
                        group,
                        (),
                    ), f"unexpected group: {node.group[1]} != {group}, {reduction_group}"
                    # we can fuse in some extra pointwise into the suffix
                    with kernel.write_to_suffix():
                        node.run(vars, ())

        scalar_kernel = codegen_kernel(CppKernel)
        V.graph.removed_buffers |= scalar_kernel.removed_buffers
        V.graph.inplaced_to_remove |= scalar_kernel.inplaced_to_remove
        self.loop_nest = LoopNestWithSplit.build(scalar_kernel)

        if not self.picked_vec_isa:
            return

        def select_tiling_indices(tiling_factor):
            all_index = []
            for node in nodes:
                rw = dependencies.extract_read_writes(node._body, *node._sizes)
                all_index += [dep.index for dep in itertools.chain(rw.reads, rw.writes)]
            contig_vars = set()
            contig_vars_list = []
            non_contig_stride_const = set()
            non_contig_stride_other = set()
            for index in all_index:
                for var in index.free_symbols:
                    if not re.search(r"^d\d+$", var.name):
                        continue
                    stride = stride_at_vec_range(index, var, tiling_factor)
                    if stride == 0:
                        continue
                    elif stride == 1:
                        contig_vars.add(int(var.name[1:]))
                        contig_vars_list.append(int(var.name[1:]))
                    elif all(s.name.startswith("s") for s in stride.free_symbols):
                        non_contig_stride_const.add(int(var.name[1:]))
                    else:
                        non_contig_stride_other.add(int(var.name[1:]))
            contig_only = (
                contig_vars - non_contig_stride_const - non_contig_stride_other
            )
            if len(contig_vars) == 0:
                # no contiguous vars
                return [len(self.itervars) - 1]
            if contig_only:
                return sorted(contig_only)[-1:]
            contig_and_const_stride = (
                contig_vars & non_contig_stride_const
            ) - non_contig_stride_other
            contig_vars_sorted = sorted(contig_vars)
            if (
                len(contig_vars_sorted) == 2
                and contig_vars_sorted[-1] in contig_and_const_stride
                and contig_vars_sorted[-1] == len(self.itervars) - 1
            ):
                return contig_vars_sorted
            return sorted(contig_vars_sorted, key=contig_vars_list.count)[-1:]

        def select_tiling(dtype: torch.dtype = torch.float):
            # TODO(jgong5): support alternative tiling factors and data types
            tiling_factor = self.picked_vec_isa.nelements(dtype=dtype)
            tiling_indices = select_tiling_indices(tiling_factor)
            if tiling_indices:
                could_vec = True
                for tiling_indice in tiling_indices:
                    with CppVecKernelChecker(
                        deepcopy(self.kernel_group.args),
                        parallel_num_threads(),
                        tiling_factor,
                        tiling_indice,
                    ) as vec_checker:
                        run(vec_checker)
                        could_vec = could_vec and vec_checker.simd_vec
                        if not could_vec:
                            break
                if could_vec:
                    if len(tiling_indices) == 1:
                        return [tiling_factor], tiling_indices
                    if len(tiling_indices) == 2:
                        return [tiling_factor, tiling_factor], tiling_indices
            return [], []

        # Kernels share the same global contexts like V.graph.wrapper_code, V.kernel.args.
        # But the generated scalar kernel has updated these global contexts. Hence, the other kernels
        # should not do this again to avoid context conflict. By now, we only control the
        # config.inplace_buffers. In the future, we could maintain more contexts.
        with torch._inductor.config.patch(inplace_buffers=False):
            tiling_factors, tiling_indices = select_tiling(vec_dtype)
            assert len(tiling_factors) == len(tiling_indices)
            if len(tiling_indices) == 1:
                vec_kernel = codegen_kernel(
                    CppVecKernel, tiling_factors[0], tiling_indices[0], vec_dtype
                )
                metrics.generated_cpp_vec_kernel_count += 1
                loop = self.loop_nest.split_with_tiling(
                    tiling_indices[0], factor=tiling_factors[0]
                )
                kernel = CppKernelDispatcher([loop], True)
                kernel.set_kernels(scalar_kernel, vec_kernel)
                loop.set_kernel(kernel)
                loop.simd_vec = True
            elif len(tiling_indices) == 2:
                assert (
                    tiling_indices[1] == len(self.itervars) - 1
                    and tiling_factors[0] == tiling_factors[1]
                )
                tile2d_kernel = codegen_kernel(
                    CppTile2DKernel, tiling_factors[0], tiling_indices, vec_dtype
                )
                vec_kernel = codegen_kernel(
                    CppVecKernel, tiling_factors[0], tiling_indices[0], vec_dtype
                )
                metrics.generated_cpp_vec_kernel_count += 2
                outer_loop = self.loop_nest.split_with_tiling(
                    tiling_indices[0], factor=tiling_factors[0]
                )
                inner_loop = outer_loop.split_with_tiling(
                    tiling_indices[1] - tiling_indices[0], factor=tiling_factors[0]
                )
                kernel = CppKernelDispatcher([outer_loop, inner_loop], True)
                kernel.set_kernels(scalar_kernel, vec_kernel, tile2d_kernel)
                inner_loop.set_kernel(kernel)

    def codegen_loops(self, code, worksharing):
        self.codegen_loops_impl(self.loop_nest, code, worksharing)


class OuterLoopFusedKernel(CppKernel):
    def __init__(self, kernel_group):
        super().__init__(kernel_group.args, kernel_group.ws.num_threads)
        self.inner: List["LoopLevel"] = []

    def decide_parallel_depth(self, max_parallel_depth, threads) -> int:
        kernels_parallel_depth = []
        nested_kernels: List[List[CppKernel]] = [
            loop.get_kernels() for loop in self.inner
        ]
        for kernels in nested_kernels:
            # For any ScalarKernel, VecKernel, or Tile2DKernel,
            # they should all have the same call_ranges
            call_ranges = kernels[0].call_ranges
            assert call_ranges is not None
            assert all(kernel.call_ranges == call_ranges for kernel in kernels)
            kernels_parallel_depth.append(
                kernels[0].decide_parallel_depth(len(call_ranges), threads)
            )
        return min(
            max_parallel_depth,
            max(kernels_parallel_depth),
        )


class ReasonFusedNodes(Enum):
    SAME_VARS_REDUCE = "same_vars_reduce"
    COMPATIBLE_REDUCTION = "compatible_reduction"
    COMPATIBLE_RANGES_NO_REDUCTION = "compatible_ranges_no_reduction"


class CppScheduling(BaseScheduling):
    # ctypes limits the number of args to 1024, refer to:
    # https://github.com/python/cpython/commit/a285af7e626d1b81cf09f8b2bf7656f100bc1237
    # We set a conservative threshold here.
    MAX_FUSED_KERNEL_ARGS_NUM = 500

    def __init__(self, scheduler):
        self.scheduler = scheduler
        self.reset_kernel_group()
        self._ready_to_flush = False

    def _set_flush_status(self, status: bool):
        self._ready_to_flush = status

    def group_fn(self, sizes):
        return tuple(tuple(map(V.graph.sizevars.simplify, s)) for s in sizes)

    def reset_kernel_group(self):
        from .cpp_wrapper_cpu import CppWrapperCpu

        self.kernel_group: Union[CppWrapperKernelGroup, KernelGroup]
        if isinstance(V.graph.wrapper_code, CppWrapperCpu):
            self.kernel_group = CppWrapperKernelGroup()
        else:
            self.kernel_group = KernelGroup()

    def fuse(self, node1, node2):
        if node1.is_foreach() or node2.is_foreach():
            return ForeachKernelSchedulerNode.fuse(node1, node2)
        else:
            if (
                self._why_fuse_nodes(node1, node2)
                == ReasonFusedNodes.COMPATIBLE_RANGES_NO_REDUCTION
            ):
                assert isinstance(node1, (SchedulerNode, FusedSchedulerNode))
                assert isinstance(node2, (SchedulerNode, FusedSchedulerNode))

                _, (vars1, reduce1) = node1.group
                _, (vars2, reduce2) = node2.group
                assert reduce1 == () and reduce2 == (), (reduce1, reduce2)

                def get_indexing_ranges_exprs(node):
                    if isinstance(node, FusedSchedulerNode):
                        assert len(node.snodes) > 0, node.snodes
                        var_ranges = None
                        indexing_exprs = set()
                        for snode in node.snodes:
                            v, exprs = get_indexing_ranges_exprs(snode)
                            if var_ranges is None:
                                var_ranges = v
                            assert var_ranges == v, (var_ranges, v, node.snodes)
                            indexing_exprs.update(exprs)
                        return var_ranges, list(indexing_exprs)
                    else:
                        assert isinstance(node, SchedulerNode)
                        comp_buffer = node.node
                        assert isinstance(comp_buffer, ir.ComputedBuffer)
                        _, body, _ = comp_buffer.get_default_sizes_body()
                        return body.var_ranges, list(body.indexing_exprs.values())

                node_to_recomp = node1 if len(vars1) < len(vars2) else node2
                assert isinstance(node_to_recomp, SchedulerNode)

                ref_node = node2 if len(vars1) < len(vars2) else node1

                extra_indexing_constraints = get_indexing_ranges_exprs(ref_node)

                node_to_recomp.recompute_size_and_body(
                    extra_indexing_constraints=extra_indexing_constraints
                )

                _, (vars1, _) = node1.group
                _, (vars2, _) = node2.group
                assert vars1 == vars2, (vars1, vars2)
                return FusedSchedulerNode.fuse(node1, node2)
            elif self.can_fuse_vertical_outer_loop(node1, node2):
                return OuterLoopFusedSchedulerNode.fuse(
                    node1, node2, self._get_outer_loop_fusion_depth(node1, node2)
                )
            else:
                return FusedSchedulerNode.fuse(node1, node2)

    def _why_fuse_nodes(self, node1, node2) -> Optional[ReasonFusedNodes]:
        _, (vars1, reduce1) = node1.group
        _, (vars2, reduce2) = node2.group

        if vars1 == vars2 and reduce1 == reduce2:
            return ReasonFusedNodes.SAME_VARS_REDUCE
        if reduce1 == () and vars1 == vars2 + reduce2:
            return ReasonFusedNodes.COMPATIBLE_REDUCTION
        if self._can_fuse_nodes_with_compatible_ranges(node1, node2):
            return ReasonFusedNodes.COMPATIBLE_RANGES_NO_REDUCTION
        # TODO(jansel): allow fusion pointwise (vars1, ()) suffix?
        return None

    def _can_fuse_nodes_with_compatible_ranges(self, node1, node2):
        # Here we try to fuse SchedulerNode/FusedSchedulerNode with compatible ranges
        # e.g. (s0, s1, s2) and (s0 * s1 * s2)
        _, (vars1, reduce1) = node1.group
        _, (vars2, reduce2) = node2.group

        c1 = reduce1 == () and reduce2 == ()
        c2 = math.prod(vars1) == math.prod(vars2)
        c3 = len(vars1) == 1 or len(vars2) == 1
        if not (c1 and c2 and c3):
            return False

        node_to_recomp = node1 if len(vars1) < len(vars2) else node2
        ref_node = node2 if len(vars1) < len(vars2) else node1

        # We can not recompute sizes and body for nodes other than SchedulerNode
        # TODO: we can extend fusion support with compatible ranges for FusedSchedulerNode
        if isinstance(node_to_recomp, FusedSchedulerNode):
            return False

        # It may happen that node1 and node2 compatible number of elements
        # but different original ranges, for example:
        # {d0: s0, d1: s1, d2: s2} vs {d0: s0*s1*s2}
        # See https://github.com/pytorch/pytorch/pull/120077/files#r1500427848 for more details
        # TODO: we can fix if it allows us to CSE at least one of the variables

        assert isinstance(node_to_recomp, SchedulerNode)
        if isinstance(node_to_recomp.node, ir.TemplateBuffer):
            return False
        assert isinstance(node_to_recomp.node, ir.ComputedBuffer)
        # node.data.get_size() is a cheaper version of node.get_read_writes().var_ranges
        # but without variable name
        ranges2 = node_to_recomp.node.data.get_size()
        ranges1 = None
        if isinstance(ref_node, FusedSchedulerNode):
            ranges_set = set()
            for snode in ref_node.snodes:
                if isinstance(snode.node, ir.TemplateBuffer):
                    break
                assert isinstance(snode.node, ir.ComputedBuffer)
                ranges_set.add(tuple(snode.node.data.get_size()))

            if len(ranges_set) != 1:
                return False

            ranges1 = list(next(iter(ranges_set)))
        else:
            assert isinstance(ref_node, SchedulerNode)
            assert isinstance(ref_node.node, ir.ComputedBuffer)
            ranges1 = ref_node.node.data.get_size()

        if ranges1 != ranges2:
            return False

        return True

    def _can_fuse_horizontal_impl(self, node1, node2):
        assert isinstance(node1, (FusedSchedulerNode, SchedulerNode))
        assert isinstance(node2, (FusedSchedulerNode, SchedulerNode))
        if any(
            isinstance(node, OuterLoopFusedSchedulerNode) for node in (node1, node2)
        ):
            return False
        return self._why_fuse_nodes(node1, node2) is not None

    def can_fuse_horizontal(self, node1, node2):
        if (
            len(node1.get_nodes()) + len(node2.get_nodes())
            > config.cpp.max_horizontal_fusion_size
        ):
            return False

        return self._can_fuse_horizontal_impl(node1, node2)

    def _get_outer_loop_fusion_depth(self, node1, node2):
        DISABLE_OUTER_LOOP_FUSION = 0
        if not all(
            type(node)
            in (OuterLoopFusedSchedulerNode, FusedSchedulerNode, SchedulerNode)
            for node in (node1, node2)
        ):
            return DISABLE_OUTER_LOOP_FUSION

        _node1 = (
            node1.get_outer_nodes()[-1]
            if isinstance(node1, OuterLoopFusedSchedulerNode)
            else node1
        )
        assert isinstance(_node1, (FusedSchedulerNode, SchedulerNode))
        _node2 = (
            node2.get_outer_nodes()[0]
            if isinstance(node2, OuterLoopFusedSchedulerNode)
            else node2
        )
        assert isinstance(_node2, (FusedSchedulerNode, SchedulerNode))

        _, (vars1, reduce1) = _node1.group
        _, (vars2, reduce2) = _node2.group
        if vars1 == () and vars2 == () and reduce1 != () and reduce2 != ():
            # Reduction only
            return DISABLE_OUTER_LOOP_FUSION
        if all(type(node) is OuterLoopFusedSchedulerNode for node in (node1, node2)):
            return (
                node1.outer_loop_fusion_depth
                if node1.outer_loop_fusion_depth == node2.outer_loop_fusion_depth
                else DISABLE_OUTER_LOOP_FUSION
            )
        outer_loop_fusion_depth = min(len(vars1), len(vars2))
        if (
            outer_loop_fusion_depth >= 1
            and vars1[:outer_loop_fusion_depth] == vars2[:outer_loop_fusion_depth]
        ):
            if any(
                type(node) is OuterLoopFusedSchedulerNode for node in (node1, node2)
            ):
                _compare_node = (
                    node1 if type(node1) is OuterLoopFusedSchedulerNode else node2
                )
                if _compare_node.outer_loop_fusion_depth == outer_loop_fusion_depth:
                    # Same outer loop fusion depth as prev nodes in OuterLoopFusedSchedulerNode
                    return outer_loop_fusion_depth
                else:
                    return DISABLE_OUTER_LOOP_FUSION
            else:
                # First 2 nodes to generate OuterLoopFusedSchedulerNode
                return outer_loop_fusion_depth
        return DISABLE_OUTER_LOOP_FUSION

    def can_fuse_vertical_outer_loop(self, node1, node2):
        return (
            node1.get_names() & node2.ancestors
            and not (
                self._can_fuse_horizontal_impl(node1, node2)
                and not node1.is_reduction()
            )
            and self._get_outer_loop_fusion_depth(node1, node2) >= 1
        )

    def get_fusion_pair_priority(self, node1, node2):
        if self.can_fuse_vertical_outer_loop(node1, node2):
            # Outer loop fusion with lower priority
            return 1
        else:
            return 0

    def can_fuse_vertical(self, node1, node2):
        return (
            self._can_fuse_horizontal_impl(node1, node2) and not node1.is_reduction()
        ) or self.can_fuse_vertical_outer_loop(node1, node2)

    def codegen_node(
        self,
        node: Union[OuterLoopFusedSchedulerNode, FusedSchedulerNode, SchedulerNode],
    ):
        """
        Turn an set of pre-fused nodes into a C++ kernel.
        """
        kernel_group = self.kernel_group

        if isinstance(node, OuterLoopFusedSchedulerNode):
            cpp_kernel_proxy_list: List[CppKernelProxy] = []
            nodes_list: List[List[SchedulerNode]] = []

            for _node in node.get_outer_nodes():
                assert isinstance(_node, (FusedSchedulerNode, SchedulerNode))
                _nodes: List[SchedulerNode] = _node.get_nodes()  # type: ignore[assignment]
                cpp_kernel_proxy = CppKernelProxy(kernel_group)
                cpp_kernel_proxy.codegen_nodes(_nodes)

                cpp_kernel_proxy_list.append(cpp_kernel_proxy)
                nodes_list.append(_nodes)

            # Note that, in the future, when every kernel can be vectorized,
            # the function select_tiling will be much easier, and we'll be able to lift
            # check_outer_fusion_loop_level_attr to the fusion phase,
            # avoiding grouping kernels at fusion time that "look like we'll be able to fuse them"
            # but then we actually won't.
            if node.check_outer_fusion_loop_level_attr(
                cpp_kernel_proxy_list, node.outer_loop_fusion_depth
            ):
                # Merge the cpp_kernel_proxy_list into cpp_kernel_proxy
                outer_fusion_cpp_kernel_proxy = node.merge_outer_fusion_kernels(
                    cpp_kernel_proxy_list,
                )
                kernel_group.finalize_kernel(
                    outer_fusion_cpp_kernel_proxy,
                    [_node for _nodes in nodes_list for _node in _nodes],
                )
            else:
                # Fall back to standard loop codegen
                for _kernel_proxy, _nodes in zip(cpp_kernel_proxy_list, nodes_list):
                    kernel_group.finalize_kernel(_kernel_proxy, _nodes)
        else:
            nodes: List[SchedulerNode] = node.get_nodes()  # type: ignore[assignment]
            cpp_kernel_proxy = CppKernelProxy(kernel_group)
            cpp_kernel_proxy.codegen_nodes(nodes)
            kernel_group.finalize_kernel(cpp_kernel_proxy, nodes)

        args_num = self._get_scheduled_num_args()
        if args_num > CppScheduling.MAX_FUSED_KERNEL_ARGS_NUM:
            self._set_flush_status(True)

    def _get_scheduled_num_args(self):
        return self.kernel_group.get_num_args()

    def ready_to_flush(self):
        return self._ready_to_flush

    def codegen_sync(self):
        pass

    def define_kernel(self, src_code, nodes):
        wrapper = V.graph.wrapper_code
        fused_name = (
            get_fused_kernel_name(nodes, config.cpp.descriptive_names)
            if config.cpp.descriptive_names
            else ""
        )
        kernel_name = "_".join(["cpp", fused_name, wrapper.next_kernel_suffix()])
        kernel_decl_name = kernel_name if V.graph.cpp_wrapper else "kernel"
        src_code = src_code.replace(str(Placeholder.KERNEL_NAME), kernel_decl_name)
        src_code = src_code.replace(str(Placeholder.DESCRIPTIVE_NAME), kernel_name)
        # TODO(voz): Ostensibly, we should not need this. But there are cases where C++ codegen does
        # not use BracesBuffer, so we have no good indicator of a C++ buffer atm.
        src_code = src_code.replace("#pragma CMT", "//")

        compile_wrapper = IndentedBuffer()
        _, _, arg_types = self.kernel_group.args.cpp_argdefs()
        if not V.graph.cpp_wrapper:
            compile_wrapper.writeline(f"async_compile.cpp_pybinding({arg_types!r}, '''")
        compile_wrapper.splice(src_code, strip=True)
        if not V.graph.cpp_wrapper:
            compile_wrapper.writeline("''')")
        wrapper.define_kernel(kernel_name, compile_wrapper.getvalue(), cuda=False)
        return kernel_name

    def flush(self):
        src_code = self.kernel_group.codegen_group()
        if src_code:
            kernel_name = self.define_kernel(
                src_code, self.kernel_group.scheduled_nodes
            )
            self.kernel_group.call_kernel(V.graph.wrapper_code, kernel_name)
        self.reset_kernel_group()
        self._set_flush_status(False)


class KernelGroup:
    def __init__(self):
        super().__init__()
        self.args = KernelArgs()
        self.loops_code = BracesBuffer()
        self.ws = WorkSharing(self.loops_code)
        self.stack = contextlib.ExitStack()
        self.stack.enter_context(self.ws)
        self.scheduled_nodes = []

    def new_kernel(self, cls, *args):
        return cls(self.args, parallel_num_threads(), *args)

    def finalize_kernel(self, new_kernel, nodes):
        self.scheduled_nodes += nodes
        code = self.loops_code
        ws = self.ws
        new_kernel.codegen_loops(code, ws)

    def get_num_args(self):
        arg_defs, call_args, arg_types = self.args.cpp_argdefs()
        args_num = len(arg_defs)
        return args_num

    def codegen_group(self, name=None) -> str:
        self.stack.close()
        if not self.scheduled_nodes:
            return ""
        code = BracesBuffer()
        # 1. Include header files
        # TODO: support kernel profile on other platforms
        enable_kernel_profile = (
            config.cpp.enable_kernel_profile and sys.platform == "linux"
        )
        if enable_kernel_profile:
            code.writelines(["#include <ATen/record_function.h>"])
        code.writeline(codecache.cpp_prefix())

        # 2. Function definition
        kernel_decl_name = str(Placeholder.KERNEL_NAME) if name is None else name
        kernel_name = str(Placeholder.DESCRIPTIVE_NAME) if name is None else name
        arg_defs, _, _ = self.args.cpp_argdefs()
        arg_defs = ",\n".ljust(25).join(arg_defs)
        code.writeline(f'extern "C" void {kernel_decl_name}({arg_defs})')

        # 3. Function body
        with code.indent():
            if enable_kernel_profile:
                graph_id = V.graph.graph_id
                prefix = "graph_" + str(graph_id) + "_" if graph_id is not None else ""
                code.writelines(
                    [
                        f'RECORD_FUNCTION("{prefix + kernel_name}", c10::ArrayRef<c10::IValue>({{}}));'
                    ]
                )
            for old, new in self.args.aliases():
                code.writeline(f"auto {old} = {new};")
            code.splice(self.loops_code)
        return code.getvalue()

    def call_kernel(self, wrapper, kernel_name):
        _, call_args, arg_types = self.args.cpp_argdefs()
        wrapper.generate_kernel_call(
            kernel_name, call_args, cuda=False, arg_types=arg_types
        )


class CppWrapperKernelGroup(KernelGroup):
    def __init__(self):
        super().__init__()
        self.args = CppWrapperKernelArgs()


class WorkSharing:
    def __init__(self, code):
        self.code = code
        self.in_parallel = False
        self.num_threads = None
        self.stack = contextlib.ExitStack()

    def parallel(self, threads):
        if self.in_parallel and threads != self.num_threads:
            # wrong number of threads
            self.close()
        if not self.in_parallel:
            self.num_threads = threads
            self.in_parallel = True
            if config.cpp.dynamic_threads:
                self.code.writeline("#pragma omp parallel")
            else:
                self.code.writeline(f"#pragma omp parallel num_threads({threads})")
            self.stack.enter_context(self.code.indent())
            self.code.writeline(
                "int tid = omp_get_thread_num();",
            )

    def single(self):
        if self.in_parallel:
            self.code.writeline("#pragma omp single")
        return self.in_parallel

    def close(self):
        self.stack.close()
        self.in_parallel = False

    def __enter__(self):
        self.stack.__enter__()
        return self

    def __exit__(self, exc_type, exc_val, exc_tb):
        self.stack.__exit__(exc_type, exc_val, exc_tb)


@dataclasses.dataclass
class LoopLevel:
    var: Optional[sympy.Expr] = None
    size: Optional[sympy.Expr] = None
    offset: sympy.Expr = sympy.Integer(0)
    steps: sympy.Expr = sympy.Integer(1)
    parallel: int = 0
    simd_omp: bool = False
    simd_vec: bool = False
    collapsed: bool = False
    is_reduction: bool = False
    parent: Optional["LoopLevel"] = None
    inner: Optional["LoopLevel"] = None
    # kernel assigned to this loop level, only valid when it is a leaf
    kernel: Optional[CppKernel] = None

    def __post_init__(self):
        # Regarding the C++/OpenMP backend, `codecache.pick_vec_isa()` to check
        # vectorization ISA is a time-consuming and one-shot operation. It leads
        # to taking a longer time to import `codegen.cpp` package because the
        # `LoopLevel` of the package is decorated by `@dataclasses.dataclass` while
        # the decorator will invoke `codecache.pick_vec_isa()` to initialize the
        # `simd_nelements` of the `LoopLevel`. It might introduce additional compilation
        # overhead to the Triton backend. Therefore, we moved the `simd_nelements` to
        # `__post_init__`
        picked_vec_isa: codecache.VecISA = codecache.pick_vec_isa()
        self.simd_nelements: int = picked_vec_isa.nelements() if picked_vec_isa else 0

    def get_kernel(self) -> CppKernel:
        """Get all kernel objects under this loop level"""
        if self.kernel:
            return self.kernel
        assert self.inner
        return self.inner.get_kernel()

    def get_root(self):
        """Get all kernel objects under this loop level"""
        root = self
        while root.parent:
            root = root.parent
        return root

    def set_kernel(self, kernel: CppKernel):
        """
        Set the kernel under this loop level. No split is allowed under
        this loop level.
        """
        if not self.inner:
            self.kernel = kernel
            return
        self.inner.set_kernel(kernel)

    def get_loops_at(self, depth) -> "LoopLevel":
        if depth == 0:
            return self
        else:
            assert self.inner
            return self.inner.get_loops_at(depth - 1)

    def split_with_tiling(self, depth, factor):
        def clone_inner():
            if self.inner:
                return self.inner.clone()
            return None

        def do_split_with_tiling():
            sympy_factor = sympy.Integer(factor)

            loop = LoopLevel(self.var, self.size)
            loop.steps = sympy_factor
            loop.parallel = self.parallel
            loop.collapsed = False
            loop.is_reduction = self.is_reduction
            loop.inner = clone_inner()
            if loop.inner:
                loop.inner.parent = loop
            return loop

        if depth == 0:
            loop = do_split_with_tiling()
            parent = self.parent
            if parent:
                parent.inner = loop
                loop.parent = parent
            return loop
        else:
            assert self.inner
            return self.inner.split_with_tiling(depth - 1, factor)

    def clone(self):
        loop = copy(self)
        if self.inner:
            inner_loop_clone = self.inner.clone()
            inner_loop_clone.parent = loop
            loop.inner = inner_loop_clone
        loop.kernel = deepcopy(self.kernel)
        return loop

    def lines(self):
        offset_expr = cexpr_index(self.offset)
        size_expr = cexpr_index(self.size)
        if config.cpp.no_redundant_loops and offset_expr == size_expr:
            return None
        simd = (
            f"simd simdlen({self.simd_nelements}) "
            if self.simd_omp and self.simd_nelements > 1
            else ""
        )
        if self.parallel:
            # TODO(jansel): look into chunk size and other schedules
            line1 = "#pragma omp for"
            if self.parallel > 1:
                line1 += f" collapse({self.parallel})"
            if self.simd_omp:
                line1 = line1.replace(" for ", f" for {simd}")
        elif self.simd_vec:
            line1 = ""
        elif self.simd_omp:
            line1 = f"#pragma omp {simd}"
        elif not self.is_reduction and codecache.is_gcc():
            line1 = "#pragma GCC ivdep"
        else:
            line1 = ""
        offset_str = f"{INDEX_TYPE} {self.var}={offset_expr}"
        size_str = f"{self.var}<{size_expr}"
        steps_str = f"{self.var}+={cexpr_index(self.steps)}"
        line2 = f"for({offset_str}; {size_str}; {steps_str})"
        if self.collapsed or not line1:
            return [line2]
        return [line1, line2]


@dataclasses.dataclass
class LoopNestWithSplit:
    """
    A loop-nest like structure but with some loop level split along
    the loop range into the main tiling loop and the tail. It is built
    with the `build` method as a loop nest and then split with
    `split_with_tiling` at some depth.

    A typical case is for vectorization where we typically split at the inner-most
    loop level. A more complicated case is 2D tiling where we split at
    both inner-most and outer levels.
    """

    root: Optional[LoopLevel] = None
    kernel: Optional[CppKernel] = None

    @staticmethod
    def build(kernel: CppKernel):
        """Build a LoopNest with the given `kernel` as the leaf"""
        itervars = kernel.itervars
        ranges = kernel.ranges
        reduction_depth = kernel.reduction_depth
        assert reduction_depth is not None

        root: Optional[LoopLevel] = None
        loop: Optional[LoopLevel] = None
        for loop_idx, (var, size) in enumerate(zip(itervars, ranges)):
            loop = LoopLevel(var, size, parent=loop)
            if loop.parent:
                loop.parent.inner = loop
            if not root:
                root = loop
            if loop_idx >= reduction_depth:
                loop.is_reduction = kernel.is_reduction

        loop_nest = LoopNestWithSplit(root)

        # not split
        inner_most = root
        while inner_most:
            inner_most = inner_most.inner
        _kernel = CppKernelDispatcher([inner_most])
        _kernel.set_kernels(kernel)

        if loop:
            loop.kernel = _kernel
        else:
            loop_nest.kernel = _kernel
        return loop_nest

    def __bool__(self):
        return bool(self.root)

    def get_loops_at(self, depth) -> LoopLevel:
        """Get the loop levels at the given `depth` (most outer loop has depth 0)"""
        assert self.root
        return self.root.get_loops_at(depth)

    @cache_on_self
    def max_parallel_depth(self):
        """
        Maximal allowed depth for parallelism:
        1) Levels without splitting and
        2) All reduction or non-reduction levels
        When the loop is split at the top level, the max depth is 1.
        """
        max_depth = 0
        loop: Optional[LoopLevel] = self.root
        is_reduction = loop.is_reduction if loop else False
        while loop and loop.is_reduction == is_reduction:
            max_depth += 1
            loop = loop.inner
        return max_depth

    def is_reduction_only(self):
        """
        Whether all the loops are for reduction. Reduction loops
        are always the inner most ones.
        """
        return self.root is not None and self.root.is_reduction

    def mark_parallel(self, par_depth):
        assert (
            par_depth <= self.max_parallel_depth()
        ), "Parallel depth cannot exceed the maximal allowed parallel depth"
        assert self.root is not None
        loop = self.root
        loop.parallel = par_depth
        for _ in range(1, par_depth):
            assert loop.inner
            loop = loop.inner
            loop.collapsed = True

    def split_with_tiling(self, depth, factor):
        """
        Split the loop into main and tail loops at given `depth` so that the range
        of the main loop has range `floor_div(range, factor) * factor` and
        the tail loop handles the remainder. The main loop is tiled
        according to the `factor`.
        """
        loop = self.get_loops_at(depth)
        split_loop = loop.split_with_tiling(0, factor)
        if depth == 0:
<<<<<<< HEAD
            self.root = split_loop
        return split_loop
=======
            self.root = split_loops
        return split_loops

    def get_kernels(self) -> List[CppKernel]:
        """Get all kernel objects under this loop nest"""
        if self.kernel:
            return [self.kernel]
        kernels: List[CppKernel] = []
        assert self.root is not None
        for loop in self.root:
            kernels += loop.get_kernels()
        return kernels
>>>>>>> df5e807d
<|MERGE_RESOLUTION|>--- conflicted
+++ resolved
@@ -2004,11 +2004,9 @@
     def codegen_loops_impl(self, loop_nest, code, worksharing):
         threads = parallel_num_threads()
         assert self.call_ranges is not None
-        kernels = loop_nest.get_kernels()
-        if any(isinstance(kernel, OuterLoopFusedKernel) for kernel in kernels):
-            assert len(kernels) == 1
-            assert isinstance(kernels[0], OuterLoopFusedKernel)
-            par_depth = kernels[0].decide_parallel_depth(
+        kernel = loop_nest.get_kernel()
+        if isinstance(kernel, OuterLoopFusedKernel):
+            par_depth = kernel.decide_parallel_depth(
                 loop_nest.max_parallel_depth(), threads
             )
         else:
@@ -3309,7 +3307,12 @@
             pass
 
     def set_kernels(self, scalar_kernel, vec_kernel=None, tile2d_kernel=None):
+        self.call_ranges = scalar_kernel.call_ranges
         self.scalar_kernel = scalar_kernel
+        if vec_kernel:
+            assert scalar_kernel.call_ranges == vec_kernel.call_ranges
+        if tile2d_kernel:
+            assert scalar_kernel.call_ranges == tile2d_kernel.call_ranges
         self.vec_kernel = vec_kernel
         self.tile2d_kernel = tile2d_kernel
         self.aggregate_reduction_buffers()
@@ -3826,17 +3829,16 @@
 
     def decide_parallel_depth(self, max_parallel_depth, threads) -> int:
         kernels_parallel_depth = []
-        nested_kernels: List[List[CppKernel]] = [
-            loop.get_kernels() for loop in self.inner
+        nested_kernels: List[CppKernel] = [
+            loop.get_kernel() for loop in self.inner
         ]
-        for kernels in nested_kernels:
+        for kernel in nested_kernels:
             # For any ScalarKernel, VecKernel, or Tile2DKernel,
             # they should all have the same call_ranges
-            call_ranges = kernels[0].call_ranges
+            call_ranges = kernel.call_ranges
             assert call_ranges is not None
-            assert all(kernel.call_ranges == call_ranges for kernel in kernels)
             kernels_parallel_depth.append(
-                kernels[0].decide_parallel_depth(len(call_ranges), threads)
+                kernel.decide_parallel_depth(len(call_ranges), threads)
             )
         return min(
             max_parallel_depth,
@@ -4540,20 +4542,11 @@
         loop = self.get_loops_at(depth)
         split_loop = loop.split_with_tiling(0, factor)
         if depth == 0:
-<<<<<<< HEAD
             self.root = split_loop
         return split_loop
-=======
-            self.root = split_loops
-        return split_loops
-
-    def get_kernels(self) -> List[CppKernel]:
+
+    def get_kernel(self) -> CppKernel:
         """Get all kernel objects under this loop nest"""
         if self.kernel:
-            return [self.kernel]
-        kernels: List[CppKernel] = []
-        assert self.root is not None
-        for loop in self.root:
-            kernels += loop.get_kernels()
-        return kernels
->>>>>>> df5e807d
+            return self.kernel
+        return self.root.get_kernel()