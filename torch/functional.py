--- conflicted
+++ resolved
@@ -1045,15 +1045,11 @@
 
 
 def _return_counts(
-<<<<<<< HEAD
-    input, sorted=True, return_inverse=False, return_counts=False, dim=None
-=======
     input,
     sorted=True,
     return_inverse=False,
     return_counts=False,
     dim=None,
->>>>>>> d21f311a
 ):
     # type: (Tensor, bool, bool, bool, Optional[int]) -> Tuple[Tensor, Tensor]
 
@@ -1065,15 +1061,11 @@
 
 
 def _return_output(
-<<<<<<< HEAD
-    input, sorted=True, return_inverse=False, return_counts=False, dim=None
-=======
     input,
     sorted=True,
     return_inverse=False,
     return_counts=False,
     dim=None,
->>>>>>> d21f311a
 ):
     # type: (Tensor, bool, bool, bool, Optional[int]) -> Tensor
 
@@ -1085,15 +1077,11 @@
 
 
 def _return_inverse(
-<<<<<<< HEAD
-    input, sorted=True, return_inverse=False, return_counts=False, dim=None
-=======
     input,
     sorted=True,
     return_inverse=False,
     return_counts=False,
     dim=None,
->>>>>>> d21f311a
 ):
     # type: (Tensor, bool, bool, bool, Optional[int]) -> Tuple[Tensor, Tensor]
 
@@ -1142,14 +1130,10 @@
 
 
 def _consecutive_return_counts(
-<<<<<<< HEAD
-    input, return_inverse=False, return_counts=False, dim=None
-=======
     input,
     return_inverse=False,
     return_counts=False,
     dim=None,
->>>>>>> d21f311a
 ):
     # type: (Tensor, bool, bool, Optional[int]) -> Tuple[Tensor, Tensor]
 
@@ -1163,14 +1147,10 @@
 
 
 def _consecutive_return_output(
-<<<<<<< HEAD
-    input, return_inverse=False, return_counts=False, dim=None
-=======
     input,
     return_inverse=False,
     return_counts=False,
     dim=None,
->>>>>>> d21f311a
 ):
     # type: (Tensor, bool, bool, Optional[int]) -> Tensor
 
@@ -1182,14 +1162,10 @@
 
 
 def _consecutive_return_inverse(
-<<<<<<< HEAD
-    input, return_inverse=False, return_counts=False, dim=None
-=======
     input,
     return_inverse=False,
     return_counts=False,
     dim=None,
->>>>>>> d21f311a
 ):
     # type: (Tensor, bool, bool, Optional[int]) -> Tuple[Tensor, Tensor]
 
@@ -1913,12 +1889,8 @@
 
 
 def unravel_index(
-<<<<<<< HEAD
-    indices: Tensor, shape: Union[int, Sequence[int], torch.Size]
-=======
     indices: Tensor,
     shape: Union[int, Sequence[int], torch.Size],
->>>>>>> d21f311a
 ) -> Tuple[Tensor, ...]:
     r"""Converts a tensor of flat indices into a tuple of coordinate tensors that
     index into an arbitrary tensor of the specified shape.
