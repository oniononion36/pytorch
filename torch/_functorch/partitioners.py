--- conflicted
+++ resolved
@@ -802,7 +802,6 @@
         if node.op != "call_function":
             return False
         if node.target == operator.getitem:
-<<<<<<< HEAD
             return False
         if op_types.is_view(node):
             return False
@@ -885,86 +884,9 @@
 
     def ban_recomputation_if_allowed(node):
         if op_types.is_view(node):
-=======
->>>>>>> 66dc8fb7
             return False
         if node in dont_ban:
             return False
-<<<<<<< HEAD
-=======
-        # NB: "recompute" == 0 means that must save this node.
-        if node.meta.get("recompute", None) == 0:
-            return True
-
-        if min_cut_options.ban_if_not_in_allowlist:
-            if not op_types.is_recomputable(node):
-                return True
-        else:
-            if op_types.is_random(node) or op_types.is_compute_intensive(node):
-                return True
-
-        # If a node *must* be materialized in the backwards pass, then we
-        # should never recompute it. This is a pretty subtle point.  In
-        # general, the assumption we make is that recomputing a node in the
-        # backwards pass is "free". However, if a node must be materialized
-        # in the backwards pass, then recomputing it is never free.
-        if min_cut_options.ban_if_materialized_backward and is_materialized_backwards(
-            node
-        ):
-            log.info("materialized backwards: %s %s", node, tuple(node.users))
-            return True
-
-        # Arbitrary hack that sometimes seems to help things. The above
-        # modification appears to have made this heuristic a lot less critical
-        # for performance.
-        # NB: As of PR #121692, this hack no longer seems necessary.
-        if node.dist_from_bw < 1000 and node.dist_from_bw > config.max_dist_from_bw:
-            return True
-
-        # If the output of an op is 4x smaller (arbitrary choice),
-        # then we don't allow recomputation. The idea here is that for
-        # things like reductions, saving the output of the reduction is very
-        # cheap/small, and it makes sure we don't do things like recompute
-        # normalizations in the backwards.
-        if min_cut_options.ban_if_reduction:
-            input_tensors_size = sum(
-                _size_of(i) for i in node.args if isinstance(i, fx.Node)
-            )
-            output_size = _size_of(node)
-            return output_size * 4 < input_tensors_size
-        return False
-
-    def is_materialized(node):
-        if node.op == "placeholder":
-            return True
-
-        return not all(is_fusible(node, user) for user in node.users)
-
-    def get_node_weight(node) -> float:
-        mem_sz = _size_of(node)
-
-        if isinstance(node.meta["val"], py_sym_types):
-            # We never want to save symfloats
-            if not isinstance(node.meta["val"], torch.SymInt):
-                return INT_INF
-
-        # Heuristic to bias towards nodes closer to the backwards pass
-        # Complete guess about current value
-        mem_sz = int(mem_sz * (1.1 ** max(min(node.dist_from_bw, 100), 1)))
-        if is_materialized(node):
-            return mem_sz
-        else:
-            return mem_sz * 2
-
-    nx_graph = nx.DiGraph()
-    banned_nodes = set()
-
-    def ban_recomputation_if_allowed(node):
-        if op_types.is_view(node):
-            return False
-        if node in dont_ban:
-            return False
->>>>>>> 66dc8fb7
         # breakpoint()
         # This bans recomputation of the node unless we've been forced not to by
         # user annotation
@@ -1356,7 +1278,6 @@
     return name_to_node
 
 
-<<<<<<< HEAD
 def _optimize_runtime_with_given_memory(
     memory: List[float],
     runtimes: List[float],
@@ -1423,8 +1344,6 @@
     return 1
 
 
-=======
->>>>>>> 66dc8fb7
 def choose_saved_values_set(
     joint_graph: fx.Graph, node_info: NodeInfo, memory_budget=1
 ) -> List[fx.Node]:
@@ -1453,7 +1372,6 @@
         node_info,
         min_cut_options,
     )
-<<<<<<< HEAD
     # return runtime_optimized_saved_values
     if memory_budget == 1:
         return runtime_optimized_saved_values
@@ -1572,9 +1490,6 @@
         print_budget_real_mem(estimate_activations_size(saved_values), "milp")
 
         return saved_values
-=======
-    return runtime_optimized_saved_values
->>>>>>> 66dc8fb7
 
 
 def min_cut_rematerialization_partition(
@@ -1690,7 +1605,6 @@
             for user in node.users:
                 node.dist_from_bw = min(node.dist_from_bw, user.dist_from_bw + 1)
 
-<<<<<<< HEAD
     memory_budget = config.memory_budget
     for node in joint_graph.nodes:
         if isinstance(node.meta.get("memory_budget", None), float):
@@ -1701,9 +1615,6 @@
     saved_values = choose_saved_values_set(
         joint_graph, node_info, memory_budget=memory_budget
     )
-=======
-    saved_values = choose_saved_values_set(joint_graph, node_info, memory_budget=1)
->>>>>>> 66dc8fb7
     # save_for_backward on tensors and stashes symints in autograd .ctx
     saved_sym_nodes = list(filter(is_sym_node, saved_values))
     saved_values = list(filter(lambda n: not is_sym_node(n), saved_values))
