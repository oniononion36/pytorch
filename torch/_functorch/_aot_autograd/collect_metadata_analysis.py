# mypy: allow-untyped-defs
"""
This module is one of the analysis modules - it takes as input a function or graph
and some preexisting properties, and returns some data that is useful for deciding
how to further proceed with compilation or construct runtime wrappers.

In particular, the analysis here constructs view and mutation metadata from running
a functionalized version of the graph under compilation.
"""

import collections
import logging
from functools import wraps
from typing import Callable, DefaultDict, Dict, List, Optional

import torch
import torch.utils._pytree as pytree
from torch import Tensor
from torch._guards import detect_fake_mode
from torch._subclasses.functional_tensor import FunctionalTensor, FunctionalTensorMode
from torch._subclasses.meta_utils import safe_is_leaf
from torch.fx.experimental.symbolic_shapes import is_concrete_int
from torch.multiprocessing.reductions import StorageWeakRef
from torch.utils._python_dispatch import (
    is_traceable_wrapper_subclass,
    transform_subclass,
)
<<<<<<< HEAD
from torch.utils.weak import WeakTensorKeyDictionary
=======

>>>>>>> adcf46f6
from .functional_utils import (
    are_all_mutations_hidden_from_autograd,
    are_all_mutations_under_no_grad_or_inference_mode,
    from_fun,
    has_data_mutation,
    has_metadata_mutation,
    has_same_metadata,
    to_fun,
    was_inductor_storage_resized,
)
from .schemas import (
    FunctionalTensorMetadataEq,
    InputAliasInfo,
    MutationType,
    OutputAliasInfo,
    OutputType,
    ViewAndMutationMeta,
)
from .subclass_utils import create_subclass_meta

from .utils import _get_autocast_states, KNOWN_TYPES, strict_zip

zip = strict_zip

log = logging.getLogger(__name__)


# Note [Tangents must be contiguous]
# We force tangents to be contiguous today.
# The idea is that we are technically making a guess about the strides of our tangents,
# while we trace out the joint.
# Today, we force this guess to be correct by additioanlly calling contiguous()
# on all tangents at runtime.
# In the future, you could imagine lifting this restriction, since these contiguous()
# calls can have noticeable perf overhead depending on the model.
def coerce_tangent(x):
    if not isinstance(x, Tensor):
        return x
    out = x.detach().contiguous()
    # Note [Tangents must be contiguous, Part 2]
    # In the same way that "what strides do we assigns to our tangents" is a question
    # that we can not answer (and therefore have to guess) as we trace the backward ahead-of-time,
    # The same applies to any tensor subclass metadata, when we have tangents that are subclasses.
    # To handle this situation, we have two new methods that a tensor subclass can implement:
    # (1) __coerce_tangent_metadata__(self)
    #     Given a subclass with "non-standard" metadata, turn it into a new subclass with "normal" metadata.
    #     The main example here is a DTensor with the "_Partial" placement.
    #     If we have a forward output with a _Partial placement, and corresponding tangent
    #     with a Replicate/Shard placement, we have no way to convert the tangent "back" to a _Partial placement.
    #     This method lets us avoid the problem entirely by allowing subclasses to ensure that we can never
    #     have a tangent with "problematic" metadata, that we cannot convert to.
    # (1) __coerce_same_metadata_as_tangent__(self, metadata)
    #     Given a subclass, and a target differing metadata,
    #     convert self to have the same metadata as the target.
    #     With DTensor being the main example, we can use this to convert a DTensor with a Replicate()
    #     placement into one with a Shard() placement, in the case that we "guessed wrong",
    #     and traced tangents with a Shard() placement at compile time.
    #
    if is_traceable_wrapper_subclass(out) and hasattr(
        out, "__coerce_tangent_metadata__"
    ):
        out = out.__coerce_tangent_metadata__()  # type: ignore[attr-defined]
    # It's possible to have a subclass that advertises as contiguous,
    # but has noncontiguous inner tensors.
    # Force these to be conntiguous too
    if is_traceable_wrapper_subclass(out):
        for attr in out.__tensor_flatten__()[0]:  # type: ignore[attr-defined]
            elem = getattr(out, attr)
            if not elem.is_contiguous():
                elem_contig = elem.contiguous()
                setattr(out, attr, elem_contig)
    return out


# This is a version of functionalization that is specifically designed
# for the AOTAutograd use case.
#
# Unlike functorch's variant, this doesn't use the functorch level system,
# instead it directly uses PyTorch's conventional dispatcher to hit the
# functionalization key.  In particular, this means that FunctionalTensorWrapper
# can have autograd data stored directly on it.
#
# In typical AOTAutograd usage, the dispatch key order will look like:
#
#   Autograd - Functionalization ~~~~> Proxy Mode - Fake Tensor
#       outer tensor                        inner tensor
#
# Returns:
# - ViewAndMutationMeta, telling us metadata about the inputs and outputs, and
#   The list of outputs from the forward, but **only** the outputs that we need
#   to pass in as tangents into the backward.
#   Specifically, aliased outputs from the forward get regenerated, and don't participate
#   in the compiled backward function.
def run_functionalized_fw_and_collect_metadata(
    f,
    *,
    keep_input_mutations: bool,
    # TODO: refactor to kill this flag
    is_train: bool = False,
    # Note: this is guaranteed to be set when running under dynamo
    static_input_indices: Optional[List[int]] = None,
    pre_dispatch: bool = False,
) -> Callable[..., ViewAndMutationMeta]:
    memo: Dict[Tensor, Tensor] = {}

    def _to_fun(t):
        if isinstance(t, Tensor):
            if t in memo:
                return memo[t]
            r = to_fun(t)
            memo[t] = r
            return r
        else:
            return t

    # NB: emulate idempotence by doing metadata collection in a freshly-branched nested int
    # registry that is discarded at the end. There is one quirk to this: AOTAutograd depends
    # on traced tangents to remain in the registry between invocations of
    # run_functionalized_fw_and_collect_metadata(). To accomplish this, the corresponding
    # registry entries for traced tangents are included in the returned ViewAndMutationMeta.
    from torch.nested._internal.nested_tensor import branch_nested_int_registry

    @branch_nested_int_registry()
    @wraps(f)
    def inner(*flat_args):
        # This function is meant to be run with the forward, which expects a flat list of tensor/symint/other args.
        assert all(isinstance(a, tuple(KNOWN_TYPES)) for a in flat_args)

        input_info: List[InputAliasInfo] = []
        output_info: List[OutputAliasInfo] = []

        prior_grad_enabled = torch.is_grad_enabled()
        prior_autocast_states = _get_autocast_states()

        # See Note [Disabling Functionalize TLS Above Python Functionalization]
        disable_above = torch._C._ExcludeDispatchKeyGuard(
            torch._C.DispatchKeySet(torch._C.DispatchKey.Functionalize)
        )

        # It doesn't matter if we run this under predispatch or not because it is
        # only for figuring out metadata
        mode = FunctionalTensorMode(_allow_token_discovery=True)

        with disable_above, mode:
            # precondition: The passed in function already handles unflattening inputs + flattening outputs
            flat_f_args = pytree.tree_map(_to_fun, flat_args)
            flat_f_outs = f(*flat_f_args)
            # We didn't do any tracing, so we don't need to process the
            # unbacked symbols, they will just disappear into the ether.
            # Also, prevent memoization from applying.
            if (fake_mode := detect_fake_mode()) and (shape_env := fake_mode.shape_env):
                shape_env.pending_fresh_unbacked_symbols.clear()
                fake_mode.epoch += 1

        if prior_autocast_states != _get_autocast_states():
            raise RuntimeError(
                "AOTAutograd does not support tracing graphs that mutate the autocast state. "
                "Dynamo will only insert autocast context managers (e.g. with torch.autocast(..)) into the graph, "
                "which will unwind all of their mutations to autocast state before the graph exits. "
                "If you encounter this error while using torch.compile, please file a bug."
            )

        # Inspect the state of the input tensor functional wrapper to detect input mutation info
        # If inp[i] has a metadata-only mutation, then maybe_inputs_with_mutated_metadata[i] contains the updated version
        for i, (arg, f_arg) in enumerate(zip(flat_args, flat_f_args)):
            # NB: Mutation of non-contiguous tensor subclass input can result in a mismatch in
            # strides between the functionalized arg inner tensors and non-functionalized arg inner
            # tensors. This is a problem as the inner tensor stride change may not be reflected
            # correctly in the outer tensor, so disallow this for now.
            mutates_data = has_data_mutation(f_arg)
            if (
                mutates_data
                and not arg.is_contiguous()
                and is_traceable_wrapper_subclass(arg)
            ):
                raise RuntimeError(
                    "Mutations on non-contiguous inputs are currently not allowed on "
                    "tensor subclasses"
                )

            if not isinstance(arg, Tensor):
                new_arg = arg
            else:
                new_arg = from_fun(f_arg)
            mutates_metadata = has_metadata_mutation(
                f_arg, arg, check_only_storage_mutation=False
            )
            if mutates_metadata and is_traceable_wrapper_subclass(arg):
                raise RuntimeError(
                    "Metadata mutations are currently not allowed on tensor subclasses"
                )
            mutates_storage_metadata = has_metadata_mutation(
                f_arg, arg, check_only_storage_mutation=True
            )
            mutations_hidden_from_autograd = are_all_mutations_hidden_from_autograd(
                f_arg
            )
            mutations_under_no_grad_or_inference_mode = (
                mutates_data
                and are_all_mutations_under_no_grad_or_inference_mode(f_arg)
            )
            mutation_inductor_storage_resize = was_inductor_storage_resized(f_arg)

            if mutates_storage_metadata:
                mutates_data = False

            requires_grad = isinstance(f_arg, torch.Tensor) and f_arg.requires_grad

            input_info.append(
                InputAliasInfo(
                    is_leaf=isinstance(arg, Tensor) and safe_is_leaf(arg),
                    mutates_data=mutates_data,
                    mutates_metadata=mutates_metadata,
                    mutations_hidden_from_autograd=mutations_hidden_from_autograd,
                    mutates_storage_metadata=mutates_storage_metadata,
                    mutations_under_no_grad_or_inference_mode=mutations_under_no_grad_or_inference_mode,
                    mutation_inductor_storage_resize=mutation_inductor_storage_resize,
                    requires_grad=requires_grad,
                    keep_input_mutations=keep_input_mutations,
                )
            )

        # If a function involves creating a tensor, and returning a view of it, such that its _base is the intermediate,
        # We need to make sure our graph returns the _base as a graph output, and we manually recreate the view
        # to return to the user. Why? The backend compiler is free to (incorrectly) not set requires_grad
        # on the base tensor, but we are obligated to properly set requires-gradness on the real output.

        inp_storage_refs = {
            StorageWeakRef(inpt.untyped_storage()): idx
            for idx, inpt in enumerate(flat_f_args)
            if isinstance(inpt, Tensor)
        }

        # We need inp tensor id's to be able to tell if an outputs **are** inputs.
        inp_tensor_ids = {id(inpt) for inpt in flat_f_args if isinstance(inpt, Tensor)}
        # We need output tensor id's to tell if any output._base` attributes **are** other outputs.
        # (This is also a dict because we need to know that output's index, so we can regenerate
        # the alias from it).
        out_tensor_ids = {id(o): i for i, o in enumerate(flat_f_outs)}

        # Keep track of which outputs alias other outputs
        out_tensor_alias_counts: DefaultDict = collections.defaultdict(int)
        # This tells us, for a given group of outputs that alias each other,
        # whether they e.g. all came from an unbind call
        num_aliased_tensors_that_are_multi_output_views: DefaultDict = (
            collections.defaultdict(int)
        )
        out_storage_to_tensors: DefaultDict = collections.defaultdict(set)
        curr_storage = None
        for o in flat_f_outs:
            if isinstance(o, torch.Tensor):
                curr_storage = StorageWeakRef(o.untyped_storage())
                out_tensor_alias_counts[curr_storage] += 1
                # Note: [AOTAutograd: differentiable outputs that alias each other from a multi-output view call]
                # This is an optimization on top of the "alias of intermediates" logic,
                # which you can read more about under Note [AOT Autograd: outputs aliasing inputs or intermediates!]
                #
                # Before describing the optimization: this is important for AOTAutograd to have good
                # perf around, multi-output views. HOWEVER:
                # - There is a more generic change to AOTAutograd that we'd like to make, that subsumes this case,
                #   around using pre-dispatch tracing to partition out a graph so we can faithfully replay all
                #   views without having to regenerate them at runtime.
                # - It's loosely described in this doc (more details will be added soon):
                #   https://docs.google.com/document/d/1DlfFq8TKbuAn2zyJxLfoW-X1qkkm5PLdHFtySo03QAk/edit
                # - Once that change lands, we should just rip out this "optimization", since:
                #   (1) It will be fully unnecessary
                #   (2) Although it is only a few lines of code, it is a bit difficult to reason about
                #       its correctness with the autograd engine in all cases.
                #
                #
                # What is this optimization? Consider the below case:
                # def f(x):
                #     intermediate = x.mul(2)
                #     # x and intermediate here require grad
                #     o1, o2, ... o10 = intermediate.unbind(-1)
                #     return intermediate, o1, o2, ... o10
                # Now, the "intermediate base" handling in AOTAutograd implies that we must do the following:
                #   (1) return "intermediate as an extra output of the compiled graph
                #   (2) regenerate each aliased output off of "intermediate", **outside** of the autograd.Function.
                # The reason AOTAutograd ordinarily does this is for safety: the autograd engine needs to know
                # that o1 through o10 are all aliased, and if we blindly return o1 through o10 from the autograd.Function,
                # this information will be hidden.
                # In particular, mutating one alias might require autograd to update autograd metadata on the other aliases
                # (like their grad_fn, for example, when the autograd engine needs to do view-replay).
                #
                # However, intermediate_base logic can be bad for backward performance (we sometimes generate
                # as_strided calls during the intermediate base logic, which can have a slow backward formula).
                # Is it possible to find a set of conditions where it is **safe** to hide the output aliasing from autograd?
                #
                # For a set of outputs of the graph that alias each other, o_1...o_k, consider:
                # (1) They came from the same multi-output view op, e.g. o_1, ..., o_k = intermediate.unbind(0)
                # (2) If there are any other aliases of o_1 through o_k (in the example above, intermediate),
                #     **at most** 1 can escape from the graph (e.g. there is not some other graph input/output
                #     o_other, that aliases these outputs)
                # (3) o_1...o_k all require_grad, they all share the same ._base, and their ._base requires grad.
                #     This condition is important because it's what causes slowness in the intermediate_base
                #     codepath of aot_autograd. Ordinarily, o_1...o_k would all get a grad_fn, and
                #     aot_autograd's view-replay might give each output an AsStridedBackward as its grad_fn.
                #     "K" AsStridedBackward calls will be *much* slower than a single UnbindBackward.
                # In this setup, is it possible to mutate one of the outputs o_i in a way that would affect the autograd meta
                # of the other aliases?
                #
                # Claim: No! Consider a few example (which I'm pretty sure cover all cases of mutation w.r.t. autograd):
                # (a) What happens if we mutate any of o_1 through o_k directly?
                #     Autograd raises an error:
                #     "RuntimeError: Output 0 of UnbindBackward0 is a view and is being modified inplace. This view is
                #      the output of a function that returns multiple views. Such functions do not allow the output
                #      views to be modified inplace. You should replace the inplace operation by an out-of-place one."
                # (b) What if we take a view of o_k and mutate it, o_k.view(o_k.shape).mul_(2)?
                #     Autograd raises the same error- the "multi-output-view"ness of an alias propagates to future views.
                # (c) What if we mutate o_k under no_grad?
                #     Autograd raises the same error
                # (d) What if we detach and mutate, e.g. o_k.detach().mul_(2)?
                #     Autograd allows this, *but* autograd updates all alias's grad_fn's to be error functions when accessed.
                #     Autograd raises the same error
                # (e) What if we try to mutate another alias of o_1...o_k, that was **not** created from a multi-output view?
                #     We promised that there is at most **one** such alias, e.g. intermediate in the example above.
                #     You can mutate intermediate, but in eager mode this will change the grad_fn of o_1...o_k
                #     to be error fn's.
                #     Since intermediate was the *only* non-multi-output-alias, there are no other aliases
                #     of `intermediate` around that were produced by the compiled fn and have a valid grad_fn.
                #
                # Coming back to this optimization:
                # Given that it is not possible for mutating one of these aliases to affect the autograd metadata of another alias
                # without causing an error in eager mode, we will simple hide the aliasing from autograd during torch.compile
                # if all of the above conditions are met.
                # This has the slight downside that it's possible to write some "bad" code that autograd will raise an error on
                # in eager but fail to during torch.compile, but it has the benefit that this code has much better performance.
                # NOTE: if and when we eventually update AOTAutograd to do the "view graph slicing" defined here:
                # https://docs.google.com/document/d/1DlfFq8TKbuAn2zyJxLfoW-X1qkkm5PLdHFtySo03QAk/edit,
                # then this optimization will probably matter less and might be ok to remove.
                is_cur_tensor_multi_out_view = isinstance(
                    o, FunctionalTensor
                ) and torch._functionalize_is_multi_output_view(  # type: ignore[attr-defined]
                    o.elem
                )
                if is_cur_tensor_multi_out_view:
                    num_aliased_tensors_that_are_multi_output_views[curr_storage] += 1
                out_storage_to_tensors[curr_storage].add(o)

        # maps the id of an intermediate base to its index in the output of the compiled forward
        intermediate_base_tensor_id_to_output_idx: Dict[int, int] = {}
        intermediate_bases: List[torch.Tensor] = []
        # Why Do We Care If Storage Changed?
        # It's important to understand the implications of storage changes in complex scenarios. Take this example:
        #
        # def f(x):
        #     x_storage = x.untyped_storage()
        #     non_leaf_tensor = torch.ones(4, requires_grad=True).clone()
        #
        #     # Using no_grad() and _unsafe_preserve_version_counter to simulate the .data = operation
        #     with torch.no_grad(), torch.autograd._unsafe_preserve_version_counter(x):
        #         x.set_(non_leaf_tensor.untyped_storage())
        #
        #     out = x.view(-1)
        #
        #     # Restoring x to its original storage, again simulating .data = operation
        #     with torch.no_grad(), torch.autograd._unsafe_preserve_version_counter(x):
        #         x.set_(x_storage)
        #
        #     return out
        #
        # In this scenario, 'x' and 'out' have different shapes and are stored at different memory addresses, aka no aliasing.
        # However, due to how set_() and more specificlaly, set is functionalized, is defined to preserve eager semantics,
        # the autograd engine mistakenly assumes that 'x' and 'out' are aliased, treating 'x' as 'out._base'.
        # This misinterpretation leads to an 'alias_of_input' flag, causing an unnecessary as_strided() call to be generated,
        # which could lead to issues later in the code.
        for o in flat_f_outs:
            functional_tensor_storage_changed = isinstance(
                o, FunctionalTensor
            ) and torch._functionalize_was_storage_changed(  # type: ignore[attr-defined]
                o.elem
            )
            curr_storage = (
                None
                if not isinstance(o, torch.Tensor)
                else StorageWeakRef(o.untyped_storage())
            )
            outs_with_identical_metadata_that_require_grad = (
                []
                if not isinstance(o, Tensor)
                else [
                    curr
                    for curr in out_storage_to_tensors[curr_storage]
                    if has_same_metadata(o, curr)
                    and curr.requires_grad
                    and o is not curr
                ]
            )

            # See Note [Accessing .grad_fn on FunctionalTensor]
            # In-place operations on views will trigger a lazy rebase of the autograd graph;
            # this runs during access to the .grad_fn. The rebase logic will invoke view ops
            # on FunctionalTensors, so we must enable a FunctionalTensorMode here to ensure
            # these op calls succeed.
            grad_fn = None
            if isinstance(o, Tensor):
                with FunctionalTensorMode():
                    grad_fn = o.grad_fn

            is_result_of_custom_autograd_fn = False
            # Need to check for both custom cpp (CppFunction) and python (BackwardCFunction)
            # autograd fns
            if type(grad_fn).__name__ == "CppFunction":
                is_result_of_custom_autograd_fn = True
            if isinstance(grad_fn, torch.autograd.function.BackwardCFunction):
                is_result_of_custom_autograd_fn = True

            if not isinstance(o, Tensor):
                output_type = OutputType.non_alias
                base_idx = None
            elif (
                curr_storage in inp_storage_refs
                and grad_fn is not None
                and is_result_of_custom_autograd_fn
            ):
                output_type = OutputType.custom_function_view
                base_idx = None
            elif (
                curr_storage in inp_storage_refs
                and not functional_tensor_storage_changed
            ):
                base_idx = inp_storage_refs[curr_storage]
                is_input_tensor = id(o) in inp_tensor_ids
                num_aliased_outs = out_tensor_alias_counts[curr_storage]
                num_multi_output_view_outs = (
                    num_aliased_tensors_that_are_multi_output_views[curr_storage]
                )
                num_aliased_outs_that_are_not_multi_output_views = (
                    num_aliased_outs - num_multi_output_view_outs
                )
                if (
                    grad_fn is not None
                    and num_aliased_outs_that_are_not_multi_output_views == 0
                ):
                    # See Note: [AOTAutograd: differentiable outputs that alias each other from a multi-output view call]
                    # In particular, given:
                    # def f(x):
                    #     return list(x.unbind(0))
                    # The main reason we ordinarily try to regenerate these output aliases outside of the
                    # compiled autograd.Function is because if any of the outputs are later mutated,
                    # autograd needs to perform view-replay to regenerate them.
                    # However, autograd does not allow users to mutate multi-output views
                    # in any way that can change the autograd metadata of other aliases.
                    # So we hide this aliasing from autograd here.
                    log.debug(
                        "Encountered AOTAutograd case: differentiable outputs that \
alias each other from a multi-output view call"
                    )
                    output_type = OutputType.non_alias
                elif is_input_tensor:
                    output_type = OutputType.is_input
                else:
                    output_type = OutputType.alias_of_input
            elif functional_tensor_storage_changed and id(o) in inp_tensor_ids:
                # When there is a set_() on an input, we cannot rely on checking storages
                # to detect if we are returning an input (since the inputs storage is different)
                assert curr_storage is not None
                base_idx = inp_storage_refs[curr_storage]
                output_type = OutputType.is_input

            # We only need to handle the intermediate base case when both
            # the intermediate base and the output require gradients.
            # See Note [AOT Autograd: outputs aliasing inputs or intermediates!]
            elif o._base is not None and o.requires_grad and o._base.requires_grad:
                num_aliased_outs = out_tensor_alias_counts[curr_storage]
                num_multi_output_view_outs = (
                    num_aliased_tensors_that_are_multi_output_views[curr_storage]
                )
                num_aliased_outs_that_are_not_multi_output_views = (
                    num_aliased_outs - num_multi_output_view_outs
                )
                # Note: [AOTAutograd: differentiable outputs that alias each other from a multi-output view call]
                if (
                    out_tensor_alias_counts[curr_storage] == 1
                    or num_aliased_outs_that_are_not_multi_output_views <= 1
                ):
                    # Note [Intermediate Bases Optimization]
                    # Normally if we have an output that aliases an intermediate,
                    # we need to add the extra "intermediate base" logic further down
                    # to prevent autograd from yelling at us if the user later tries to
                    # mutate that output.
                    # However, the common case here is if we have an output that aliases an intermediate,
                    # but doesn't alias any other outputs.
                    # In that case, autograd shouldn't have to worry about the aliasing at all
                    # (if that output is mutated, there are no other live aliases for autograd to worry about).
                    # The "intermediate bases" can hurt inductor perf by forcing more variables to become outputs.
                    # So as an optimization, we won't do intermediate base handling in this case.
                    # Instead, we'll hide the aliasing from autograd using aten._unsafe_view().
                    if (
                        out_tensor_alias_counts[curr_storage] != 1
                        and num_aliased_outs_that_are_not_multi_output_views <= 1
                    ):
                        log.debug(
                            "Encountered AOTAutograd case: differentiable outputs that alias each other \
from a multi-output view call"
                        )
                    output_type = OutputType.unsafe_view_alias
                    base_idx = None
                else:
                    # First, check if o's ._base is an existing output
                    maybe_existing_out_idx = out_tensor_ids.get(id(o._base), None)
                    if maybe_existing_out_idx is not None:
                        # Special case where the output is an alias of a graph intermediate, but that intermediate
                        # is itself also a user output.
                        output_type = (
                            OutputType.alias_of_intermediate_base_is_user_output
                        )
                        base_idx = maybe_existing_out_idx
                    else:
                        # Next, check if o's ._base is an intermediate base that we already returned
                        maybe_existing_base_output_idx = (
                            intermediate_base_tensor_id_to_output_idx.get(
                                id(o._base), None
                            )
                        )
                        if maybe_existing_base_output_idx is not None:
                            output_type = OutputType.alias_of_intermediate
                            base_idx = maybe_existing_base_output_idx
                        else:
                            # Otherwise, take o._base and explicitly return it as an output in the compiled graph
                            new_out_idx = len(intermediate_bases)
                            base_idx = new_out_idx
                            # Indicate to the logic later on (when we trace the joint)
                            # that this particular output should get it's ._base appended to the forward graph outputs
                            output_type = (
                                OutputType.alias_of_intermediate_save_as_output
                            )
                            intermediate_base_tensor_id_to_output_idx[
                                id(o._base)
                            ] = new_out_idx
                            intermediate_bases.append(o._base)
            elif (
                # See https://github.com/pytorch/pytorch/issues/100348 for this case.
                # This protects against the specific case where a user fn returns (output, output.detach())
                out_tensor_alias_counts[curr_storage] > 1
                and len(outs_with_identical_metadata_that_require_grad) > 0
                and not o.requires_grad
            ):
                # In theory we could use any of these tensors to regenerate the aliased outputs from,
                # since they all alias each other and have identical metatadata
                out_alias = outs_with_identical_metadata_that_require_grad[0]
                existing_out_idx = out_tensor_ids[id(out_alias)]
                output_type = OutputType.alias_of_intermediate_base_is_user_output
                base_idx = existing_out_idx
            else:
                output_type = OutputType.non_alias
                base_idx = None

            if isinstance(o, torch.Tensor):
                dynamic_dims = {
                    i for i, s in enumerate(o.shape) if not is_concrete_int(s)
                }
            else:
                dynamic_dims = None

            # Save the current FunctionalTensor output.
            #
            # This will be used at runtime for reconstructing output views from
            # their respective base tensors.
            #
            # The FunctionalTensor will be saved if one of the 2 conditions below
            # is true:
            functional_tensor = None
            if (
                # 1. If the output_type is either of:
                #    (i) alias_of_intermediate;
                #    (ii) alias_of_intermediate_save_as_output; or
                #    (iii) alias_of_intermediate_base_is_user_output.
                #
                # No need to worry about in-place view operations here, since
                # this functionalization step elimitates mutations.
                #
                # i.e. we have access to the actual base tensor, before the
                # in-place operation was applied.
                output_type
                in (
                    OutputType.alias_of_intermediate,
                    OutputType.alias_of_intermediate_save_as_output,
                    OutputType.alias_of_intermediate_base_is_user_output,
                )
            ) or (
                # 2. If the output_type is alias_of_input, and no in-place view
                #    operationthe was run on the input (base tensor).
                #
                # In this case, we need to check for metadata mutation because
                # the runtime explicitly reconstructs the inputs, before actually
                # reconstructing the outputs. Due to in-place view operations, the
                # fully reconstructed input may not be this output base tensor
                # anymore.
                output_type == OutputType.alias_of_input
                and base_idx is not None
                and not input_info[base_idx].mutates_metadata
            ):
                if isinstance(o, FunctionalTensor):
                    functional_tensor = FunctionalTensorMetadataEq(o.elem)

            out_info = OutputAliasInfo(
                output_type=output_type,
                raw_type=type(o),
                base_idx=base_idx,
                dynamic_dims=dynamic_dims,
                requires_grad=isinstance(o, torch.Tensor) and o.requires_grad,
                functional_tensor=functional_tensor,
            )
            output_info.append(out_info)

        # See Note [AOT Autograd: Views to avoid tangents aliasing inputs]
        def view_avoid_dupes_with_primals(t):
            if isinstance(t, Tensor) and is_traceable_wrapper_subclass(t):
                return transform_subclass(
                    t, lambda _, inner_t: view_avoid_dupes_with_primals(inner_t)
                )
            if isinstance(t, Tensor):
                out = t.view(t.shape)

                # indicate that the viewed tensor has the same associated nested int
                # as the source tensor within the nested int registry
                from torch.nested._internal.nested_tensor import _nested_int_registry

                if t in _nested_int_registry:
                    _nested_int_registry.set(out, _nested_int_registry.get(t))

                return out
            return t

        # This analysis function returns *only* the outputs that are meant to be tangents to the backwards.
        # Anything that aliases (inputs returned in the fw due to metadata mutations, or outputs that alias inputs/intermediates)
        # are *regenerated* later, and not used directly in the autograd graph
        f_input_tangents = [
            inp
            for inp, info in zip(flat_f_args, input_info)
            if info.mutation_type == MutationType.MUTATED_OUT_GRAPH
            and info.mutates_data
            and info.requires_grad
        ]
        f_output_tangents = [
            o
            for o, info in zip(flat_f_outs, output_info)
            if info.output_type
            in [
                OutputType.non_alias,
                OutputType.unsafe_view_alias,
                OutputType.custom_function_view,
            ]
            and issubclass(info.raw_type, torch.Tensor)
            and info.requires_grad
        ]
        # intermediate bases are also included in the backward graph
        f_tangents = f_input_tangents + f_output_tangents + intermediate_bases
        traced_tangents = pytree.tree_map(from_fun, f_tangents)
        traced_tangents = pytree.tree_map(
            view_avoid_dupes_with_primals, traced_tangents
        )
        # See Note [Tangents must be contiguous]
        traced_tangents = pytree.tree_map(
            coerce_tangent,
            traced_tangents,
        )
        user_outs = pytree.tree_map(from_fun, f_output_tangents)

        nonlocal static_input_indices
        static_input_indices = static_input_indices or []
        if torch._dynamo.compiled_autograd.in_compiled_autograd_region:
            passed_indices = set(static_input_indices)
            static_input_indices = [
                i
                for i, arg in enumerate(flat_args)
                if (isinstance(arg, torch.nn.Parameter) or i in passed_indices)
            ]

        f_mutated_inputs = [
            inp
            for inp, info in zip(flat_f_args, input_info)
            if info.mutation_type == MutationType.MUTATED_OUT_GRAPH
        ]
        f_metadata_mutated_inputs = [
            inp for inp, info in zip(flat_f_args, input_info) if info.mutates_metadata
        ]
        # This logic (annoyingly) re-figures out exactly what the outputs to the compiled fw graph will be.
        # When handling subclasses, we need info about **all** outputs of compiled forward graph,
        # so we know precisely which graph outputs to wrap back into tensor subclasses
        # Ideally we would refactor this so not have an is_train flag, and have the separate
        # inference and training paths decide which inputs/output to ask for subclass info on.
        # However, we currently stash indexing information on each SubclassMeta about its order
        # in the graph outputs list.
        f_fw_graph_outs = list(flat_f_outs)
        if is_train or not keep_input_mutations:
            f_fw_graph_outs = f_mutated_inputs + f_fw_graph_outs
        else:
            # even when "keep_input_mutations" is True,
            # we never keep metadata-only mutations in the fw graph
            f_fw_graph_outs = f_metadata_mutated_inputs + f_fw_graph_outs
        if is_train:
            f_fw_graph_outs = f_fw_graph_outs + intermediate_bases
        fw_graph_outs = pytree.tree_map(from_fun, f_fw_graph_outs)

        grad_enabled_mutation = None
        if torch.is_grad_enabled() != prior_grad_enabled:
            grad_enabled_mutation = torch.is_grad_enabled()
            torch.set_grad_enabled(
                prior_grad_enabled
            )  # Restore the prior state after tracing it
            log.debug(
                (
                    "grad_mode mutation encountered in graph. "
                    "Will emit mutation epilogue, to set grad_mode=%s"
                ),
                grad_enabled_mutation,
            )

        from torch.nested._internal.nested_tensor import _nested_int_registry

        traced_tangents_registry = WeakTensorKeyDictionary()

        def _populate_registry(t):
            if is_traceable_wrapper_subclass(t):
                attrs, _ = t.__tensor_flatten__()
                for attr in attrs:
                    _populate_registry(getattr(t, attr))
                return

            n = _nested_int_registry.get(t, create_new=False)
            if n is not None:
                traced_tangents_registry[t] = n

        for t in traced_tangents:
            _populate_registry(t)

        metadata = ViewAndMutationMeta(
            input_info=input_info,
            output_info=output_info,
            num_intermediate_bases=len(intermediate_bases),
            keep_input_mutations=keep_input_mutations,
            traced_tangents=traced_tangents,
            traced_tangents_registry=traced_tangents_registry,
            subclass_inp_meta=create_subclass_meta(flat_args),
            subclass_fw_graph_out_meta=create_subclass_meta(fw_graph_outs),
            subclass_tangent_meta=create_subclass_meta(traced_tangents),
            is_train=is_train,
            grad_enabled_mutation=grad_enabled_mutation,
            static_input_indices=static_input_indices,
            tokens=mode._tokens,
        )
        return metadata

    return inner<|MERGE_RESOLUTION|>--- conflicted
+++ resolved
@@ -25,11 +25,8 @@
     is_traceable_wrapper_subclass,
     transform_subclass,
 )
-<<<<<<< HEAD
 from torch.utils.weak import WeakTensorKeyDictionary
-=======
-
->>>>>>> adcf46f6
+
 from .functional_utils import (
     are_all_mutations_hidden_from_autograd,
     are_all_mutations_under_no_grad_or_inference_mode,
