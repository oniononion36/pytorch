--- conflicted
+++ resolved
@@ -396,10 +396,7 @@
             (re.Pattern, cls.wrap_regex_pattern),
             (weakref.ReferenceType, cls.wrap_weakref),
             (torch.utils.hooks.RemovableHandle, cls.wrap_removable_handle),
-<<<<<<< HEAD
-=======
             (torch.jit.ScriptFunction, cls.wrap_jit_function),
->>>>>>> d21f311a
         ]
 
         if config.trace_numpy and np:
@@ -429,15 +426,12 @@
         # Related test - PYTORCH_TEST_WITH_DYNAMO=1 python test/test_autograd.py -k TestAutograd.test_hooks
         unimplemented("unregistered hook removable handle")
 
-<<<<<<< HEAD
-=======
     def wrap_jit_function(self, value):
         self.install_guards(GuardBuilder.TYPE_MATCH)
         return WrapperUserFunctionVariable(
             value, "_torchdynamo_inline", source=self.source
         )
 
->>>>>>> d21f311a
     @classmethod
     @functools.lru_cache(None)
     def _id_dispatch(cls):
@@ -1180,45 +1174,7 @@
         ):
             unimplemented("TorchDynamo purposely graph breaks on RNN, GRU, LSTMs")
 
-<<<<<<< HEAD
-        # Dont take this path for FSDP
-        if not getattr(
-            value, "_is_fsdp_managed_module", None
-        ) and mutation_guard.is_dynamic_nn_module(value, self.tx.export):
-            # created dynamically, don't specialize on it
-            self.install_guards(GuardBuilder.TYPE_MATCH)
-            if (
-                torch._dynamo.config.inline_inbuilt_nn_modules
-                and torch._inductor.config.freezing
-                and not torch.is_grad_enabled()
-            ):
-                from ..decorators import mark_static_address
-
-                for p in value.parameters():
-                    mark_static_address(p)
-
-                for b in value.buffers():
-                    mark_static_address(b)
-
-                # we need to add the module to tracing context
-                # in order to allow its params to get invalidated
-                # this will get cleaned up once compile ends
-                self.tx.output.nn_modules[self.name] = value
-
-            result = UnspecializedNNModuleVariable(value, source=self.source)
-            if not SideEffects.cls_supports_mutation_side_effects(type(value)):
-                # don't allow STORE_ATTR mutation with custom __setattr__
-                return result
-            return self.tx.output.side_effects.track_object_existing(value, result)
-        elif issubclass(
-            value.__class__, torch.nn.parallel.distributed.DistributedDataParallel
-        ):
-            self.install_guards(GuardBuilder.TYPE_MATCH)
-            return UnspecializedNNModuleVariable(value, source=self.get_source())
-        elif getattr(value, "_is_fsdp_managed_module", False):
-=======
         if getattr(value, "_is_fsdp_managed_module", False):
->>>>>>> d21f311a
             # See note [Dynamo treats FSDP wrapped modules as UnspecializedNNModule]
             # in fully_sharded_data_parallel.py for more information
 
