# mypy: allow-untyped-defs
import inspect
import warnings
from typing import Any, Dict, List, Optional, Union

import torch.nn

from . import utils, variables
from .bytecode_transformation import (
    bytecode_from_template,
    create_call_function,
    create_call_method,
    create_instruction,
)
from .codegen import PyCodegen
from .exc import unimplemented
from .source import GlobalSource, LocalSource, Source
from .utils import nn_module_new, object_new
from .variables.base import (
    is_side_effect_safe,
    MutableLocalBase,
    MutableLocalSource,
    VariableTracker,
)


class MutableSideEffects(MutableLocalBase):
    """
    VariableTracker.mutable_local marker to indicate a list passed as
    an input that if we mutate we need to re-apply those mutations after
    the graph runs.
    """

    def __init__(self, source: Source, is_modified: bool = False):
        super().__init__(MutableLocalSource.Existing)
        self.source = source
        self.is_modified = is_modified


class AttributeMutation(MutableLocalBase):
    """
    VariableTracker.mutable_local marker to track changes to attributes
    """

    def __init__(self, typ: MutableLocalSource, source: Optional[Source]):
        super().__init__(typ)
        self.source = source


class AttributeMutationExisting(AttributeMutation):
    def __init__(self, source: Source):
        super().__init__(MutableLocalSource.Existing, source)
        self.source = source


class AttributeMutationNew(AttributeMutation):
    def __init__(self, source: Optional[Source], cls_source: Optional[Source]):
        super().__init__(MutableLocalSource.Local, source)
        self.cls_source = cls_source


def _manual_update_dict(dict_from, dict_to):
    for k, v in dict_from.items():
        dict_to[k] = v


class SideEffects:
    """
    Track side effects (list mutation, setattr, etc) that need to be
    applied after an FX graph is run.
    """

    id_to_variable: Dict[int, VariableTracker]
    store_attr_mutations: Dict[MutableLocalBase, Dict[str, VariableTracker]]
    keepalive: List[Any]

    def __init__(
        self,
        id_to_variable=None,
        store_attr_mutations=None,
        keepalive=None,
        save_for_backward=None,
        tensor_hooks=None,
    ):
        super().__init__()
        self.id_to_variable = id_to_variable or {}
        self.store_attr_mutations = store_attr_mutations or {}
        self.keepalive = keepalive or []
        self.save_for_backward = save_for_backward or []
        self.tensor_hooks = tensor_hooks or {}
        # Track Compiled Autograd final callbacks that must be called at the end of Compiled Autograd backward graph.
        # Only applicable if this graph is created from Dynamo tracing in Compiled Autograd.
        self.ca_final_callbacks_var = None

    def __eq__(self, other: object) -> bool:
        assert isinstance(other, SideEffects)
        # NB: do NOT test keepalive
        return (
            self.id_to_variable == other.id_to_variable
            and self.store_attr_mutations == other.store_attr_mutations
            and self.save_for_backward == other.save_for_backward
            and self.tensor_hooks == other.tensor_hooks
        )

    def diff(self, other: "SideEffects") -> Optional[str]:
        if self.id_to_variable != other.id_to_variable:
            sk_itv = self.id_to_variable.keys()
            ok_itv = other.id_to_variable.keys()
            if sk_itv != ok_itv:
                return f"id_to_variable keys: {sk_itv} != {ok_itv}"
            # Feel free to augment this with more fancy diffing logic
            # if needed for debugging
            return "id_to_variable: unknown diff"
        elif self.store_attr_mutations != other.store_attr_mutations:
            sk_sam = self.store_attr_mutations.keys()
            ok_sam = other.store_attr_mutations.keys()
            if sk_sam != ok_sam:
                return f"store_attr_mutations keys: {sk_sam} != {ok_sam}"
            return "store_attr_mutations: unknown diff"
        elif self.save_for_backward != other.save_for_backward:
            return "save_for_backward"
        elif self.tensor_hooks != other.tensor_hooks:
            return "tensor_hooks"
        else:
            return None

    def clone(self):
        """Create a shallow copy"""
        return self.__class__(
            id_to_variable=dict(self.id_to_variable),
            store_attr_mutations={
                k: dict(v) for k, v in self.store_attr_mutations.items()
            },
            keepalive=list(self.keepalive),
            save_for_backward=self.save_for_backward,
            tensor_hooks=self.tensor_hooks,
        )

    def __contains__(self, item):
        return id(item) in self.id_to_variable

    def __getitem__(self, item):
        return self.id_to_variable[id(item)]

    def check_allowed_side_effect(self, item):
        from torch._dynamo.variables.misc import AutogradFunctionContextVariable

        # People do things like self.dim = dim inside autograd.Function.
        # These are benign.
        if isinstance(item, AutogradFunctionContextVariable):
            return True
        if not is_side_effect_safe(item.mutable_local):
            unimplemented(
                "HigherOrderOperator: Mutating a variable not in the current scope (SideEffects)"
            )

    def store_attr(self, item: VariableTracker, name: str, value: VariableTracker):
        assert self.is_attribute_mutation(item)
        self.check_allowed_side_effect(item)
        if item.mutable_local not in self.store_attr_mutations:
            self.store_attr_mutations[item.mutable_local] = {}
        self.store_attr_mutations[item.mutable_local][name] = value

    def load_attr(self, item, name, deleted_ok=False):
        assert self.is_attribute_mutation(item)
        result = self.store_attr_mutations[item.mutable_local][name]
        if not deleted_ok and isinstance(result, variables.DeletedVariable):
            unimplemented("read deleted attribute")
        return result

    def store_cell(self, cellvar, value):
        assert isinstance(cellvar, variables.NewCellVariable)
        assert isinstance(value, variables.VariableTracker)
        self.store_attr(cellvar, "cell_contents", value)

    def load_cell(self, cellvar):
        assert isinstance(cellvar, variables.NewCellVariable)
        return self.load_attr(cellvar, "cell_contents")

    def load_global(self, gvar: VariableTracker, name: str):
        assert isinstance(gvar, variables.VariableTracker)
        return self.load_attr(gvar, name)

    def store_global(self, gvar: VariableTracker, name: str, value: VariableTracker):
        assert isinstance(gvar, variables.VariableTracker)
        assert isinstance(value, variables.VariableTracker)
        self.store_attr(gvar, name, value)

    @staticmethod
    def cls_supports_mutation_side_effects(cls):
        return (
            inspect.getattr_static(cls, "__getattribute__", None)
            is object.__getattribute__
        )

    def is_attribute_mutation(self, item):
        return isinstance(item.mutable_local, AttributeMutation)

    def has_pending_mutation(self, item):
        return self.is_attribute_mutation(item) and bool(
            self.store_attr_mutations.get(item.mutable_local)
        )

    def has_pending_mutation_of_attr(self, item, name):
        return self.is_attribute_mutation(
            item
        ) and name in self.store_attr_mutations.get(item.mutable_local, ())

    def is_modified(self, item):
        if isinstance(item.mutable_local, AttributeMutationNew):
            return True
        if self.is_attribute_mutation(item):
            return item.mutable_local in self.store_attr_mutations
        return item.mutable_local.is_modified

    def _track_obj(
        self,
        item: Any,
        variable: VariableTracker,
        mutable_cls=MutableSideEffects,
    ):
        """Start tracking a new variable for mutation"""
        assert variable.source is not None

        if id(item) in self.id_to_variable:
            raise AssertionError(
                "Variable is already tracked for mutation. This could be "
                "because you are not using VariableBuilder to construct "
                "the variable tracker."
            )

        variable.mutable_local = mutable_cls(variable.source)
        self.id_to_variable[id(item)] = variable
        self.keepalive.append(item)
        return variable

    track_mutable = _track_obj

    def track_object_existing(
        self,
        item: Any,
        variable: VariableTracker,
    ):
        return self._track_obj(item, variable, mutable_cls=AttributeMutationExisting)

    def track_object_new(
        self,
        cls_source: Source,
        user_cls: Any,
        variable_cls: Any,
        options,
    ):
        if user_cls is torch.autograd.function.FunctionCtx:
            with warnings.catch_warnings(record=True):
                obj = torch.autograd.Function()
        elif issubclass(user_cls, torch.nn.Module):
            obj = nn_module_new(user_cls)
        else:
            obj = object_new(user_cls)
        variable = variable_cls(
            obj,
            mutable_local=AttributeMutationNew(None, cls_source),
            **options,
        )
        self.id_to_variable[id(obj)] = variable
        self.keepalive.append(obj)
        return variable

    def track_cell_new(
        self,
    ):
        obj = object()
        variable = variables.NewCellVariable(
            mutable_local=AttributeMutationNew(None, None),
        )
        self.id_to_variable[id(obj)] = variable
        self.keepalive.append(obj)
        return variable

    def track_cell_existing(self, source: Source, item: Any):
        variable = variables.NewCellVariable(
            mutable_local=AttributeMutationExisting(source),
        )
        self.id_to_variable[id(item)] = variable
        self.keepalive.append(item)
        return variable

    def track_global_existing(self, source: Source, item: Any):
        variable = variables.NewGlobalVariable(
            mutable_local=AttributeMutationExisting(source),
        )
        self.id_to_variable[id(item)] = variable
        self.keepalive.append(item)
        return variable

    def track_save_for_backward(self, ctx, args):
        assert isinstance(ctx, variables.AutogradFunctionContextVariable)
        self.save_for_backward.append((ctx, args))

    def track_tensor_variables_from_runahead_side_effects(self, other):
        # In higher order ops we want to keep track of tensors seen in the
        # speculate_subgraph so that we don't lift them again as a new input in
        # other speculate_subgraph or in the root tracer.
        for other_item in other.keepalive:
            other_id = id(other_item)
            other_variable = other.id_to_variable[other_id]
            if other_id not in self.id_to_variable and isinstance(
                other_variable, variables.TensorVariable
            ):
                self.track_object_existing(other_item, other_variable)

    def prune_dead_object_new(self, tx):
        live_new_objects = set()

        # use this to avoid cycles in mutable_local (though I'm not sure if that
        # can actually happen).
        visited: Any = set({})

        def visit(var: VariableTracker):
            mutable_local = var.mutable_local
            if mutable_local is None:
                return
            if mutable_local in visited:
                return
            visited.add(mutable_local)
            # Object may have been mutated, store this mutation.
            if isinstance(mutable_local, AttributeMutationNew):
                live_new_objects.add(mutable_local)
            # It's possible that we have mutated the value of this variable
            # to be another one. The new value is in store_attr_mutations.
            # Also recurse through the new value to detect alive AttributeMutationNew.
            if var.mutable_local in self.store_attr_mutations:
                VariableTracker.visit(
                    visit, self.store_attr_mutations[var.mutable_local]
                )

        def is_live(var: Union[MutableLocalBase, VariableTracker]):
            if isinstance(var, AttributeMutationNew):
                return var in live_new_objects
            if isinstance(var, VariableTracker):
                return is_live(var.mutable_local)
            return True

        pre_existing_vars = [
            var
            for var in self.id_to_variable.values()
            if not isinstance(var.mutable_local, AttributeMutationNew)
        ]
<<<<<<< HEAD

        # The only live side effects come from returns (tx.stack), any intermediates
        # during a graph break (tx.symbolic_locals), and mutation on pre-existing variables.
        # Recursively visit Variables and see if any of them have been mutated.
        VariableTracker.visit(visit, (tx.stack, tx.symbolic_locals, pre_existing_vars))

=======

        # The only live side effects come from returns (tx.stack), any intermediates
        # during a graph break (tx.symbolic_locals), and mutation on pre-existing variables.
        # Recursively visit Variables and see if any of them have been mutated.
        VariableTracker.visit(visit, (tx.stack, tx.symbolic_locals, pre_existing_vars))

>>>>>>> d21f311a
        # NB: cell variable handling.is tricky.
        # cell variables must stay alive if any NestedUserFunctionVariable
        # are live. "visit"-ing the NestedUserFunctionVariable visits
        # the .closures field, from which we will see if we need to keep
        # any mutations to cell variables alive.

        self.id_to_variable = {
            k: v for k, v in self.id_to_variable.items() if is_live(v)
        }
        self.store_attr_mutations = {
            k: v for k, v in self.store_attr_mutations.items() if is_live(k)
        }

    def mutation(self, var):
        self.check_allowed_side_effect(var)
        if isinstance(var.mutable_local, MutableSideEffects):
            var.mutable_local = MutableSideEffects(var.mutable_local.source, True)

    def _get_modified_vars(self):
        return [var for var in self.id_to_variable.values() if self.is_modified(var)]

    def codegen_save_tempvars(self, cg: PyCodegen):
        for var in self._get_modified_vars():
            if isinstance(
                var.mutable_local, (AttributeMutationExisting, AttributeMutationNew)
            ) and isinstance(var, variables.NewCellVariable):
                cg.add_push_null(
                    lambda: cg.load_import_from(utils.__name__, "make_cell")
                )
                cg.extend_output(create_call_function(0, False))
                cg.add_cache(var)
                if isinstance(var.mutable_local, AttributeMutationNew):
                    var.mutable_local.source = LocalSource(cg.tempvars[var])  # type: ignore[attr-defined]
            elif isinstance(var.mutable_local, AttributeMutationNew):
                if isinstance(var, variables.AutogradFunctionContextVariable):
                    unimplemented("AutogradFunctionContextVariable escaped")
<<<<<<< HEAD
                cg.load_import_from(utils.__name__, "object_new")
=======
                cg.add_push_null(
                    lambda: cg.load_import_from(utils.__name__, "object_new")
                )
>>>>>>> d21f311a
                cg(var.mutable_local.cls_source)
                cg.extend_output(create_call_function(1, False))
                cg.add_cache(var)
                var.mutable_local.source = LocalSource(cg.tempvars[var])
            elif var in cg.tempvars:
                assert cg.tempvars.get(var) is None
                # subsequent usage should point to the original variable
                cg(var.mutable_local.source)
                cg.add_cache(var)

        for ctx, args in self.save_for_backward:
            cg(ctx.source)
            cg.load_method("save_for_backward")
            for arg in args:
                cg(arg)
            cg.extend_output(
                [
                    *create_call_method(len(args)),
                    create_instruction("POP_TOP"),
                ]
            )

    def register_hook(self, tensor, hook, handle, name):
        assert isinstance(tensor, variables.TensorVariable)
        assert isinstance(hook, variables.VariableTracker)
        assert (
            isinstance(handle, variables.RemovableHandleVariable)
            and handle.mutable_local
        )
        assert hasattr(torch.Tensor, name)
        idx = len(self.tensor_hooks.keys())
        # duplicate index possible because of self.remove_hook()
        while idx in self.tensor_hooks:
            idx += 1
        self.tensor_hooks[idx] = (tensor, hook, handle, name)
        assert not handle.idx
        handle.idx = idx

    def remove_hook(self, idx):
        del self.tensor_hooks[idx]

    def codegen_hooks(self, cg):
        for (
            tensor,
            hook,
            handle,
            name,
        ) in self.tensor_hooks.values():
            # Note: [On tensor.register_hook]
            #
            # register_hook on a tensor, AKA backward hooks, have slightly nuanced differences in how they are implemented
            # when it comes to hooks on objects with sources (inputs, params) vs objects without sources (intermediaries).
            #
            # For tensors with a source, we bypass direct inclusion of register_hook calls in the graph.
            # Instead, these are tracked and stashed as a global variable, enabling their association with tensors in
            # the residuals. During dynamo's frame creation, these hooks are invoked seamlessly on known reconstructible/fetch-able
            # tensors. Because a source indicates knowledge of this object outside the torch compile region, and
            # because we are running residuals firmly before .backward() can be run, it is sound to invoke
            # `register_hook` on a known tensor.
            #
            # For tensors without a source, we support a limited subset of hooks. Global functions only, and
            # compiled_autograd must be enabled or we will graph break.
            #
            # Handling the Handle: When a user retains the register_hook result in a handle, we intercept the
            # STORE_FAST operation to record the user-designated local variable name. This ensures the reconstructed
            # bytecode retains this name. If no handle is defined, we simply pop the generated value to keep the
            # stack intact.
            #
            # Dynamo Tensor Hooks Workflow:
            # - Functions passed to register_hook are lifted globally.
            # - For tensors with sources:
            #   - In the "side_effects" phase of codegen, we iterate over tensors with hooks to:
            #     - Generate the tensor.
            #     - Issue a register_hook call on the tensor, linking to the globally stored function.
            #     - Incorporate a handle if one was established in the eager phase.
            #  - For tensors without sources:
            #    - We don't generate any instructions for registering a hook.
            #    - Handles from intermediary hooks are NYI.
            #    - We produce a call function that utilizes the trace_wrapped higher order op, closing over it.
            #    - We then manually insert the call function above into the graph.
            # - The handle's exact user-specified name, "user_code_variable_name", is discerned and associated during STORE_FAST.
            assert tensor.source, "Hooks on non input tensors NYI - should not get here"

            def gen_fn():
                cg(tensor)
                cg.extend_output([cg.create_load_attr(name)])

            cg.add_push_null(gen_fn)
            cg(hook)
            cg.extend_output(create_call_function(1, False))

            # Adding the handle to the cache means RemovableHandleVariable().reconstruct() will
            # be associated with the return value of register_hook().  This consumes the top of stack.
            cg.add_cache(handle)

    def get_ca_final_callbacks_var(self):
        from .variables.base import MutableLocal

        if self.ca_final_callbacks_var is None:
            self.ca_final_callbacks_var = variables.ListVariable(
                [], mutable_local=MutableLocal()
            )
        return self.ca_final_callbacks_var

    def codegen_update_mutated(self, cg: PyCodegen):
        suffixes = []
        for var in self._get_modified_vars():
            if isinstance(var, variables.ListVariable):
                # old[:] = new
                cg(var, allow_cache=False)
                cg(var.mutable_local.source)  # type: ignore[attr-defined]
                cg.extend_output(
                    [
                        cg.create_load_const(None),
                        cg.create_load_const(None),
                        create_instruction("BUILD_SLICE", arg=2),
                    ]
                )
                suffixes.append([create_instruction("STORE_SUBSCR")])
            elif isinstance(var, variables.CustomizedDictVariable):
                # need to update the dict manually since update method may be invalid
                varname_map = {}
                for name in _manual_update_dict.__code__.co_varnames:
                    varname_map[name] = cg.tx.output.new_var()

                cg(var.mutable_local.source)  # type: ignore[attr-defined]
                cg.extend_output(
                    [create_instruction("STORE_FAST", argval=varname_map["dict_to"])]
                )

                cg(var, allow_cache=False)
                cg.extend_output(
                    [create_instruction("STORE_FAST", argval=varname_map["dict_from"])]
                )

                cg(var.mutable_local.source)  # type: ignore[attr-defined]
<<<<<<< HEAD
                cg.extend_output([create_load_method("clear")])
=======
                cg.load_method("clear")
>>>>>>> d21f311a

                # unfortunately can't just use DICT_MERGE due to possible custom behaviors
                dict_update_insts = bytecode_from_template(
                    _manual_update_dict, varname_map=varname_map
                )
<<<<<<< HEAD

                suffixes.append(
                    [
                        *create_call_method(0),  # clear
                        create_instruction("POP_TOP"),
                        *dict_update_insts,
                        create_instruction("POP_TOP"),
                    ]
                )

            elif isinstance(var, variables.ConstDictVariable):
                cg.tx.output.update_co_names("clear")
                cg.tx.output.update_co_names("update")
=======
>>>>>>> d21f311a

                suffixes.append(
                    [
                        *create_call_method(0),  # clear
                        create_instruction("POP_TOP"),
                        *dict_update_insts,
                        create_instruction("POP_TOP"),
                    ]
                )

            elif isinstance(var, variables.ConstDictVariable):
                cg(var.mutable_local.source)  # type: ignore[attr-defined]
                cg.load_method("update")
                cg(var, allow_cache=False)

                cg(var.mutable_local.source)  # type: ignore[attr-defined]
                cg.load_method("clear")

                suffixes.append(
                    [
                        *create_call_method(0),  # clear
                        create_instruction("POP_TOP"),
                        *create_call_method(1),  # update
                        create_instruction("POP_TOP"),
                    ]
                )
            elif self.is_attribute_mutation(var):
                # Applying mutations involves two steps: 1) Push all
                # reconstructed objects onto the stack.  2) Call STORE_ATTR to
                # apply the mutations.
                #
                # Dynamo must ensure that mutations are applied in the same
                # order as in the original program. Therefore, two reverse
                # operations occur below.
                #
                # The first reverse operation concerns `suffixes`. We apply
                # suffixes in reverse order due to the way Python handles the
                # stack. In Step 1, we push all reconstructed objects onto the
                # stack, but the item at the top of the stack refers to the last
                # attribute in the mutation order. If not fixed, this will apply
                # the mutations of attributes in the reverse order.  To account
                # for this reversal, we iterate through the mutable attributes
                # in reverse order.
                for name, value in reversed(
                    self.store_attr_mutations.get(var.mutable_local, {}).items()
                ):
                    if isinstance(var, variables.NewGlobalVariable):
                        cg.tx.output.update_co_names(name)
                        cg(value)
                        assert isinstance(var.mutable_local.source, GlobalSource)  # type: ignore[attr-defined]
                        suffixes.append(
                            [create_instruction("STORE_GLOBAL", argval=name)]
                        )
                    elif isinstance(value, variables.DeletedVariable):
                        if isinstance(
                            var.mutable_local, AttributeMutationExisting
                        ) and hasattr(getattr(var, "value", None), name):
                            cg.tx.output.update_co_names(name)
                            cg(var.mutable_local.source)
                            suffixes.append(
                                [create_instruction("DELETE_ATTR", argval=name)]
                            )
                    elif (
                        isinstance(var, variables.UserDefinedObjectVariable)
                        and var.needs_slow_setattr()
                    ):
                        # __setattr__ is defined on this object, so call object.__setattr__ directly
                        cg.load_import_from("builtins", "object")
                        cg.load_method("__setattr__")
                        cg(var.mutable_local.source)  # type: ignore[attr-defined]
                        cg(variables.ConstantVariable(name))
                        cg(value)
                        suffixes.append(
                            [*create_call_method(3), create_instruction("POP_TOP")]
                        )
                    else:
                        cg.tx.output.update_co_names(name)
                        cg(value)
                        cg(var.mutable_local.source)
                        suffixes.append([create_instruction("STORE_ATTR", argval=name)])
            elif isinstance(var, variables.TupleIteratorVariable):
                for _ in range(var.index):
                    cg.add_push_null(
                        lambda: cg.load_import_from(utils.__name__, "iter_next")
                    )
                    cg(var.mutable_local.source)  # type: ignore[attr-defined]
                    cg.call_function(1, False)
                    cg.pop_top()
            else:
                raise AssertionError(type(var))

        # do all the actual mutations at the very end to handle dependencies
        for suffix in reversed(suffixes):
            cg.extend_output(suffix)

    def is_empty(self):
        return not (
            any(map(self.is_modified, self.id_to_variable.values()))
            or self.tensor_hooks
            or self.save_for_backward
            or self.tensor_hooks
        )

    def clear(self):
        self.keepalive.clear()
        self.id_to_variable.clear()<|MERGE_RESOLUTION|>--- conflicted
+++ resolved
@@ -346,21 +346,12 @@
             for var in self.id_to_variable.values()
             if not isinstance(var.mutable_local, AttributeMutationNew)
         ]
-<<<<<<< HEAD
 
         # The only live side effects come from returns (tx.stack), any intermediates
         # during a graph break (tx.symbolic_locals), and mutation on pre-existing variables.
         # Recursively visit Variables and see if any of them have been mutated.
         VariableTracker.visit(visit, (tx.stack, tx.symbolic_locals, pre_existing_vars))
 
-=======
-
-        # The only live side effects come from returns (tx.stack), any intermediates
-        # during a graph break (tx.symbolic_locals), and mutation on pre-existing variables.
-        # Recursively visit Variables and see if any of them have been mutated.
-        VariableTracker.visit(visit, (tx.stack, tx.symbolic_locals, pre_existing_vars))
-
->>>>>>> d21f311a
         # NB: cell variable handling.is tricky.
         # cell variables must stay alive if any NestedUserFunctionVariable
         # are live. "visit"-ing the NestedUserFunctionVariable visits
@@ -397,13 +388,9 @@
             elif isinstance(var.mutable_local, AttributeMutationNew):
                 if isinstance(var, variables.AutogradFunctionContextVariable):
                     unimplemented("AutogradFunctionContextVariable escaped")
-<<<<<<< HEAD
-                cg.load_import_from(utils.__name__, "object_new")
-=======
                 cg.add_push_null(
                     lambda: cg.load_import_from(utils.__name__, "object_new")
                 )
->>>>>>> d21f311a
                 cg(var.mutable_local.cls_source)
                 cg.extend_output(create_call_function(1, False))
                 cg.add_cache(var)
@@ -540,32 +527,12 @@
                 )
 
                 cg(var.mutable_local.source)  # type: ignore[attr-defined]
-<<<<<<< HEAD
-                cg.extend_output([create_load_method("clear")])
-=======
                 cg.load_method("clear")
->>>>>>> d21f311a
 
                 # unfortunately can't just use DICT_MERGE due to possible custom behaviors
                 dict_update_insts = bytecode_from_template(
                     _manual_update_dict, varname_map=varname_map
                 )
-<<<<<<< HEAD
-
-                suffixes.append(
-                    [
-                        *create_call_method(0),  # clear
-                        create_instruction("POP_TOP"),
-                        *dict_update_insts,
-                        create_instruction("POP_TOP"),
-                    ]
-                )
-
-            elif isinstance(var, variables.ConstDictVariable):
-                cg.tx.output.update_co_names("clear")
-                cg.tx.output.update_co_names("update")
-=======
->>>>>>> d21f311a
 
                 suffixes.append(
                     [
