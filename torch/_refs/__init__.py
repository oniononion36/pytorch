--- conflicted
+++ resolved
@@ -6317,12 +6317,8 @@
 diagonal_copy = _make_copy_from_view(aten.diagonal)
 # TODO: This must return a sparse tensor if the input is sparse, but refs have
 # no sparse support. See narrow_copy_sparse in core.
-<<<<<<< HEAD
-narrow_copy = _make_copy_from_view(narrow)
-view_copy = _make_copy_from_view(view)
-=======
 narrow_copy = _make_copy_from_view(aten.narrow)
->>>>>>> adf43806
+view_copy = _make_copy_from_view(aten.view)
 
 
 # xref: isStorage in torch/csrc/DynamicTypes.cpp
