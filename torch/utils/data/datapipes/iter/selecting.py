--- conflicted
+++ resolved
@@ -78,11 +78,7 @@
             else:
                 StreamWrapper.close_streams(data)
 
-<<<<<<< HEAD
-    def _returnIfTrue(self, data: _T) -> tuple[bool, _T]:
-=======
-    def _returnIfTrue(self, data: T) -> Tuple[bool, T]:
->>>>>>> b9af672c
+    def _returnIfTrue(self, data: _T) -> Tuple[bool, _T]:
         condition = self._apply_filter_fn(data)
 
         if df_wrapper.is_column(condition):
