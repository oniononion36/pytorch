--- conflicted
+++ resolved
@@ -1,10 +1,6 @@
 import functools
 import pickle
-<<<<<<< HEAD
 from typing import Callable, Dict, Iterable, Iterator, List, Optional, TypeVar
-=======
-from typing import Callable, Dict, Generic, Iterator, Optional, TypeVar
->>>>>>> b9af672c
 
 from torch.utils._import_utils import import_dill
 from torch.utils.data.datapipes._hook_iterator import _SnapshotState
@@ -39,7 +35,6 @@
 ]
 
 
-<<<<<<< HEAD
 class DataChunk(List[_T]):
     def __init__(self, items: Iterable[_T]) -> None:
         items = list(items)
@@ -57,9 +52,6 @@
 
 
 class IterDataPipe(IterableDataset[_T_co], metaclass=_IterDataPipeMeta):
-=======
-class IterDataPipe(IterableDataset[T_co], metaclass=_IterDataPipeMeta):
->>>>>>> b9af672c
     r"""
     Iterable-style DataPipe.
 
@@ -421,20 +413,4 @@
 
 class _MapDataPipeSerializationWrapper(_DataPipeSerializationWrapper, MapDataPipe):
     def __getitem__(self, idx):
-        return self._datapipe[idx]
-
-
-class DataChunk(list, Generic[T]):
-    def __init__(self, items):
-        super().__init__(items)
-        self.items = items
-
-    def as_str(self, indent=""):
-        res = indent + "[" + ", ".join(str(i) for i in iter(self)) + "]"
-        return res
-
-    def __iter__(self) -> Iterator[T]:
-        yield from super().__iter__()
-
-    def raw_iterator(self) -> T:  # type: ignore[misc]
-        yield from self.items+        return self._datapipe[idx]