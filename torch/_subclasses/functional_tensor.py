--- conflicted
+++ resolved
@@ -1,11 +1,7 @@
 import contextlib
 import warnings
 from abc import ABC, abstractmethod
-<<<<<<< HEAD
-from typing import Any, Callable, ContextManager, Dict, Optional, Tuple
-=======
 from typing import Any, Callable, ContextManager, Dict, Optional, Tuple, Union
->>>>>>> 22ba180e
 
 import torch
 import torch.utils._pytree as pytree
@@ -362,16 +358,9 @@
         ) and not torch._C._dispatch_has_kernel_for_dispatch_key(
             func.name(), torch._C.DispatchKey.Functionalize
         ):
-<<<<<<< HEAD
-            if self.pre_dispatch:
-                raise NotImplementedError(
-                    "Auto functionalization is not supported on pre-dispatch tracing"
-                )
-=======
             # it doesn't matter what mode we use here because
             # the implementation of do_auto_functionalize doesn't
             # interact with FunctionalTensorMode at all
->>>>>>> 22ba180e
             return do_auto_functionalize(func, args, kwargs)
 
         from torch._higher_order_ops.effects import handle_effects, has_effects
