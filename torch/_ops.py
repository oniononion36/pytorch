--- conflicted
+++ resolved
@@ -328,17 +328,6 @@
             from torch.utils._python_dispatch import _pop_mode_temporarily
 
             curr_mode = _get_current_dispatch_mode()
-<<<<<<< HEAD
-            assert (
-                curr_mode is not None
-            ), "Illegal invocation of dispatch on torch._C.DispatchKey.Python without a mode."
-            assert (
-                type(curr_mode) in self_.python_key_mode_table
-            ), f"Current active mode {curr_mode} not registered"
-            handler = self_.python_key_mode_table[type(curr_mode)]
-            with _pop_mode_temporarily() as mode:
-                return handler(mode, *args, **kwargs)
-=======
             if curr_mode is not None:
                 if type(curr_mode) in self_.python_key_table:
                     handler = self_.python_key_table[type(curr_mode)]
@@ -381,7 +370,6 @@
                 f"Tried mode: {curr_mode}) and subclasses: "
                 f"{[type(a) for a in overloaded_args]}"
             )
->>>>>>> d3ab8cec
 
         functionality_key = torch._C._to_functionality_key(dispatch_key)  # type: ignore[attr-defined]
         if functionality_key == torch._C.DispatchKey.PreDispatch:
@@ -399,15 +387,9 @@
                     curr_mode is not None
                 ), "Illegal invocation of dispatch on torch._C.DispatchKey.PreDispatch without a mode."
                 assert (
-<<<<<<< HEAD
-                    type(curr_mode) in self_.python_key_mode_table
-                ), f"Current active mode {curr_mode} not registered"
-                handler = self_.python_key_mode_table[type(curr_mode)]
-=======
                     type(curr_mode) in self_.python_key_table
                 ), f"Current active mode {curr_mode} not registered"
                 handler = self_.python_key_table[type(curr_mode)]
->>>>>>> d3ab8cec
                 with _pop_mode_temporarily(functionality_key) as mode:
                     return handler(mode, *args, **kwargs)
 
