"""Functional interface."""

import importlib
import math
import warnings
from typing import Callable, List, Optional, Tuple, TYPE_CHECKING, Union

import torch
from torch import _VF, sym_int as _sym_int, Tensor
from torch._C import _add_docstr, _infer_size
from torch._jit_internal import (
    _overload,
    boolean_dispatch,
    BroadcastingList1,
    BroadcastingList2,
    BroadcastingList3,
)
from torch._torch_docs import reproducibility_notes, sparse_support_notes, tf32_notes
from torch.nn import _reduction as _Reduction, grad  # noqa: F401
from torch.nn.modules.utils import _list_with_default, _pair, _single, _triple
from torch.overrides import (
    handle_torch_function,
    has_torch_function,
    has_torch_function_unary,
    has_torch_function_variadic,
)


if TYPE_CHECKING:
    from torch.types import _dtype as DType
else:
    # The JIT doesn't understand Union, nor torch.dtype here
    DType = int

try:
    import numpy as np
except ModuleNotFoundError:
    np = None


conv1d = _add_docstr(
    torch.conv1d,
    r"""
conv1d(input, weight, bias=None, stride=1, padding=0, dilation=1, groups=1) -> Tensor

Applies a 1D convolution over an input signal composed of several input
planes.

{tf32_note}

See :class:`~torch.nn.Conv1d` for details and output shape.

Note:
    {cudnn_reproducibility_note}

Note:
    This operator supports complex data types i.e. ``complex32, complex64, complex128``.
""".format(
        **reproducibility_notes, **tf32_notes
    )
    + r"""

Args:
    input: input tensor of shape :math:`(\text{minibatch} , \text{in\_channels} , iW)`
    weight: filters of shape :math:`(\text{out\_channels} , \frac{\text{in\_channels}}{\text{groups}} , kW)`
    bias: optional bias of shape :math:`(\text{out\_channels})`. Default: ``None``
    stride: the stride of the convolving kernel. Can be a single number or
      a one-element tuple `(sW,)`. Default: 1
    padding: implicit paddings on both sides of the input. Can be a string {'valid', 'same'},
      single number or a one-element tuple `(padW,)`. Default: 0
      ``padding='valid'`` is the same as no padding. ``padding='same'`` pads
      the input so the output has the same shape as the input. However, this mode
      doesn't support any stride values other than 1.

      .. warning::
          For ``padding='same'``, if the ``weight`` is even-length and
          ``dilation`` is odd in any dimension, a full :func:`pad` operation
          may be needed internally. Lowering performance.
    dilation: the spacing between kernel elements. Can be a single number or
      a one-element tuple `(dW,)`. Default: 1
    groups: split input into groups, :math:`\text{in\_channels}` should be divisible by
      the number of groups. Default: 1

Examples::

    >>> inputs = torch.randn(33, 16, 30)
    >>> filters = torch.randn(20, 16, 5)
    >>> F.conv1d(inputs, filters)
""",
)

conv2d = _add_docstr(
    torch.conv2d,
    r"""
conv2d(input, weight, bias=None, stride=1, padding=0, dilation=1, groups=1) -> Tensor

Applies a 2D convolution over an input image composed of several input
planes.

{tf32_note}

See :class:`~torch.nn.Conv2d` for details and output shape.

Note:
    {cudnn_reproducibility_note}

Note:
    This operator supports complex data types i.e. ``complex32, complex64, complex128``.
""".format(
        **reproducibility_notes, **tf32_notes
    )
    + r"""

Args:
    input: input tensor of shape :math:`(\text{minibatch} , \text{in\_channels} , iH , iW)`
    weight: filters of shape :math:`(\text{out\_channels} , \frac{\text{in\_channels}}{\text{groups}} , kH , kW)`
    bias: optional bias tensor of shape :math:`(\text{out\_channels})`. Default: ``None``
    stride: the stride of the convolving kernel. Can be a single number or a
      tuple `(sH, sW)`. Default: 1
    padding: implicit paddings on both sides of the input. Can be a string {'valid', 'same'},
      single number or a tuple `(padH, padW)`. Default: 0
      ``padding='valid'`` is the same as no padding. ``padding='same'`` pads
      the input so the output has the same shape as the input. However, this mode
      doesn't support any stride values other than 1.

      .. warning::
          For ``padding='same'``, if the ``weight`` is even-length and
          ``dilation`` is odd in any dimension, a full :func:`pad` operation
          may be needed internally. Lowering performance.

    dilation: the spacing between kernel elements. Can be a single number or
      a tuple `(dH, dW)`. Default: 1
    groups: split input into groups, both :math:`\text{in\_channels}` and :math:`\text{out\_channels}`
      should be divisible by the number of groups. Default: 1

Examples::

    >>> # With square kernels and equal stride
    >>> filters = torch.randn(8, 4, 3, 3)
    >>> inputs = torch.randn(1, 4, 5, 5)
    >>> F.conv2d(inputs, filters, padding=1)
""",
)  # noqa: E501

conv3d = _add_docstr(
    torch.conv3d,
    r"""
conv3d(input, weight, bias=None, stride=1, padding=0, dilation=1, groups=1) -> Tensor

Applies a 3D convolution over an input image composed of several input
planes.

{tf32_note}

See :class:`~torch.nn.Conv3d` for details and output shape.

Note:
    {cudnn_reproducibility_note}

Note:
    This operator supports complex data types i.e. ``complex32, complex64, complex128``.
""".format(
        **reproducibility_notes, **tf32_notes
    )
    + r"""

Args:
    input: input tensor of shape :math:`(\text{minibatch} , \text{in\_channels} , iT , iH , iW)`
    weight: filters of shape :math:`(\text{out\_channels} , \frac{\text{in\_channels}}{\text{groups}} , kT , kH , kW)`
    bias: optional bias tensor of shape :math:`(\text{out\_channels})`. Default: None
    stride: the stride of the convolving kernel. Can be a single number or a
      tuple `(sT, sH, sW)`. Default: 1
    padding: implicit paddings on both sides of the input. Can be a string {'valid', 'same'},
      single number or a tuple `(padT, padH, padW)`. Default: 0
      ``padding='valid'`` is the same as no padding. ``padding='same'`` pads
      the input so the output has the same shape as the input. However, this mode
      doesn't support any stride values other than 1.

      .. warning::
          For ``padding='same'``, if the ``weight`` is even-length and
          ``dilation`` is odd in any dimension, a full :func:`pad` operation
          may be needed internally. Lowering performance.

    dilation: the spacing between kernel elements. Can be a single number or
      a tuple `(dT, dH, dW)`. Default: 1
    groups: split input into groups, :math:`\text{in\_channels}` should be divisible by
      the number of groups. Default: 1

Examples::

    >>> filters = torch.randn(33, 16, 3, 3, 3)
    >>> inputs = torch.randn(20, 16, 50, 10, 20)
    >>> F.conv3d(inputs, filters)
""",
)  # noqa: E501

conv_transpose1d = _add_docstr(
    torch.conv_transpose1d,
    r"""
conv_transpose1d(input, weight, bias=None, stride=1, padding=0, output_padding=0, groups=1, dilation=1) -> Tensor

Applies a 1D transposed convolution operator over an input signal
composed of several input planes, sometimes also called "deconvolution".

{tf32_note}

See :class:`~torch.nn.ConvTranspose1d` for details and output shape.

Note:
    {cudnn_reproducibility_note}
""".format(
        **reproducibility_notes, **tf32_notes
    )
    + r"""

Args:
    input: input tensor of shape :math:`(\text{minibatch} , \text{in\_channels} , iW)`
    weight: filters of shape :math:`(\text{in\_channels} , \frac{\text{out\_channels}}{\text{groups}} , kW)`
    bias: optional bias of shape :math:`(\text{out\_channels})`. Default: None
    stride: the stride of the convolving kernel. Can be a single number or a
      tuple ``(sW,)``. Default: 1
    padding: ``dilation * (kernel_size - 1) - padding`` zero-padding will be added to both
      sides of each dimension in the input. Can be a single number or a tuple
      ``(padW,)``. Default: 0
    output_padding: additional size added to one side of each dimension in the
      output shape. Can be a single number or a tuple ``(out_padW)``. Default: 0
    groups: split input into groups, :math:`\text{in\_channels}` should be divisible by the
      number of groups. Default: 1
    dilation: the spacing between kernel elements. Can be a single number or
      a tuple ``(dW,)``. Default: 1

Examples::

    >>> inputs = torch.randn(20, 16, 50)
    >>> weights = torch.randn(16, 33, 5)
    >>> F.conv_transpose1d(inputs, weights)
""",
)

conv_transpose2d = _add_docstr(
    torch.conv_transpose2d,
    r"""
conv_transpose2d(input, weight, bias=None, stride=1, padding=0, output_padding=0, groups=1, dilation=1) -> Tensor

Applies a 2D transposed convolution operator over an input image
composed of several input planes, sometimes also called "deconvolution".

{tf32_note}

See :class:`~torch.nn.ConvTranspose2d` for details and output shape.

Note:
    {cudnn_reproducibility_note}
""".format(
        **reproducibility_notes, **tf32_notes
    )
    + r"""

Args:
    input: input tensor of shape :math:`(\text{minibatch} , \text{in\_channels} , iH , iW)`
    weight: filters of shape :math:`(\text{in\_channels} , \frac{\text{out\_channels}}{\text{groups}} , kH , kW)`
    bias: optional bias of shape :math:`(\text{out\_channels})`. Default: None
    stride: the stride of the convolving kernel. Can be a single number or a
      tuple ``(sH, sW)``. Default: 1
    padding: ``dilation * (kernel_size - 1) - padding`` zero-padding will be added to both
      sides of each dimension in the input. Can be a single number or a tuple
      ``(padH, padW)``. Default: 0
    output_padding: additional size added to one side of each dimension in the
      output shape. Can be a single number or a tuple ``(out_padH, out_padW)``.
      Default: 0
    groups: split input into groups, :math:`\text{in\_channels}` should be divisible by the
      number of groups. Default: 1
    dilation: the spacing between kernel elements. Can be a single number or
      a tuple ``(dH, dW)``. Default: 1

Examples::

    >>> # With square kernels and equal stride
    >>> inputs = torch.randn(1, 4, 5, 5)
    >>> weights = torch.randn(4, 8, 3, 3)
    >>> F.conv_transpose2d(inputs, weights, padding=1)
""",
)  # noqa: E501

conv_transpose3d = _add_docstr(
    torch.conv_transpose3d,
    r"""
conv_transpose3d(input, weight, bias=None, stride=1, padding=0, output_padding=0, groups=1, dilation=1) -> Tensor

Applies a 3D transposed convolution operator over an input image
composed of several input planes, sometimes also called "deconvolution"

{tf32_note}

See :class:`~torch.nn.ConvTranspose3d` for details and output shape.

Note:
    {cudnn_reproducibility_note}
""".format(
        **reproducibility_notes, **tf32_notes
    )
    + r"""

Args:
    input: input tensor of shape :math:`(\text{minibatch} , \text{in\_channels} , iT , iH , iW)`
    weight: filters of shape :math:`(\text{in\_channels} , \frac{\text{out\_channels}}{\text{groups}} , kT , kH , kW)`
    bias: optional bias of shape :math:`(\text{out\_channels})`. Default: None
    stride: the stride of the convolving kernel. Can be a single number or a
      tuple ``(sT, sH, sW)``. Default: 1
    padding: ``dilation * (kernel_size - 1) - padding`` zero-padding will be added to both
      sides of each dimension in the input. Can be a single number or a tuple
      ``(padT, padH, padW)``. Default: 0
    output_padding: additional size added to one side of each dimension in the
      output shape. Can be a single number or a tuple
      ``(out_padT, out_padH, out_padW)``. Default: 0
    groups: split input into groups, :math:`\text{in\_channels}` should be divisible by the
      number of groups. Default: 1
    dilation: the spacing between kernel elements. Can be a single number or
      a tuple `(dT, dH, dW)`. Default: 1

Examples::

    >>> inputs = torch.randn(20, 16, 50, 10, 20)
    >>> weights = torch.randn(16, 33, 3, 3, 3)
    >>> F.conv_transpose3d(inputs, weights)
""",
)  # noqa: E501

conv_tbc = _add_docstr(
    torch.conv_tbc,
    r"""
Applies a 1-dimensional sequence convolution over an input sequence.
Input and output dimensions are (Time, Batch, Channels) - hence TBC.

Args:
    input: input tensor of shape :math:`(\text{sequence length} \times batch \times \text{in\_channels})`
    weight: filter of shape (:math:`\text{kernel width} \times \text{in\_channels} \times \text{out\_channels}`)
    bias: bias of shape (:math:`\text{out\_channels}`)
    pad: number of timesteps to pad. Default: 0
""",
)


# Pooling
avg_pool1d = _add_docstr(
    torch.avg_pool1d,
    r"""
avg_pool1d(input, kernel_size, stride=None, padding=0, ceil_mode=False, count_include_pad=True) -> Tensor

Applies a 1D average pooling over an input signal composed of several
input planes.

See :class:`~torch.nn.AvgPool1d` for details and output shape.

Args:
    input: input tensor of shape :math:`(\text{minibatch} , \text{in\_channels} , iW)`
    kernel_size: the size of the window. Can be a single number or a
      tuple `(kW,)`
    stride: the stride of the window. Can be a single number or a tuple
      `(sW,)`. Default: :attr:`kernel_size`
    padding: implicit zero paddings on both sides of the input. Can be a
      single number or a tuple `(padW,)`. Default: 0
    ceil_mode: when True, will use `ceil` instead of `floor` to compute the
        output shape. Default: ``False``
    count_include_pad: when True, will include the zero-padding in the
        averaging calculation. Default: ``True``

Examples::

    >>> # pool of square window of size=3, stride=2
    >>> input = torch.tensor([[[1, 2, 3, 4, 5, 6, 7]]], dtype=torch.float32)
    >>> F.avg_pool1d(input, kernel_size=3, stride=2)
    tensor([[[ 2.,  4.,  6.]]])

""",
)


avg_pool2d = _add_docstr(
    torch._C._nn.avg_pool2d,
    r"""
avg_pool2d(input, kernel_size, stride=None, padding=0, ceil_mode=False, count_include_pad=True, divisor_override=None) -> Tensor

Applies 2D average-pooling operation in :math:`kH \times kW` regions by step size
:math:`sH \times sW` steps. The number of output features is equal to the number of
input planes.

See :class:`~torch.nn.AvgPool2d` for details and output shape.

Args:
    input: input tensor :math:`(\text{minibatch} , \text{in\_channels} , iH , iW)`
    kernel_size: size of the pooling region. Can be a single number or a
      tuple `(kH, kW)`
    stride: stride of the pooling operation. Can be a single number or a
      tuple `(sH, sW)`. Default: :attr:`kernel_size`
    padding: implicit zero paddings on both sides of the input. Can be a
      single number or a tuple `(padH, padW)`. Default: 0
    ceil_mode: when True, will use `ceil` instead of `floor` in the formula
        to compute the output shape. Default: ``False``
    count_include_pad: when True, will include the zero-padding in the
        averaging calculation. Default: ``True``
    divisor_override: if specified, it will be used as divisor, otherwise
         size of the pooling region will be used. Default: None
""",
)

avg_pool3d = _add_docstr(
    torch._C._nn.avg_pool3d,
    r"""
avg_pool3d(input, kernel_size, stride=None, padding=0, ceil_mode=False, count_include_pad=True, divisor_override=None) -> Tensor

Applies 3D average-pooling operation in :math:`kT \times kH \times kW` regions by step
size :math:`sT \times sH \times sW` steps. The number of output features is equal to
:math:`\lfloor\frac{\text{input planes}}{sT}\rfloor`.

See :class:`~torch.nn.AvgPool3d` for details and output shape.

Args:
    input: input tensor :math:`(\text{minibatch} , \text{in\_channels} , iT \times iH , iW)`
    kernel_size: size of the pooling region. Can be a single number or a
      tuple `(kT, kH, kW)`
    stride: stride of the pooling operation. Can be a single number or a
      tuple `(sT, sH, sW)`. Default: :attr:`kernel_size`
    padding: implicit zero paddings on both sides of the input. Can be a
      single number or a tuple `(padT, padH, padW)`, Default: 0
    ceil_mode: when True, will use `ceil` instead of `floor` in the formula
        to compute the output shape
    count_include_pad: when True, will include the zero-padding in the
        averaging calculation
    divisor_override: if specified, it will be used as divisor, otherwise
        size of the pooling region will be used. Default: None
""",
)


def fractional_max_pool2d_with_indices(
    input: Tensor,
    kernel_size: BroadcastingList2[int],
    output_size: Optional[BroadcastingList2[int]] = None,
    output_ratio: Optional[BroadcastingList2[float]] = None,
    return_indices: bool = False,
    _random_samples: Optional[Tensor] = None,
) -> Tuple[Tensor, Tensor]:  # noqa: D400
    r"""
    fractional_max_pool2d(input, kernel_size, output_size=None, output_ratio=None, return_indices=False, _random_samples=None)

    Applies 2D fractional max pooling over an input signal composed of several input planes.

    Fractional MaxPooling is described in detail in the paper `Fractional MaxPooling`_ by Ben Graham

    The max-pooling operation is applied in :math:`kH \times kW` regions by a stochastic
    step size determined by the target output size.
    The number of output features is equal to the number of input planes.

    Args:
        kernel_size: the size of the window to take a max over.
                     Can be a single number :math:`k` (for a square kernel of :math:`k \times k`)
                     or a tuple `(kH, kW)`
        output_size: the target output size of the image of the form :math:`oH \times oW`.
                     Can be a tuple `(oH, oW)` or a single number :math:`oH` for a square image :math:`oH \times oH`
        output_ratio: If one wants to have an output size as a ratio of the input size, this option can be given.
                      This has to be a number or tuple in the range (0, 1)
        return_indices: if ``True``, will return the indices along with the outputs.
                        Useful to pass to :func:`~torch.nn.functional.max_unpool2d`.

    Examples::
        >>> input = torch.randn(20, 16, 50, 32)
        >>> # pool of square window of size=3, and target output size 13x12
        >>> F.fractional_max_pool2d(input, 3, output_size=(13, 12))
        >>> # pool of square window and target output size being half of input image size
        >>> F.fractional_max_pool2d(input, 3, output_ratio=(0.5, 0.5))

    .. _Fractional MaxPooling:
        http://arxiv.org/abs/1412.6071
    """
    if has_torch_function_variadic(input, _random_samples):
        return handle_torch_function(
            fractional_max_pool2d_with_indices,
            (input, _random_samples),
            input,
            kernel_size,
            output_size=output_size,
            output_ratio=output_ratio,
            return_indices=return_indices,
            _random_samples=_random_samples,
        )
    if output_size is None and output_ratio is None:
        raise ValueError(
            "fractional_max_pool2d requires specifying either an output_size or an output_ratio"
        )
    if output_size is None:
        assert output_ratio is not None
        if len(output_ratio) > 2:
            raise ValueError(
                "fractional_max_pool2d requires output_ratio to either be a single Int or tuple of Ints."
            )
        _output_ratio = _pair(output_ratio)
        output_size = [
            int(input.size(-2) * _output_ratio[0]),
            int(input.size(-1) * _output_ratio[1]),
        ]

    if _random_samples is None:
        n_batch = 1 if input.dim() == 3 else input.size(0)
        _random_samples = torch.rand(
            n_batch, input.size(-3), 2, dtype=input.dtype, device=input.device
        )
    return torch._C._nn.fractional_max_pool2d(
        input, kernel_size, output_size, _random_samples
    )


def _fractional_max_pool2d(
    input: Tensor,
    kernel_size: BroadcastingList2[int],
    output_size: Optional[BroadcastingList2[int]] = None,
    output_ratio: Optional[BroadcastingList2[float]] = None,
    return_indices: bool = False,
    _random_samples: Optional[Tensor] = None,
) -> Tensor:
    if has_torch_function_variadic(input, _random_samples):
        return handle_torch_function(
            fractional_max_pool2d,
            (input, _random_samples),
            input,
            kernel_size,
            output_size=output_size,
            output_ratio=output_ratio,
            return_indices=return_indices,
            _random_samples=_random_samples,
        )
    return fractional_max_pool2d_with_indices(
        input, kernel_size, output_size, output_ratio, return_indices, _random_samples
    )[0]


fractional_max_pool2d = boolean_dispatch(
    arg_name="return_indices",
    arg_index=4,
    default=False,
    if_true=fractional_max_pool2d_with_indices,
    if_false=_fractional_max_pool2d,
    module_name=__name__,
    func_name="fractional_max_pool2d",
)


def fractional_max_pool3d_with_indices(
    input: Tensor,
    kernel_size: BroadcastingList3[int],
    output_size: Optional[BroadcastingList3[int]] = None,
    output_ratio: Optional[BroadcastingList3[float]] = None,
    return_indices: bool = False,
    _random_samples: Optional[Tensor] = None,
) -> Tuple[Tensor, Tensor]:  # noqa: D400
    r"""
    fractional_max_pool3d(input, kernel_size, output_size=None, output_ratio=None, return_indices=False, _random_samples=None)

    Applies 3D fractional max pooling over an input signal composed of several input planes.

    Fractional MaxPooling is described in detail in the paper `Fractional MaxPooling`_ by Ben Graham

    The max-pooling operation is applied in :math:`kT \times kH \times kW` regions by a stochastic
    step size determined by the target output size.
    The number of output features is equal to the number of input planes.

    Args:
        kernel_size: the size of the window to take a max over.
                     Can be a single number :math:`k` (for a square kernel of :math:`k \times k \times k`)
                     or a tuple `(kT, kH, kW)`
        output_size: the target output size of the form :math:`oT \times oH \times oW`.
                     Can be a tuple `(oT, oH, oW)` or a single number :math:`oH` for a cubic output
                     :math:`oH \times oH \times oH`
        output_ratio: If one wants to have an output size as a ratio of the input size, this option can be given.
                      This has to be a number or tuple in the range (0, 1)
        return_indices: if ``True``, will return the indices along with the outputs.
                        Useful to pass to :func:`~torch.nn.functional.max_unpool3d`.

    Shape:
        - Input: :math:`(N, C, T_{in}, H_{in}, W_{in})` or :math:`(C, T_{in}, H_{in}, W_{in})`.
        - Output: :math:`(N, C, T_{out}, H_{out}, W_{out})` or :math:`(C, T_{out}, H_{out}, W_{out})`, where
          :math:`(T_{out}, H_{out}, W_{out})=\text{output\_size}` or
          :math:`(T_{out}, H_{out}, W_{out})=\text{output\_ratio} \times (T_{in}, H_{in}, W_{in})`

    Examples::
        >>> input = torch.randn(20, 16, 50, 32, 16)
        >>> # pool of cubic window of size=3, and target output size 13x12x11
        >>> F.fractional_max_pool3d(input, 3, output_size=(13, 12, 11))
        >>> # pool of cubic window and target output size being half of input size
        >>> F.fractional_max_pool3d(input, 3, output_ratio=(0.5, 0.5, 0.5))

    .. _Fractional MaxPooling:
        http://arxiv.org/abs/1412.6071
    """
    if has_torch_function_variadic(input, _random_samples):
        return handle_torch_function(
            fractional_max_pool3d_with_indices,
            (input, _random_samples),
            input,
            kernel_size,
            output_size=output_size,
            output_ratio=output_ratio,
            return_indices=return_indices,
            _random_samples=_random_samples,
        )
    if output_size is None and output_ratio is None:
        raise ValueError(
            "fractional_max_pool3d requires specifying either an output_size or an output_ratio"
        )
    if output_size is None:
        assert output_ratio is not None
        _output_ratio = _triple(output_ratio)
        output_size = [
            int(input.size(-3) * _output_ratio[0]),
            int(input.size(-2) * _output_ratio[1]),
            int(input.size(-1) * _output_ratio[2]),
        ]

    if _random_samples is None:
        n_batch = 1 if input.dim() == 4 else input.size(0)
        _random_samples = torch.rand(
            n_batch, input.size(-4), 3, dtype=input.dtype, device=input.device
        )
    return torch._C._nn.fractional_max_pool3d(
        input, kernel_size, output_size, _random_samples
    )


def _fractional_max_pool3d(
    input: Tensor,
    kernel_size: BroadcastingList3[int],
    output_size: Optional[BroadcastingList3[int]] = None,
    output_ratio: Optional[BroadcastingList3[float]] = None,
    return_indices: bool = False,
    _random_samples: Optional[Tensor] = None,
) -> Tensor:
    if has_torch_function_variadic(input, _random_samples):
        return handle_torch_function(
            fractional_max_pool3d,
            (input, _random_samples),
            input,
            kernel_size,
            output_size=output_size,
            output_ratio=output_ratio,
            return_indices=return_indices,
            _random_samples=_random_samples,
        )
    return fractional_max_pool3d_with_indices(
        input, kernel_size, output_size, output_ratio, return_indices, _random_samples
    )[0]


fractional_max_pool3d = boolean_dispatch(
    arg_name="return_indices",
    arg_index=4,
    default=False,
    if_true=fractional_max_pool3d_with_indices,
    if_false=_fractional_max_pool3d,
    module_name=__name__,
    func_name="fractional_max_pool3d",
)


def max_pool1d_with_indices(
    input: Tensor,
    kernel_size: BroadcastingList1[int],
    stride: Optional[BroadcastingList1[int]] = None,
    padding: BroadcastingList1[int] = 0,
    dilation: BroadcastingList1[int] = 1,
    ceil_mode: bool = False,
    return_indices: bool = False,
) -> Tuple[Tensor, Tensor]:  # noqa: D400
    r"""
    max_pool1d(input, kernel_size, stride=None, padding=0, dilation=1, ceil_mode=False, return_indices=False)

    Applies a 1D max pooling over an input signal composed of several input
    planes.

    .. note::
        The order of :attr:`ceil_mode` and :attr:`return_indices` is different from
        what seen in :class:`~torch.nn.MaxPool1d`, and will change in a future release.

    See :class:`~torch.nn.MaxPool1d` for details.

    Args:
        input: input tensor of shape :math:`(\text{minibatch} , \text{in\_channels} , iW)`, minibatch dim optional.
        kernel_size: the size of the window. Can be a single number or a
            tuple `(kW,)`
        stride: the stride of the window. Can be a single number or a tuple
            `(sW,)`. Default: :attr:`kernel_size`
        padding: Implicit negative infinity padding to be added on both sides, must be >= 0 and <= kernel_size / 2.
        dilation: The stride between elements within a sliding window, must be > 0.
        ceil_mode: If ``True``, will use `ceil` instead of `floor` to compute the output shape. This
                   ensures that every element in the input tensor is covered by a sliding window.
        return_indices: If ``True``, will return the argmax along with the max values.
                        Useful for :class:`torch.nn.functional.max_unpool1d` later
    """
    if has_torch_function_unary(input):
        return handle_torch_function(
            max_pool1d_with_indices,
            (input,),
            input,
            kernel_size,
            stride=stride,
            padding=padding,
            dilation=dilation,
            ceil_mode=ceil_mode,
            return_indices=return_indices,
        )
    if stride is None:
        stride = torch.jit.annotate(List[int], [])
    return torch.max_pool1d_with_indices(
        input, kernel_size, stride, padding, dilation, ceil_mode
    )


def _max_pool1d(
    input: Tensor,
    kernel_size: BroadcastingList1[int],
    stride: Optional[BroadcastingList1[int]] = None,
    padding: BroadcastingList1[int] = 0,
    dilation: BroadcastingList1[int] = 1,
    ceil_mode: bool = False,
    return_indices: bool = False,
) -> Tensor:
    if has_torch_function_unary(input):
        return handle_torch_function(
            max_pool1d,
            (input,),
            input,
            kernel_size,
            stride=stride,
            padding=padding,
            dilation=dilation,
            ceil_mode=ceil_mode,
            return_indices=return_indices,
        )
    if stride is None:
        stride = torch.jit.annotate(List[int], [])
    return torch.max_pool1d(input, kernel_size, stride, padding, dilation, ceil_mode)


max_pool1d = boolean_dispatch(
    arg_name="return_indices",
    arg_index=6,
    default=False,
    if_true=max_pool1d_with_indices,
    if_false=_max_pool1d,
    module_name=__name__,
    func_name="max_pool1d",
)


def max_pool2d_with_indices(
    input: Tensor,
    kernel_size: BroadcastingList2[int],
    stride: Optional[BroadcastingList2[int]] = None,
    padding: BroadcastingList2[int] = 0,
    dilation: BroadcastingList2[int] = 1,
    ceil_mode: bool = False,
    return_indices: bool = False,
) -> Tuple[Tensor, Tensor]:  # noqa: D400
    r"""
    max_pool2d(input, kernel_size, stride=None, padding=0, dilation=1, ceil_mode=False, return_indices=False)

    Applies a 2D max pooling over an input signal composed of several input
    planes.

    .. note::
        The order of :attr:`ceil_mode` and :attr:`return_indices` is different from
        what seen in :class:`~torch.nn.MaxPool2d`, and will change in a future release.

    See :class:`~torch.nn.MaxPool2d` for details.

    Args:
        input: input tensor :math:`(\text{minibatch} , \text{in\_channels} , iH , iW)`, minibatch dim optional.
        kernel_size: size of the pooling region. Can be a single number or a
            tuple `(kH, kW)`
        stride: stride of the pooling operation. Can be a single number or a
            tuple `(sH, sW)`. Default: :attr:`kernel_size`
        padding: Implicit negative infinity padding to be added on both sides, must be >= 0 and <= kernel_size / 2.
        dilation: The stride between elements within a sliding window, must be > 0.
        ceil_mode: If ``True``, will use `ceil` instead of `floor` to compute the output shape. This
                   ensures that every element in the input tensor is covered by a sliding window.
        return_indices: If ``True``, will return the argmax along with the max values.
                        Useful for :class:`torch.nn.functional.max_unpool2d` later
    """
    if has_torch_function_unary(input):
        return handle_torch_function(
            max_pool2d_with_indices,
            (input,),
            input,
            kernel_size,
            stride=stride,
            padding=padding,
            dilation=dilation,
            ceil_mode=ceil_mode,
            return_indices=return_indices,
        )
    if stride is None:
        stride = torch.jit.annotate(List[int], [])
    return torch._C._nn.max_pool2d_with_indices(
        input, kernel_size, stride, padding, dilation, ceil_mode
    )


def _max_pool2d(
    input: Tensor,
    kernel_size: BroadcastingList2[int],
    stride: Optional[BroadcastingList2[int]] = None,
    padding: BroadcastingList2[int] = 0,
    dilation: BroadcastingList2[int] = 1,
    ceil_mode: bool = False,
    return_indices: bool = False,
) -> Tensor:
    if has_torch_function_unary(input):
        return handle_torch_function(
            max_pool2d,
            (input,),
            input,
            kernel_size,
            stride=stride,
            padding=padding,
            dilation=dilation,
            ceil_mode=ceil_mode,
            return_indices=return_indices,
        )
    if stride is None:
        stride = torch.jit.annotate(List[int], [])
    return torch.max_pool2d(input, kernel_size, stride, padding, dilation, ceil_mode)


max_pool2d = boolean_dispatch(
    arg_name="return_indices",
    arg_index=6,
    default=False,
    if_true=max_pool2d_with_indices,
    if_false=_max_pool2d,
    module_name=__name__,
    func_name="max_pool2d",
)


def max_pool3d_with_indices(
    input: Tensor,
    kernel_size: BroadcastingList3[int],
    stride: Optional[BroadcastingList3[int]] = None,
    padding: BroadcastingList3[int] = 0,
    dilation: BroadcastingList3[int] = 1,
    ceil_mode: bool = False,
    return_indices: bool = False,
) -> Tuple[Tensor, Tensor]:  # noqa: D400
    r"""
    max_pool3d(input, kernel_size, stride=None, padding=0, dilation=1, ceil_mode=False, return_indices=False)

    Applies a 3D max pooling over an input signal composed of several input
    planes.

    .. note::
        The order of :attr:`ceil_mode` and :attr:`return_indices` is different from
        what seen in :class:`~torch.nn.MaxPool3d`, and will change in a future release.

    See :class:`~torch.nn.MaxPool3d` for details.

    Args:
        input: input tensor :math:`(\text{minibatch} , \text{in\_channels} , iD, iH , iW)`, minibatch dim optional.
        kernel_size: size of the pooling region. Can be a single number or a
                     tuple `(kT, kH, kW)`
        stride: stride of the pooling operation. Can be a single number or a
                tuple `(sT, sH, sW)`. Default: :attr:`kernel_size`
        padding: Implicit negative infinity padding to be added on both sides, must be >= 0 and <= kernel_size / 2.
        dilation: The stride between elements within a sliding window, must be > 0.
        ceil_mode: If ``True``, will use `ceil` instead of `floor` to compute the output shape. This
                   ensures that every element in the input tensor is covered by a sliding window.
        return_indices: If ``True``, will return the argmax along with the max values.
                        Useful for :class:`torch.nn.functional.max_unpool3d` later
    """
    if has_torch_function_unary(input):
        return handle_torch_function(
            max_pool3d_with_indices,
            (input,),
            input,
            kernel_size,
            stride=stride,
            padding=padding,
            dilation=dilation,
            ceil_mode=ceil_mode,
            return_indices=return_indices,
        )
    if stride is None:
        stride = torch.jit.annotate(List[int], [])
    return torch._C._nn.max_pool3d_with_indices(
        input, kernel_size, stride, padding, dilation, ceil_mode
    )


def _max_pool3d(
    input: Tensor,
    kernel_size: BroadcastingList3[int],
    stride: Optional[BroadcastingList3[int]] = None,
    padding: BroadcastingList3[int] = 0,
    dilation: BroadcastingList3[int] = 1,
    ceil_mode: bool = False,
    return_indices: bool = False,
) -> Tensor:
    if has_torch_function_unary(input):
        return handle_torch_function(
            max_pool3d,
            (input,),
            input,
            kernel_size,
            stride=stride,
            padding=padding,
            dilation=dilation,
            ceil_mode=ceil_mode,
            return_indices=return_indices,
        )
    if stride is None:
        stride = torch.jit.annotate(List[int], [])
    return torch.max_pool3d(input, kernel_size, stride, padding, dilation, ceil_mode)


max_pool3d = boolean_dispatch(
    arg_name="return_indices",
    arg_index=6,
    default=False,
    if_true=max_pool3d_with_indices,
    if_false=_max_pool3d,
    module_name=__name__,
    func_name="max_pool3d",
)


def _unpool_output_size(
    input: Tensor,
    kernel_size: List[int],
    stride: List[int],
    padding: List[int],
    output_size: Optional[List[int]],
) -> List[int]:
    input_size = input.size()
    default_size = torch.jit.annotate(List[int], [])
    for d in range(len(kernel_size)):
        default_size.append(
            (input_size[-len(kernel_size) + d] - 1) * stride[d]
            + kernel_size[d]
            - 2 * padding[d]
        )
    if output_size is None:
        ret = default_size
    else:
        if len(output_size) == len(kernel_size) + 2:
            output_size = output_size[2:]
        if len(output_size) != len(kernel_size):
            raise ValueError(
                "output_size should be a sequence containing "
                f"{len(kernel_size)} or {len(kernel_size) + 2} elements, but it has a length of '{len(output_size)}'"
            )
        for d in range(len(kernel_size)):
            min_size = default_size[d] - stride[d]
            max_size = default_size[d] + stride[d]
            if not (min_size < output_size[d] < max_size):
                raise ValueError(
                    f'invalid output_size "{output_size}" (dim {d} must be between {min_size} and {max_size})'
                )

        ret = output_size
    return ret


def max_unpool1d(
    input: Tensor,
    indices: Tensor,
    kernel_size: BroadcastingList1[int],
    stride: Optional[BroadcastingList1[int]] = None,
    padding: BroadcastingList1[int] = 0,
    output_size: Optional[BroadcastingList1[int]] = None,
) -> Tensor:
    r"""Compute a partial inverse of :class:`MaxPool1d`.

    See :class:`~torch.nn.MaxUnpool1d` for details.
    """
    if has_torch_function_unary(input):
        return handle_torch_function(
            max_unpool1d,
            (input,),
            input,
            indices,
            kernel_size,
            stride=stride,
            padding=padding,
            output_size=output_size,
        )
    kernel_size = _single(kernel_size)
    if stride is not None:
        _stride = _single(stride)
    else:
        _stride = kernel_size
    padding = _single(padding)
    output_size = _unpool_output_size(input, kernel_size, _stride, padding, output_size)
    if isinstance(output_size, list):
        output_size = output_size + [1]
    else:
        output_size = output_size + (1,)
    return torch._C._nn.max_unpool2d(
        input.unsqueeze(-1), indices.unsqueeze(-1), output_size
    ).squeeze(-1)


def max_unpool2d(
    input: Tensor,
    indices: Tensor,
    kernel_size: BroadcastingList2[int],
    stride: Optional[BroadcastingList2[int]] = None,
    padding: BroadcastingList2[int] = 0,
    output_size: Optional[BroadcastingList2[int]] = None,
) -> Tensor:
    r"""Compute a partial inverse of :class:`MaxPool2d`.

    See :class:`~torch.nn.MaxUnpool2d` for details.
    """
    if has_torch_function_unary(input):
        return handle_torch_function(
            max_unpool2d,
            (input,),
            input,
            indices,
            kernel_size,
            stride=stride,
            padding=padding,
            output_size=output_size,
        )
    kernel_size = _pair(kernel_size)
    if stride is not None:
        _stride = _pair(stride)
    else:
        _stride = kernel_size
    padding = _pair(padding)
    output_size = _unpool_output_size(input, kernel_size, _stride, padding, output_size)
    return torch._C._nn.max_unpool2d(input, indices, output_size)


def max_unpool3d(
    input: Tensor,
    indices: Tensor,
    kernel_size: BroadcastingList3[int],
    stride: Optional[BroadcastingList3[int]] = None,
    padding: BroadcastingList3[int] = 0,
    output_size: Optional[BroadcastingList3[int]] = None,
) -> Tensor:
    r"""Compute a partial inverse of :class:`MaxPool3d`.

    See :class:`~torch.nn.MaxUnpool3d` for details.
    """
    if has_torch_function_unary(input):
        return handle_torch_function(
            max_unpool3d,
            (input,),
            input,
            indices,
            kernel_size,
            stride=stride,
            padding=padding,
            output_size=output_size,
        )
    kernel_size = _triple(kernel_size)
    if stride is not None:
        _stride = _triple(stride)
    else:
        _stride = kernel_size
    padding = _triple(padding)
    output_size = _unpool_output_size(input, kernel_size, _stride, padding, output_size)
    return torch._C._nn.max_unpool3d(input, indices, output_size, _stride, padding)


def lp_pool3d(
    input: Tensor,
    norm_type: Union[int, float],
    kernel_size: BroadcastingList3[int],
    stride: Optional[BroadcastingList3[int]] = None,
    ceil_mode: bool = False,
) -> Tensor:
    r"""
    Apply a 3D power-average pooling over an input signal composed of several input planes.

    If the sum of all inputs to the power of `p` is
    zero, the gradient is set to zero as well.

    See :class:`~torch.nn.LPPool3d` for details.
    """
    if has_torch_function_unary(input):
        return handle_torch_function(
            lp_pool3d,
            (input,),
            input,
            norm_type,
            kernel_size,
            stride=stride,
            ceil_mode=ceil_mode,
        )
    kd, kw, kh = _triple(kernel_size)
    if stride is not None:
        out = avg_pool3d(input.pow(norm_type), kernel_size, stride, 0, ceil_mode)
    else:
        out = avg_pool3d(
            input.pow(norm_type), kernel_size, padding=0, ceil_mode=ceil_mode
        )

    return (
        (torch.sign(out) * relu(torch.abs(out))).mul(kd * kw * kh).pow(1.0 / norm_type)
    )


def lp_pool2d(
    input: Tensor,
    norm_type: Union[int, float],
    kernel_size: BroadcastingList2[int],
    stride: Optional[BroadcastingList2[int]] = None,
    ceil_mode: bool = False,
) -> Tensor:
    r"""
    Apply a 2D power-average pooling over an input signal composed of several input planes.

    If the sum of all inputs to the power of `p` is
    zero, the gradient is set to zero as well.

    See :class:`~torch.nn.LPPool2d` for details.
    """
    if has_torch_function_unary(input):
        return handle_torch_function(
            lp_pool2d,
            (input,),
            input,
            norm_type,
            kernel_size,
            stride=stride,
            ceil_mode=ceil_mode,
        )
    kw, kh = _pair(kernel_size)
    if stride is not None:
        out = avg_pool2d(input.pow(norm_type), kernel_size, stride, 0, ceil_mode)
    else:
        out = avg_pool2d(
            input.pow(norm_type), kernel_size, padding=0, ceil_mode=ceil_mode
        )

    return (torch.sign(out) * relu(torch.abs(out))).mul(kw * kh).pow(1.0 / norm_type)


def lp_pool1d(
    input: Tensor,
    norm_type: Union[int, float],
    kernel_size: int,
    stride: Optional[BroadcastingList1[int]] = None,
    ceil_mode: bool = False,
) -> Tensor:
    r"""Apply a 1D power-average pooling over an input signal composed of several input planes.

    If the sum of all inputs to the power of `p` is
    zero, the gradient is set to zero as well.

    See :class:`~torch.nn.LPPool1d` for details.
    """
    if has_torch_function_unary(input):
        return handle_torch_function(
            lp_pool1d,
            (input,),
            input,
            norm_type,
            kernel_size,
            stride=stride,
            ceil_mode=ceil_mode,
        )
    if stride is not None:
        out = avg_pool1d(input.pow(norm_type), kernel_size, stride, 0, ceil_mode)
    else:
        out = avg_pool1d(
            input.pow(norm_type), kernel_size, padding=0, ceil_mode=ceil_mode
        )

    return (
        (torch.sign(out) * relu(torch.abs(out))).mul(kernel_size).pow(1.0 / norm_type)
    )


def adaptive_max_pool1d_with_indices(
    input: Tensor,
    output_size: BroadcastingList1[int],
    return_indices: bool = False,
) -> Tuple[Tensor, Tensor]:  # noqa: D400
    r"""
    adaptive_max_pool1d(input, output_size, return_indices=False)

    Applies a 1D adaptive max pooling over an input signal composed of
    several input planes.

    See :class:`~torch.nn.AdaptiveMaxPool1d` for details and output shape.

    Args:
        output_size: the target output size (single integer)
        return_indices: whether to return pooling indices. Default: ``False``
    """
    if has_torch_function_unary(input):
        return handle_torch_function(
            adaptive_max_pool1d_with_indices,
            (input,),
            input,
            output_size,
            return_indices=return_indices,
        )
    return torch.adaptive_max_pool1d(input, output_size)


def _adaptive_max_pool1d(
    input: Tensor,
    output_size: BroadcastingList1[int],
    return_indices: bool = False,
) -> Tensor:
    if has_torch_function_unary(input):
        return handle_torch_function(
            adaptive_max_pool1d,
            (input,),
            input,
            output_size,
            return_indices=return_indices,
        )
    return adaptive_max_pool1d_with_indices(input, output_size)[0]


adaptive_max_pool1d = boolean_dispatch(
    arg_name="return_indices",
    arg_index=2,
    default=False,
    if_true=adaptive_max_pool1d_with_indices,
    if_false=_adaptive_max_pool1d,
    module_name=__name__,
    func_name="adaptive_max_pool1d",
)


def adaptive_max_pool2d_with_indices(
    input: Tensor,
    output_size: BroadcastingList2[int],
    return_indices: bool = False,
) -> Tuple[Tensor, Tensor]:  # noqa: D400
    r"""adaptive_max_pool2d(input, output_size, return_indices=False)

    Applies a 2D adaptive max pooling over an input signal composed of
    several input planes.

    See :class:`~torch.nn.AdaptiveMaxPool2d` for details and output shape.

    Args:
        output_size: the target output size (single integer or
            double-integer tuple)
        return_indices: whether to return pooling indices. Default: ``False``
    """
    if has_torch_function_unary(input):
        return handle_torch_function(
            adaptive_max_pool2d_with_indices,
            (input,),
            input,
            output_size,
            return_indices=return_indices,
        )
    output_size = _list_with_default(output_size, input.size())
    return torch._C._nn.adaptive_max_pool2d(input, output_size)


def _adaptive_max_pool2d(
    input: Tensor,
    output_size: BroadcastingList2[int],
    return_indices: bool = False,
) -> Tensor:
    if has_torch_function_unary(input):
        return handle_torch_function(
            adaptive_max_pool2d,
            (input,),
            input,
            output_size,
            return_indices=return_indices,
        )
    return adaptive_max_pool2d_with_indices(input, output_size)[0]


adaptive_max_pool2d = boolean_dispatch(
    arg_name="return_indices",
    arg_index=2,
    default=False,
    if_true=adaptive_max_pool2d_with_indices,
    if_false=_adaptive_max_pool2d,
    module_name=__name__,
    func_name="adaptive_max_pool2d",
)


def adaptive_max_pool3d_with_indices(
    input: Tensor,
    output_size: BroadcastingList3[int],
    return_indices: bool = False,
) -> Tuple[Tensor, Tensor]:  # noqa: D400
    r"""
    adaptive_max_pool3d(input, output_size, return_indices=False)

    Applies a 3D adaptive max pooling over an input signal composed of
    several input planes.

    See :class:`~torch.nn.AdaptiveMaxPool3d` for details and output shape.

    Args:
        output_size: the target output size (single integer or
            triple-integer tuple)
        return_indices: whether to return pooling indices. Default: ``False``
    """
    if has_torch_function_unary(input):
        return handle_torch_function(
            adaptive_max_pool3d_with_indices,
            (input,),
            input,
            output_size,
            return_indices=return_indices,
        )
    output_size = _list_with_default(output_size, input.size())
    return torch._C._nn.adaptive_max_pool3d(input, output_size)


def _adaptive_max_pool3d(
    input: Tensor,
    output_size: BroadcastingList3[int],
    return_indices: bool = False,
) -> Tensor:
    if has_torch_function_unary(input):
        return handle_torch_function(
            adaptive_max_pool3d,
            (input,),
            input,
            output_size,
            return_indices=return_indices,
        )
    return adaptive_max_pool3d_with_indices(input, output_size)[0]


adaptive_max_pool3d = boolean_dispatch(
    arg_name="return_indices",
    arg_index=2,
    default=False,
    if_true=adaptive_max_pool3d_with_indices,
    if_false=_adaptive_max_pool3d,
    module_name=__name__,
    func_name="adaptive_max_pool3d",
)


adaptive_avg_pool1d = _add_docstr(
    torch.adaptive_avg_pool1d,
    r"""
adaptive_avg_pool1d(input, output_size) -> Tensor

Applies a 1D adaptive average pooling over an input signal composed of
several input planes.

See :class:`~torch.nn.AdaptiveAvgPool1d` for details and output shape.

Args:
    output_size: the target output size (single integer)
""",
)


def adaptive_avg_pool2d(input: Tensor, output_size: BroadcastingList2[int]) -> Tensor:
    r"""Apply a 2D adaptive average pooling over an input signal composed of several input planes.

    See :class:`~torch.nn.AdaptiveAvgPool2d` for details and output shape.

    Args:
        output_size: the target output size (single integer or
            double-integer tuple)
    """
    if has_torch_function_unary(input):
        return handle_torch_function(adaptive_avg_pool2d, (input,), input, output_size)
    _output_size = _list_with_default(output_size, input.size())
    return torch._C._nn.adaptive_avg_pool2d(input, _output_size)


def adaptive_avg_pool3d(input: Tensor, output_size: BroadcastingList3[int]) -> Tensor:
    r"""Apply a 3D adaptive average pooling over an input signal composed of several input planes.

    See :class:`~torch.nn.AdaptiveAvgPool3d` for details and output shape.

    Args:
        output_size: the target output size (single integer or
            triple-integer tuple)
    """
    if has_torch_function_unary(input):
        return handle_torch_function(adaptive_avg_pool3d, (input,), input, output_size)
    _output_size = _list_with_default(output_size, input.size())
    return torch._C._nn.adaptive_avg_pool3d(input, _output_size)


# Activation functions
def dropout(
    input: Tensor,
    p: float = 0.5,
    training: bool = True,
    inplace: bool = False,
) -> Tensor:
    r"""During training, randomly zeroes some elements of the input tensor with probability :attr:`p`.

    Uses samples from a Bernoulli distribution.

    See :class:`~torch.nn.Dropout` for details.

    Args:
        p: probability of an element to be zeroed. Default: 0.5
        training: apply dropout if is ``True``. Default: ``True``
        inplace: If set to ``True``, will do this operation in-place. Default: ``False``
    """
    if has_torch_function_unary(input):
        return handle_torch_function(
            dropout, (input,), input, p=p, training=training, inplace=inplace
        )
    if p < 0.0 or p > 1.0:
        raise ValueError(f"dropout probability has to be between 0 and 1, but got {p}")
    return (
        _VF.dropout_(input, p, training) if inplace else _VF.dropout(input, p, training)
    )


def alpha_dropout(
    input: Tensor,
    p: float = 0.5,
    training: bool = False,
    inplace: bool = False,
) -> Tensor:
    r"""Apply alpha dropout to the input.

    See :class:`~torch.nn.AlphaDropout` for details.
    """
    if has_torch_function_unary(input):
        return handle_torch_function(
            alpha_dropout, (input,), input, p=p, training=training, inplace=inplace
        )
    if p < 0.0 or p > 1.0:
        raise ValueError(f"dropout probability has to be between 0 and 1, but got {p}")
    return (
        _VF.alpha_dropout_(input, p, training)
        if inplace
        else _VF.alpha_dropout(input, p, training)
    )


def dropout1d(
    input: Tensor,
    p: float = 0.5,
    training: bool = True,
    inplace: bool = False,
) -> Tensor:
    r"""Randomly zero out entire channels (a channel is a 1D feature map).

    For example, the :math:`j`-th channel of the :math:`i`-th sample in the
    batched input is a 1D tensor :math:`\text{input}[i, j]` of the input tensor.
    Each channel will be zeroed out independently on every forward call with
    probability :attr:`p` using samples from a Bernoulli distribution.

    See :class:`~torch.nn.Dropout1d` for details.

    Args:
        p: probability of a channel to be zeroed. Default: 0.5
        training: apply dropout if is ``True``. Default: ``True``
        inplace: If set to ``True``, will do this operation in-place. Default: ``False``
    """
    if has_torch_function_unary(input):
        return handle_torch_function(
            dropout1d, (input,), input, p=p, training=training, inplace=inplace
        )
    if p < 0.0 or p > 1.0:
        raise ValueError(f"dropout probability has to be between 0 and 1, but got {p}")
    inp_dim = input.dim()
    if inp_dim not in (2, 3):
        raise RuntimeError(
            f"dropout1d: Expected 2D or 3D input, but received a {inp_dim}D input. "
            "Note that dropout1d exists to provide channel-wise dropout on inputs with 1 "
            "spatial dimension, a channel dimension, and an optional batch dimension "
            "(i.e. 2D or 3D inputs)."
        )

    is_batched = inp_dim == 3
    if not is_batched:
        input = input.unsqueeze_(0) if inplace else input.unsqueeze(0)

    result = (
        _VF.feature_dropout_(input, p, training)
        if inplace
        else _VF.feature_dropout(input, p, training)
    )

    if not is_batched:
        result = result.squeeze_(0) if inplace else result.squeeze(0)

    return result


def dropout2d(
    input: Tensor,
    p: float = 0.5,
    training: bool = True,
    inplace: bool = False,
) -> Tensor:
    r"""Randomly zero out entire channels (a channel is a 2D feature map).

    For example, the :math:`j`-th channel of the :math:`i`-th sample in the
    batched input is a 2D tensor :math:`\text{input}[i, j]` of the input tensor.
    Each channel will be zeroed out independently on every forward call with
    probability :attr:`p` using samples from a Bernoulli distribution.

    See :class:`~torch.nn.Dropout2d` for details.

    Args:
        p: probability of a channel to be zeroed. Default: 0.5
        training: apply dropout if is ``True``. Default: ``True``
        inplace: If set to ``True``, will do this operation in-place. Default: ``False``
    """
    if has_torch_function_unary(input):
        return handle_torch_function(
            dropout2d, (input,), input, p=p, training=training, inplace=inplace
        )
    if p < 0.0 or p > 1.0:
        raise ValueError(f"dropout probability has to be between 0 and 1, but got {p}")
    inp_dim = input.dim()
    if inp_dim not in (3, 4):
        warn_msg = (
            f"dropout2d: Received a {inp_dim}-D input to dropout2d, which is deprecated "
            "and will result in an error in a future release. To retain the behavior "
            "and silence this warning, please use dropout instead. Note that dropout2d "
            "exists to provide channel-wise dropout on inputs with 2 spatial dimensions, "
            "a channel dimension, and an optional batch dimension (i.e. 3D or 4D inputs)."
        )
        warnings.warn(warn_msg)

    # TODO: Properly support no-batch-dim inputs. For now, these are NOT supported; passing
    # a 3D input will perform dropout1d behavior instead. This was done historically and the
    # behavior is maintained here for now.
    # See https://github.com/pytorch/pytorch/issues/77081
    if inp_dim == 3:
        warnings.warn(
            "dropout2d: Received a 3D input to dropout2d and assuming that channel-wise "
            "1D dropout behavior is desired - input is interpreted as shape (N, C, L), where C "
            "is the channel dim. This behavior will change in a future release to interpret the "
            "input as one without a batch dimension, i.e. shape (C, H, W). To maintain the 1D "
            "channel-wise dropout behavior, please switch to using dropout1d instead."
        )

    result = (
        _VF.feature_dropout_(input, p, training)
        if inplace
        else _VF.feature_dropout(input, p, training)
    )

    return result


def dropout3d(
    input: Tensor,
    p: float = 0.5,
    training: bool = True,
    inplace: bool = False,
) -> Tensor:
    r"""Randomly zero out entire channels (a channel is a 3D feature map).

    For example, the :math:`j`-th channel of the :math:`i`-th sample in the
    batched input is a 3D tensor :math:`\text{input}[i, j]` of the input tensor.
    Each channel will be zeroed out independently on every forward call with
    probability :attr:`p` using samples from a Bernoulli distribution.

    See :class:`~torch.nn.Dropout3d` for details.

    Args:
        p: probability of a channel to be zeroed. Default: 0.5
        training: apply dropout if is ``True``. Default: ``True``
        inplace: If set to ``True``, will do this operation in-place. Default: ``False``
    """
    if has_torch_function_unary(input):
        return handle_torch_function(
            dropout3d, (input,), input, p=p, training=training, inplace=inplace
        )
    if p < 0.0 or p > 1.0:
        raise ValueError(f"dropout probability has to be between 0 and 1, but got {p}")
    inp_dim = input.dim()
    if inp_dim not in (4, 5):
        warn_msg = (
            f"dropout3d: Received a {inp_dim}-D input to dropout3d, which is deprecated "
            "and will result in an error in a future release. To retain the behavior "
            "and silence this warning, please use dropout instead. Note that dropout3d "
            "exists to provide channel-wise dropout on inputs with 3 spatial dimensions, "
            "a channel dimension, and an optional batch dimension (i.e. 4D or 5D inputs)."
        )
        warnings.warn(warn_msg)

    is_batched = inp_dim == 5
    if not is_batched:
        input = input.unsqueeze_(0) if inplace else input.unsqueeze(0)

    result = (
        _VF.feature_dropout_(input, p, training)
        if inplace
        else _VF.feature_dropout(input, p, training)
    )

    if not is_batched:
        result = result.squeeze_(0) if inplace else result.squeeze(0)
    return result


def feature_alpha_dropout(
    input: Tensor,
    p: float = 0.5,
    training: bool = False,
    inplace: bool = False,
) -> Tensor:
    r"""Randomly masks out entire channels (a channel is a feature map).

    For example, the :math:`j`-th channel of the :math:`i`-th sample in the batch input
    is a tensor :math:`\text{input}[i, j]` of the input tensor. Instead of
    setting activations to zero, as in regular Dropout, the activations are set
    to the negative saturation value of the SELU activation function.

    Each element will be masked independently on every forward call with
    probability :attr:`p` using samples from a Bernoulli distribution.
    The elements to be masked are randomized on every forward call, and scaled
    and shifted to maintain zero mean and unit variance.

    See :class:`~torch.nn.FeatureAlphaDropout` for details.

    Args:
        p: dropout probability of a channel to be zeroed. Default: 0.5
        training: apply dropout if is ``True``. Default: ``True``
        inplace: If set to ``True``, will do this operation in-place. Default: ``False``
    """
    if has_torch_function_unary(input):
        return handle_torch_function(
            feature_alpha_dropout,
            (input,),
            input,
            p=p,
            training=training,
            inplace=inplace,
        )
    if p < 0.0 or p > 1.0:
        raise ValueError(f"dropout probability has to be between 0 and 1, but got {p}")
    return (
        _VF.feature_alpha_dropout_(input, p, training)
        if inplace
        else _VF.feature_alpha_dropout(input, p, training)
    )


def _threshold(
    input: Tensor,
    threshold: float,
    value: float,
    inplace: bool = False,
) -> Tensor:
    r"""Apply a threshold to each element of the input Tensor.

    See :class:`~torch.nn.Threshold` for more details.
    """
    if has_torch_function_unary(input):
        return handle_torch_function(
            _threshold, (input,), input, threshold, value, inplace=inplace
        )
    if inplace:
        result = _VF.threshold_(input, threshold, value)
    else:
        result = _VF.threshold(input, threshold, value)
    return result


# We define this function as _threshold because it takes an argument
# named threshold, which clobbers the recursive reference to the
# function needed for __torch_function__ support
threshold = _threshold

threshold_ = _add_docstr(
    _VF.threshold_,
    r"""
threshold_(input, threshold, value) -> Tensor

In-place version of :func:`~threshold`.
""",
)


def relu(input: Tensor, inplace: bool = False) -> Tensor:  # noqa: D400,D402
    r"""relu(input, inplace=False) -> Tensor

    Applies the rectified linear unit function element-wise. See
    :class:`~torch.nn.ReLU` for more details.
    """
    if has_torch_function_unary(input):
        return handle_torch_function(relu, (input,), input, inplace=inplace)
    if inplace:
        result = torch.relu_(input)
    else:
        result = torch.relu(input)
    return result


relu_ = _add_docstr(
    torch.relu_,
    r"""
relu_(input) -> Tensor

In-place version of :func:`~relu`.
""",
)


def glu(input: Tensor, dim: int = -1) -> Tensor:  # noqa: D400,D402
    r"""
    glu(input, dim=-1) -> Tensor

    The gated linear unit. Computes:

    .. math ::
        \text{GLU}(a, b) = a \otimes \sigma(b)

    where `input` is split in half along `dim` to form `a` and `b`, :math:`\sigma`
    is the sigmoid function and :math:`\otimes` is the element-wise product between matrices.

    See `Language Modeling with Gated Convolutional Networks <https://arxiv.org/abs/1612.08083>`_.

    Args:
        input (Tensor): input tensor
        dim (int): dimension on which to split the input. Default: -1
    """
    if has_torch_function_unary(input):
        return handle_torch_function(glu, (input,), input, dim=dim)
    if input.dim() == 0:
        raise RuntimeError(
            "glu does not support scalars because halving size must be even"
        )
    return torch._C._nn.glu(input, dim)


def hardtanh(
    input: Tensor,
    min_val: float = -1.0,
    max_val: float = 1.0,
    inplace: bool = False,
) -> Tensor:  # noqa: D400,D402
    r"""
    hardtanh(input, min_val=-1., max_val=1., inplace=False) -> Tensor

    Applies the HardTanh function element-wise. See :class:`~torch.nn.Hardtanh` for more
    details.
    """
    if has_torch_function_unary(input):
        return handle_torch_function(
            hardtanh, (input,), input, min_val=min_val, max_val=max_val, inplace=inplace
        )
    if min_val > max_val:
        raise ValueError("min_val cannot be greater than max_val")
    if inplace:
        result = torch._C._nn.hardtanh_(input, min_val, max_val)
    else:
        result = torch._C._nn.hardtanh(input, min_val, max_val)
    return result


hardtanh_ = _add_docstr(
    torch._C._nn.hardtanh_,
    r"""
hardtanh_(input, min_val=-1., max_val=1.) -> Tensor

In-place version of :func:`~hardtanh`.
""",
)


def relu6(input: Tensor, inplace: bool = False) -> Tensor:  # noqa: D400,D402
    r"""relu6(input, inplace=False) -> Tensor

    Applies the element-wise function :math:`\text{ReLU6}(x) = \min(\max(0,x), 6)`.

    See :class:`~torch.nn.ReLU6` for more details.
    """
    if has_torch_function_unary(input):
        return handle_torch_function(relu6, (input,), input, inplace=inplace)
    if inplace:
        result = torch._C._nn.relu6_(input)
    else:
        result = torch._C._nn.relu6(input)
    return result


def elu(input: Tensor, alpha: float = 1.0, inplace: bool = False) -> Tensor:
    r"""Apply the Exponential Linear Unit (ELU) function element-wise.

    See :class:`~torch.nn.ELU` for more details.
    """
    if has_torch_function_unary(input):
        return handle_torch_function(elu, (input,), input, alpha=alpha, inplace=inplace)
    if inplace:
        result = torch._C._nn.elu_(input, alpha)
    else:
        result = torch._C._nn.elu(input, alpha)
    return result


elu_ = _add_docstr(
    torch._C._nn.elu_,
    r"""
elu_(input, alpha=1.) -> Tensor

In-place version of :func:`~elu`.
""",
)


def selu(input: Tensor, inplace: bool = False) -> Tensor:  # noqa: D400,D402
    r"""selu(input, inplace=False) -> Tensor

    Applies element-wise,
    :math:`\text{SELU}(x) = scale * (\max(0,x) + \min(0, \alpha * (\exp(x) - 1)))`,
    with :math:`\alpha=1.6732632423543772848170429916717` and
    :math:`scale=1.0507009873554804934193349852946`.

    See :class:`~torch.nn.SELU` for more details.
    """
    if has_torch_function_unary(input):
        return handle_torch_function(selu, (input,), input, inplace=inplace)
    if inplace:
        result = torch.selu_(input)
    else:
        result = torch.selu(input)
    return result


selu_ = _add_docstr(
    torch.selu_,
    r"""
selu_(input) -> Tensor

In-place version of :func:`~selu`.
""",
)


def celu(
    input: Tensor,
    alpha: float = 1.0,
    inplace: bool = False,
) -> Tensor:  # noqa: D400,D402
    r"""celu(input, alpha=1., inplace=False) -> Tensor

    Applies element-wise,
    :math:`\text{CELU}(x) = \max(0,x) + \min(0, \alpha * (\exp(x/\alpha) - 1))`.

    See :class:`~torch.nn.CELU` for more details.
    """
    if has_torch_function_unary(input):
        return handle_torch_function(
            celu, (input,), input, alpha=alpha, inplace=inplace
        )
    if inplace:
        result = torch.celu_(input, alpha)
    else:
        result = torch.celu(input, alpha)
    return result


celu_ = _add_docstr(
    torch.celu_,
    r"""
celu_(input, alpha=1.) -> Tensor

In-place version of :func:`~celu`.
""",
)


def leaky_relu(
    input: Tensor,
    negative_slope: float = 0.01,
    inplace: bool = False,
) -> Tensor:  # noqa: D400,D402
    r"""
    leaky_relu(input, negative_slope=0.01, inplace=False) -> Tensor

    Applies element-wise,
    :math:`\text{LeakyReLU}(x) = \max(0, x) + \text{negative\_slope} * \min(0, x)`

    See :class:`~torch.nn.LeakyReLU` for more details.
    """
    if has_torch_function_unary(input):
        return handle_torch_function(
            leaky_relu, (input,), input, negative_slope=negative_slope, inplace=inplace
        )
    if inplace:
        result = torch._C._nn.leaky_relu_(input, negative_slope)
    else:
        result = torch._C._nn.leaky_relu(input, negative_slope)
    return result


leaky_relu_ = _add_docstr(
    torch._C._nn.leaky_relu_,
    r"""
leaky_relu_(input, negative_slope=0.01) -> Tensor

In-place version of :func:`~leaky_relu`.
""",
)


prelu = _add_docstr(
    torch.prelu,
    r"""prelu(input, weight) -> Tensor

Applies element-wise the function
:math:`\text{PReLU}(x) = \max(0,x) + \text{weight} * \min(0,x)` where weight is a
learnable parameter.

.. note::
    `weight` is expected to be a scalar or 1-D tensor. If `weight` is 1-D,
    its size must match the number of input channels, determined by
    `input.size(1)` when `input.dim() >= 2`, otherwise 1.
    In the 1-D case, note that when `input` has dim > 2, `weight` can be expanded
    to the shape of `input` in a way that is not possible using normal
    :ref:`broadcasting semantics<broadcasting-semantics>`.

See :class:`~torch.nn.PReLU` for more details.
""",
)


def rrelu(
    input: Tensor,
    lower: float = 1.0 / 8,
    upper: float = 1.0 / 3,
    training: bool = False,
    inplace: bool = False,
) -> Tensor:  # noqa: D400,D402
    r"""rrelu(input, lower=1./8, upper=1./3, training=False, inplace=False) -> Tensor

    Randomized leaky ReLU.

    See :class:`~torch.nn.RReLU` for more details.
    """
    if has_torch_function_unary(input):
        return handle_torch_function(
            rrelu,
            (input,),
            input,
            lower=lower,
            upper=upper,
            training=training,
            inplace=inplace,
        )
    if inplace:
        result = torch.rrelu_(input, lower, upper, training)
    else:
        result = torch.rrelu(input, lower, upper, training)
    return result


rrelu_ = _add_docstr(
    torch.rrelu_,
    r"""
rrelu_(input, lower=1./8, upper=1./3, training=False) -> Tensor

In-place version of :func:`~rrelu`.
""",
)

logsigmoid = _add_docstr(
    torch._C._nn.log_sigmoid,
    r"""
logsigmoid(input) -> Tensor

Applies element-wise :math:`\text{LogSigmoid}(x_i) = \log \left(\frac{1}{1 + \exp(-x_i)}\right)`

See :class:`~torch.nn.LogSigmoid` for more details.
""",
)

gelu = _add_docstr(
    torch._C._nn.gelu,
    r"""
gelu(input, approximate = 'none') -> Tensor

When the approximate argument is 'none', it applies element-wise the function
:math:`\text{GELU}(x) = x * \Phi(x)`

where :math:`\Phi(x)` is the Cumulative Distribution Function for Gaussian Distribution.

When the approximate argument is 'tanh', Gelu is estimated with

.. math::
    \text{GELU}(x) = 0.5 * x * (1 + \text{Tanh}(\sqrt{2 / \pi} * (x + 0.044715 * x^3)))

See `Gaussian Error Linear Units (GELUs) <https://arxiv.org/abs/1606.08415>`_.
""",
)

hardshrink = _add_docstr(
    torch.hardshrink,
    r"""
hardshrink(input, lambd=0.5) -> Tensor

Applies the hard shrinkage function element-wise

See :class:`~torch.nn.Hardshrink` for more details.
""",
)


def tanhshrink(input):  # noqa: D400,D402
    r"""tanhshrink(input) -> Tensor

    Applies element-wise, :math:`\text{Tanhshrink}(x) = x - \text{Tanh}(x)`

    See :class:`~torch.nn.Tanhshrink` for more details.
    """
    if has_torch_function_unary(input):
        return handle_torch_function(tanhshrink, (input,), input)
    return input - input.tanh()


def softsign(input):  # noqa: D400,D402
    r"""softsign(input) -> Tensor

    Applies element-wise, the function :math:`\text{SoftSign}(x) = \frac{x}{1 + |x|}`

    See :class:`~torch.nn.Softsign` for more details.
    """
    if has_torch_function_unary(input):
        return handle_torch_function(softsign, (input,), input)
    return input / (input.abs() + 1)


softplus = _add_docstr(
    torch._C._nn.softplus,
    r"""
softplus(input, beta=1, threshold=20) -> Tensor

Applies element-wise, the function :math:`\text{Softplus}(x) = \frac{1}{\beta} * \log(1 + \exp(\beta * x))`.

For numerical stability the implementation reverts to the linear function
when :math:`input \times \beta > threshold`.

See :class:`~torch.nn.Softplus` for more details.
""",
)


def _get_softmax_dim(name: str, ndim: int, stacklevel: int) -> int:
    warnings.warn(
        f"Implicit dimension choice for {name} has been deprecated. "
        "Change the call to include dim=X as an argument.",
        stacklevel=stacklevel,
    )
    if ndim == 0 or ndim == 1 or ndim == 3:
        ret = 0
    else:
        ret = 1
    return ret


def softmin(
    input: Tensor,
    dim: Optional[int] = None,
    _stacklevel: int = 3,
    dtype: Optional[DType] = None,
) -> Tensor:
    r"""Apply a softmin function.

    Note that :math:`\text{Softmin}(x) = \text{Softmax}(-x)`. See softmax definition for mathematical formula.

    See :class:`~torch.nn.Softmin` for more details.

    Args:
        input (Tensor): input
        dim (int): A dimension along which softmin will be computed (so every slice
            along dim will sum to 1).
        dtype (:class:`torch.dtype`, optional): the desired data type of returned tensor.
          If specified, the input tensor is casted to :attr:`dtype` before the operation
          is performed. This is useful for preventing data type overflows. Default: None.
    """
    if has_torch_function_unary(input):
        return handle_torch_function(
            softmin, (input,), input, dim=dim, _stacklevel=_stacklevel, dtype=dtype
        )
    if dim is None:
        dim = _get_softmax_dim("softmin", input.dim(), _stacklevel)
    if dtype is None:
        ret = (-input).softmax(dim)
    else:
        ret = (-input).softmax(dim, dtype=dtype)
    return ret


def softmax(
    input: Tensor,
    dim: Optional[int] = None,
    _stacklevel: int = 3,
    dtype: Optional[DType] = None,
) -> Tensor:
    r"""Apply a softmax function.

    Softmax is defined as:

    :math:`\text{Softmax}(x_{i}) = \frac{\exp(x_i)}{\sum_j \exp(x_j)}`

    It is applied to all slices along dim, and will re-scale them so that the elements
    lie in the range `[0, 1]` and sum to 1.

    See :class:`~torch.nn.Softmax` for more details.

    Args:
        input (Tensor): input
        dim (int): A dimension along which softmax will be computed.
        dtype (:class:`torch.dtype`, optional): the desired data type of returned tensor.
          If specified, the input tensor is casted to :attr:`dtype` before the operation
          is performed. This is useful for preventing data type overflows. Default: None.

    .. note::
        This function doesn't work directly with NLLLoss,
        which expects the Log to be computed between the Softmax and itself.
        Use log_softmax instead (it's faster and has better numerical properties).

    """
    if has_torch_function_unary(input):
        return handle_torch_function(
            softmax, (input,), input, dim=dim, _stacklevel=_stacklevel, dtype=dtype
        )
    if dim is None:
        dim = _get_softmax_dim("softmax", input.dim(), _stacklevel)
    if dtype is None:
        ret = input.softmax(dim)
    else:
        ret = input.softmax(dim, dtype=dtype)
    return ret


def gumbel_softmax(
    logits: Tensor,
    tau: float = 1,
    hard: bool = False,
    eps: float = 1e-10,
    dim: int = -1,
) -> Tensor:
    r"""
    Sample from the Gumbel-Softmax distribution (`Link 1`_  `Link 2`_) and optionally discretize.

    Args:
      logits: `[..., num_features]` unnormalized log probabilities
      tau: non-negative scalar temperature
      hard: if ``True``, the returned samples will be discretized as one-hot vectors,
            but will be differentiated as if it is the soft sample in autograd
      dim (int): A dimension along which softmax will be computed. Default: -1.

    Returns:
      Sampled tensor of same shape as `logits` from the Gumbel-Softmax distribution.
      If ``hard=True``, the returned samples will be one-hot, otherwise they will
      be probability distributions that sum to 1 across `dim`.

    .. note::
      This function is here for legacy reasons, may be removed from nn.Functional in the future.

    .. note::
      The main trick for `hard` is to do  `y_hard - y_soft.detach() + y_soft`

      It achieves two things:
      - makes the output value exactly one-hot
      (since we add then subtract y_soft value)
      - makes the gradient equal to y_soft gradient
      (since we strip all other gradients)

    Examples::
        >>> logits = torch.randn(20, 32)
        >>> # Sample soft categorical using reparametrization trick:
        >>> F.gumbel_softmax(logits, tau=1, hard=False)
        >>> # Sample hard categorical using "Straight-through" trick:
        >>> F.gumbel_softmax(logits, tau=1, hard=True)

    .. _Link 1:
        https://arxiv.org/abs/1611.00712
    .. _Link 2:
        https://arxiv.org/abs/1611.01144
    """
    if has_torch_function_unary(logits):
        return handle_torch_function(
            gumbel_softmax, (logits,), logits, tau=tau, hard=hard, eps=eps, dim=dim
        )
    if eps != 1e-10:
        warnings.warn("`eps` parameter is deprecated and has no effect.")

    gumbels = (
        -torch.empty_like(logits, memory_format=torch.legacy_contiguous_format)
        .exponential_()
        .log()
    )  # ~Gumbel(0,1)
    gumbels = (logits + gumbels) / tau  # ~Gumbel(logits,tau)
    y_soft = gumbels.softmax(dim)

    if hard:
        # Straight through.
        index = y_soft.max(dim, keepdim=True)[1]
        y_hard = torch.zeros_like(
            logits, memory_format=torch.legacy_contiguous_format
        ).scatter_(dim, index, 1.0)
        ret = y_hard - y_soft.detach() + y_soft
    else:
        # Reparametrization trick.
        ret = y_soft
    return ret


def log_softmax(
    input: Tensor,
    dim: Optional[int] = None,
    _stacklevel: int = 3,
    dtype: Optional[DType] = None,
) -> Tensor:
    r"""Apply a softmax followed by a logarithm.

    While mathematically equivalent to log(softmax(x)), doing these two
    operations separately is slower and numerically unstable. This function
    uses an alternative formulation to compute the output and gradient correctly.

    See :class:`~torch.nn.LogSoftmax` for more details.

    Args:
        input (Tensor): input
        dim (int): A dimension along which log_softmax will be computed.
        dtype (:class:`torch.dtype`, optional): the desired data type of returned tensor.
          If specified, the input tensor is cast to :attr:`dtype` before the operation
          is performed. This is useful for preventing data type overflows. Default: None.
    """
    if has_torch_function_unary(input):
        return handle_torch_function(
            log_softmax, (input,), input, dim=dim, _stacklevel=_stacklevel, dtype=dtype
        )
    if dim is None:
        dim = _get_softmax_dim("log_softmax", input.dim(), _stacklevel)
    if dtype is None:
        ret = input.log_softmax(dim)
    else:
        ret = input.log_softmax(dim, dtype=dtype)
    return ret


softshrink = _add_docstr(
    torch._C._nn.softshrink,
    r"""
softshrink(input, lambd=0.5) -> Tensor

Applies the soft shrinkage function elementwise

See :class:`~torch.nn.Softshrink` for more details.
""",
)


def tanh(input):  # noqa: D400,D402
    r"""tanh(input) -> Tensor

    Applies element-wise,
    :math:`\text{Tanh}(x) = \tanh(x) = \frac{\exp(x) - \exp(-x)}{\exp(x) + \exp(-x)}`

    See :class:`~torch.nn.Tanh` for more details.
    """
    return input.tanh()


def sigmoid(input):  # noqa: D400,D402
    r"""sigmoid(input) -> Tensor

    Applies the element-wise function :math:`\text{Sigmoid}(x) = \frac{1}{1 + \exp(-x)}`

    See :class:`~torch.nn.Sigmoid` for more details.
    """
    return input.sigmoid()


def hardsigmoid(input: Tensor, inplace: bool = False) -> Tensor:
    r"""Apply the Hardsigmoid function element-wise.

    .. math::
        \text{Hardsigmoid}(x) = \begin{cases}
            0 & \text{if~} x \le -3, \\
            1 & \text{if~} x \ge +3, \\
            x / 6 + 1 / 2 & \text{otherwise}
        \end{cases}

    Args:
        inplace: If set to ``True``, will do this operation in-place. Default: ``False``

    See :class:`~torch.nn.Hardsigmoid` for more details.
    """
    if has_torch_function_unary(input):
        return handle_torch_function(hardsigmoid, (input,), input, inplace=inplace)
    if inplace:
        return torch._C._nn.hardsigmoid_(input)
    return torch._C._nn.hardsigmoid(input)


linear = _add_docstr(
    torch._C._nn.linear,
    r"""
linear(input, weight, bias=None) -> Tensor

Applies a linear transformation to the incoming data: :math:`y = xA^T + b`.

This operation supports 2-D :attr:`weight` with :ref:`sparse layout<sparse-docs>`

{sparse_beta_warning}

This operator supports :ref:`TensorFloat32<tf32_on_ampere>`.

Shape:

    - Input: :math:`(*, in\_features)` where `*` means any number of
      additional dimensions, including none
    - Weight: :math:`(out\_features, in\_features)` or :math:`(in\_features)`
    - Bias: :math:`(out\_features)` or :math:`()`
    - Output: :math:`(*, out\_features)` or :math:`(*)`, based on the shape of the weight
""".format(
        **sparse_support_notes
    ),
)


bilinear = _add_docstr(
    torch.bilinear,
    r"""
bilinear(input1, input2, weight, bias=None) -> Tensor

Applies a bilinear transformation to the incoming data:
:math:`y = x_1^T A x_2 + b`

Shape:

    - input1: :math:`(N, *, H_{in1})` where :math:`H_{in1}=\text{in1\_features}`
      and :math:`*` means any number of additional dimensions.
      All but the last dimension of the inputs should be the same.
    - input2: :math:`(N, *, H_{in2})` where :math:`H_{in2}=\text{in2\_features}`
    - weight: :math:`(\text{out\_features}, \text{in1\_features},
      \text{in2\_features})`
    - bias: :math:`(\text{out\_features})`
    - output: :math:`(N, *, H_{out})` where :math:`H_{out}=\text{out\_features}`
      and all but the last dimension are the same shape as the input.
""",
)


def silu(input: Tensor, inplace: bool = False) -> Tensor:
    r"""Apply the Sigmoid Linear Unit (SiLU) function, element-wise.

    The SiLU function is also known as the swish function.

    .. math::
        \text{silu}(x) = x * \sigma(x), \text{where } \sigma(x) \text{ is the logistic sigmoid.}

    .. note::
        See `Gaussian Error Linear Units (GELUs) <https://arxiv.org/abs/1606.08415>`_
        where the SiLU (Sigmoid Linear Unit) was originally coined, and see
        `Sigmoid-Weighted Linear Units for Neural Network Function Approximation
        in Reinforcement Learning <https://arxiv.org/abs/1702.03118>`_ and `Swish:
        a Self-Gated Activation Function <https://arxiv.org/abs/1710.05941v1>`_
        where the SiLU was experimented with later.

    See :class:`~torch.nn.SiLU` for more details.
    """
    if has_torch_function_unary(input):
        return handle_torch_function(silu, (input,), input, inplace=inplace)
    if inplace:
        return torch._C._nn.silu_(input)
    return torch._C._nn.silu(input)


def mish(input: Tensor, inplace: bool = False) -> Tensor:
    r"""Apply the Mish function, element-wise.

    Mish: A Self Regularized Non-Monotonic Neural Activation Function.

    .. math::
        \text{Mish}(x) = x * \text{Tanh}(\text{Softplus}(x))

    .. note::
        See `Mish: A Self Regularized Non-Monotonic Neural Activation Function <https://arxiv.org/abs/1908.08681>`_

    See :class:`~torch.nn.Mish` for more details.
    """
    if has_torch_function_unary(input):
        return handle_torch_function(mish, (input,), input, inplace=inplace)
    if inplace:
        return torch._C._nn.mish_(input)
    return torch._C._nn.mish(input)


def hardswish(input: Tensor, inplace: bool = False) -> Tensor:
    r"""Apply hardswish function, element-wise.

    Follows implementation as described in the paper:
    `Searching for MobileNetV3`_.

    .. math::
        \text{Hardswish}(x) = \begin{cases}
            0 & \text{if~} x \le -3, \\
            x & \text{if~} x \ge +3, \\
            x \cdot (x + 3) /6 & \text{otherwise}
        \end{cases}

    See :class:`~torch.nn.Hardswish` for more details.

    .. _`Searching for MobileNetV3`:
        https://arxiv.org/abs/1905.02244
    """
    if has_torch_function_unary(input):
        return handle_torch_function(hardswish, (input,), input, inplace=inplace)
    if inplace:
        return torch._C._nn.hardswish_(input)
    return torch._C._nn.hardswish(input)


def _no_grad_embedding_renorm_(
    weight: Tensor,
    input: Tensor,
    max_norm: float,
    norm_type: float,
) -> Tuple[Tensor, Tensor]:
    torch.embedding_renorm_(weight.detach(), input, max_norm, norm_type)


def embedding(
    input: Tensor,
    weight: Tensor,
    padding_idx: Optional[int] = None,
    max_norm: Optional[float] = None,
    norm_type: float = 2.0,
    scale_grad_by_freq: bool = False,
    sparse: bool = False,
) -> Tensor:
    r"""Generate a simple lookup table that looks up embeddings in a fixed dictionary and size.

    This module is often used to retrieve word embeddings using indices.
    The input to the module is a list of indices, and the embedding matrix,
    and the output is the corresponding word embeddings.

    See :class:`torch.nn.Embedding` for more details.

    .. note::
        Note that the analytical gradients of this function with respect to
        entries in :attr:`weight` at the row specified by :attr:`padding_idx`
        are expected to differ from the numerical ones.

    .. note::
        Note that `:class:`torch.nn.Embedding` differs from this function in
        that it initializes the row of :attr:`weight` specified by
        :attr:`padding_idx` to all zeros on construction.

    Args:
        input (LongTensor): Tensor containing indices into the embedding matrix
        weight (Tensor): The embedding matrix with number of rows equal to the maximum possible index + 1,
            and number of columns equal to the embedding size
        padding_idx (int, optional): If specified, the entries at :attr:`padding_idx` do not contribute to the gradient;
                                     therefore, the embedding vector at :attr:`padding_idx` is not updated during training,
                                     i.e. it remains as a fixed "pad".
        max_norm (float, optional): If given, each embedding vector with norm larger than :attr:`max_norm`
                                    is renormalized to have norm :attr:`max_norm`.
                                    Note: this will modify :attr:`weight` in-place.
        norm_type (float, optional): The p of the p-norm to compute for the :attr:`max_norm` option. Default ``2``.
        scale_grad_by_freq (bool, optional): If given, this will scale gradients by the inverse of frequency of
                                                the words in the mini-batch. Default ``False``.
        sparse (bool, optional): If ``True``, gradient w.r.t. :attr:`weight` will be a sparse tensor. See Notes under
                                 :class:`torch.nn.Embedding` for more details regarding sparse gradients.

    Shape:
        - Input: LongTensor of arbitrary shape containing the indices to extract
        - Weight: Embedding matrix of floating point type with shape `(V, embedding_dim)`,
          where V = maximum index + 1 and embedding_dim = the embedding size
        - Output: `(*, embedding_dim)`, where `*` is the input shape

    Examples::

        >>> # a batch of 2 samples of 4 indices each
        >>> input = torch.tensor([[1, 2, 4, 5], [4, 3, 2, 9]])
        >>> # an embedding matrix containing 10 tensors of size 3
        >>> embedding_matrix = torch.rand(10, 3)
        >>> # xdoctest: +IGNORE_WANT("non-deterministic")
        >>> F.embedding(input, embedding_matrix)
        tensor([[[ 0.8490,  0.9625,  0.6753],
                 [ 0.9666,  0.7761,  0.6108],
                 [ 0.6246,  0.9751,  0.3618],
                 [ 0.4161,  0.2419,  0.7383]],

                [[ 0.6246,  0.9751,  0.3618],
                 [ 0.0237,  0.7794,  0.0528],
                 [ 0.9666,  0.7761,  0.6108],
                 [ 0.3385,  0.8612,  0.1867]]])

        >>> # example with padding_idx
        >>> weights = torch.rand(10, 3)
        >>> weights[0, :].zero_()
        >>> embedding_matrix = weights
        >>> input = torch.tensor([[0, 2, 0, 5]])
        >>> F.embedding(input, embedding_matrix, padding_idx=0)
        tensor([[[ 0.0000,  0.0000,  0.0000],
                 [ 0.5609,  0.5384,  0.8720],
                 [ 0.0000,  0.0000,  0.0000],
                 [ 0.6262,  0.2438,  0.7471]]])
    """
    if has_torch_function_variadic(input, weight):
        return handle_torch_function(
            embedding,
            (input, weight),
            input,
            weight,
            padding_idx=padding_idx,
            max_norm=max_norm,
            norm_type=norm_type,
            scale_grad_by_freq=scale_grad_by_freq,
            sparse=sparse,
        )
    if padding_idx is not None:
        if padding_idx > 0:
            assert padding_idx < weight.size(
                0
            ), "Padding_idx must be within num_embeddings"
        elif padding_idx < 0:
            assert padding_idx >= -weight.size(
                0
            ), "Padding_idx must be within num_embeddings"
            padding_idx = weight.size(0) + padding_idx
    else:
        padding_idx = -1
    if max_norm is not None:
        # Note [embedding_renorm contiguous]
        # `embedding_renorm_` will call .contiguous() on input anyways, so we
        # call it here and take advantage of the improved locality in the
        # `embedding` call below too.
        input = input.contiguous()
        # Note [embedding_renorm set_grad_enabled]
        # XXX: equivalent to
        # with torch.no_grad():
        #   torch.embedding_renorm_
        # remove once script supports set_grad_enabled
        _no_grad_embedding_renorm_(weight, input, max_norm, norm_type)
    return torch.embedding(weight, input, padding_idx, scale_grad_by_freq, sparse)


def embedding_bag(
    input: Tensor,
    weight: Tensor,
    offsets: Optional[Tensor] = None,
    max_norm: Optional[float] = None,
    norm_type: float = 2,
    scale_grad_by_freq: bool = False,
    mode: str = "mean",
    sparse: bool = False,
    per_sample_weights: Optional[Tensor] = None,
    include_last_offset: bool = False,
    padding_idx: Optional[int] = None,
) -> Tensor:
    r"""Compute sums, means or maxes of `bags` of embeddings.

    Calculation is done without instantiating the intermediate embeddings.
    See :class:`torch.nn.EmbeddingBag` for more details.

    Note:
        {backward_reproducibility_note}

    Args:
        input (LongTensor): Tensor containing bags of indices into the embedding matrix
        weight (Tensor): The embedding matrix with number of rows equal to the maximum possible index + 1,
            and number of columns equal to the embedding size
        offsets (LongTensor, optional): Only used when :attr:`input` is 1D. :attr:`offsets` determines
                             the starting index position of each bag (sequence) in :attr:`input`.
        max_norm (float, optional): If given, each embedding vector with norm larger than :attr:`max_norm`
                                    is renormalized to have norm :attr:`max_norm`.
                                    Note: this will modify :attr:`weight` in-place.
        norm_type (float, optional): The ``p`` in the ``p``-norm to compute for the :attr:`max_norm` option.
                                     Default ``2``.
        scale_grad_by_freq (bool, optional): if given, this will scale gradients by the inverse of frequency of
                                                the words in the mini-batch. Default ``False``.
                                                Note: this option is not supported when ``mode="max"``.
        mode (str, optional): ``"sum"``, ``"mean"`` or ``"max"``. Specifies the way to reduce the bag.
                                 Default: ``"mean"``
        sparse (bool, optional): if ``True``, gradient w.r.t. :attr:`weight` will be a sparse tensor. See Notes under
                                 :class:`torch.nn.Embedding` for more details regarding sparse gradients.
                                 Note: this option is not supported when ``mode="max"``.
        per_sample_weights (Tensor, optional): a tensor of float / double weights, or None
            to indicate all weights should be taken to be 1. If specified, :attr:`per_sample_weights`
            must have exactly the same shape as input and is treated as having the same
            :attr:`offsets`, if those are not None.

        include_last_offset (bool, optional): if ``True``, the size of offsets is equal to the number of bags + 1.
            The last element is the size of the input, or the ending index position of the last bag (sequence).

        padding_idx (int, optional): If specified, the entries at :attr:`padding_idx` do not contribute to the
                                     gradient; therefore, the embedding vector at :attr:`padding_idx` is not updated
                                     during training, i.e. it remains as a fixed "pad". Note that the embedding
                                     vector at :attr:`padding_idx` is excluded from the reduction.

    Shape:
        - :attr:`input` (LongTensor) and :attr:`offsets` (LongTensor, optional)

          - If :attr:`input` is 2D of shape `(B, N)`, it will be treated as ``B`` bags (sequences)
            each of fixed length ``N``, and this will return ``B`` values aggregated in a way
            depending on the :attr:`mode`. :attr:`offsets` is ignored and required to be ``None`` in this case.

          - If :attr:`input` is 1D of shape `(N)`, it will be treated as a concatenation of
            multiple bags (sequences). :attr:`offsets` is required to be a 1D tensor containing
            the starting index positions of each bag in :attr:`input`. Therefore, for :attr:`offsets`
            of shape `(B)`, :attr:`input` will be viewed as having ``B`` bags.
            Empty bags (i.e., having 0-length) will have returned vectors filled by zeros.

        - :attr:`weight` (Tensor): the learnable weights of the module of shape `(num_embeddings, embedding_dim)`

        - :attr:`per_sample_weights` (Tensor, optional). Has the same shape as :attr:`input`.

        - :attr:`output`: aggregated embedding values of shape `(B, embedding_dim)`

    Examples::

        >>> # an Embedding module containing 10 tensors of size 3
        >>> embedding_matrix = torch.rand(10, 3)
        >>> # a batch of 2 samples of 4 indices each
        >>> input = torch.tensor([1, 2, 4, 5, 4, 3, 2, 9])
        >>> offsets = torch.tensor([0, 4])
        >>> # xdoctest: +IGNORE_WANT("non-deterministic")
        >>> F.embedding_bag(input, embedding_matrix, offsets)
        tensor([[ 0.3397,  0.3552,  0.5545],
                [ 0.5893,  0.4386,  0.5882]])

        >>> # example with padding_idx
        >>> embedding_matrix = torch.rand(10, 3)
        >>> input = torch.tensor([2, 2, 2, 2, 4, 3, 2, 9])
        >>> offsets = torch.tensor([0, 4])
        >>> F.embedding_bag(input, embedding_matrix, offsets, padding_idx=2, mode='sum')
        tensor([[ 0.0000,  0.0000,  0.0000],
                [-0.7082,  3.2145, -2.6251]])
    """
    if has_torch_function_variadic(input, weight, offsets, per_sample_weights):
        return handle_torch_function(
            embedding_bag,
            (input, weight, offsets, per_sample_weights),
            input,
            weight,
            offsets=offsets,
            max_norm=max_norm,
            norm_type=norm_type,
            scale_grad_by_freq=scale_grad_by_freq,
            mode=mode,
            sparse=sparse,
            per_sample_weights=per_sample_weights,
            include_last_offset=include_last_offset,
            padding_idx=padding_idx,
        )
    # Check for backward compatibility.
    # Used to be embedding_bag(weight, input, ...)
    # Now is     embedding_bag(input, weight, ...)
    if weight.dtype == torch.long and input.is_floating_point():
        warnings.warn(
            "Argument order of nn.functional.embedding_bag was changed. "
            "Usage `embedding_bag(weight, input, ...)` is deprecated, "
            "and should now be `embedding_bag(input, weight, ...)`."
        )
        weight, input = input, weight

    if per_sample_weights is not None and input.size() != per_sample_weights.size():
        raise ValueError(
            f"embedding_bag: If per_sample_weights ({per_sample_weights.shape}) is not None, "
            f"then it must have the same shape as the input ({input.shape})"
        )

    if not weight.dim() == 2:
        raise ValueError(
            f"weight has to be a 2D Tensor, but got Tensor of dimension {weight.dim()}"
        )

    if input.dim() == 2:
        if offsets is not None:
            type_str = "<unknown>"
            # TODO: Remove this once script supports type() calls
            if not torch.jit.is_scripting():
                type_str = str(type(offsets))
            raise ValueError(
                "if input is 2D, then offsets has to be None"
                ", as input is treated is a mini-batch of"
                " fixed length sequences. However, found "
                f"offsets of type {type_str}"
            )
        offsets = torch.arange(
            0, input.numel(), input.size(1), dtype=input.dtype, device=input.device
        )

        input = input.reshape(-1)
        if per_sample_weights is not None:
            per_sample_weights = per_sample_weights.reshape(-1)
    elif input.dim() == 1:
        if offsets is None:
            raise ValueError("offsets has to be a 1D Tensor but got None")
        if offsets.dim() != 1:
            raise ValueError("offsets has to be a 1D Tensor")
    else:
        raise ValueError(
            f"input has to be 1D or 2D Tensor, but got Tensor of dimension {input.dim()}"
        )
    if mode == "sum":
        mode_enum = 0
    elif mode == "mean":
        mode_enum = 1
    elif mode == "max":
        mode_enum = 2

        if scale_grad_by_freq:
            raise ValueError(
                "max mode does not support scaling the gradient by the frequency"
            )

        if sparse:
            raise ValueError("max mode does not support sparse weights")

    else:
        raise ValueError("mode has to be one of sum, mean or max")

    if max_norm is not None:
        # XXX: equivalent to
        # with torch.no_grad():
        #   torch.nembedding_renorm_
        # remove once script supports set_grad_enabled
        _no_grad_embedding_renorm_(weight, input, max_norm, norm_type)

    if per_sample_weights is not None and mode != "sum":
        raise NotImplementedError(
            "embedding_bag: per_sample_weights was not None. "
            "per_sample_weights is only supported for mode='sum' "
            f"(got mode='{mode}'). Please open a feature request on GitHub."
        )

    ret, _, _, _ = torch.embedding_bag(
        weight,
        input,
        offsets,
        scale_grad_by_freq,
        mode_enum,
        sparse,
        per_sample_weights,
        include_last_offset,
        padding_idx,
    )
    return ret


if embedding_bag.__doc__:
    embedding_bag.__doc__ = embedding_bag.__doc__.format(**reproducibility_notes)


def _verify_batch_size(size: List[int]) -> None:
    # XXX: JIT script does not support the reduce from functools, and mul op is a
    # builtin, which cannot be used as a value to a func yet, so rewrite this size
    # check to a simple equivalent for loop
    #
    # TODO: make use of reduce like below when JIT is ready with the missing features:
    # from operator import mul
    # from functools import reduce
    #
    #   if reduce(mul, size[2:], size[0]) == 1
    size_prods = size[0]
    for i in range(len(size) - 2):
        size_prods *= size[i + 2]
    if size_prods == 1:
        raise ValueError(
            f"Expected more than 1 value per channel when training, got input size {size}"
        )


def batch_norm(
    input: Tensor,
    running_mean: Optional[Tensor],
    running_var: Optional[Tensor],
    weight: Optional[Tensor] = None,
    bias: Optional[Tensor] = None,
    training: bool = False,
    momentum: float = 0.1,
    eps: float = 1e-5,
) -> Tensor:
    r"""Apply Batch Normalization for each channel across a batch of data.

    See :class:`~torch.nn.BatchNorm1d`, :class:`~torch.nn.BatchNorm2d`,
    :class:`~torch.nn.BatchNorm3d` for details.
    """
    if has_torch_function_variadic(input, running_mean, running_var, weight, bias):
        return handle_torch_function(
            batch_norm,
            (input, running_mean, running_var, weight, bias),
            input,
            running_mean,
            running_var,
            weight=weight,
            bias=bias,
            training=training,
            momentum=momentum,
            eps=eps,
        )
    if training:
        _verify_batch_size(input.size())

    return torch.batch_norm(
        input,
        weight,
        bias,
        running_mean,
        running_var,
        training,
        momentum,
        eps,
        torch.backends.cudnn.enabled,
    )


def _verify_spatial_size(size: List[int]) -> None:
    # Verify that there is > 1 spatial element for instance norm calculation.
    size_prods = 1
    for i in range(2, len(size)):
        size_prods *= size[i]
    if size_prods == 1:
        raise ValueError(
            f"Expected more than 1 spatial element when training, got input size {size}"
        )


def instance_norm(
    input: Tensor,
    running_mean: Optional[Tensor] = None,
    running_var: Optional[Tensor] = None,
    weight: Optional[Tensor] = None,
    bias: Optional[Tensor] = None,
    use_input_stats: bool = True,
    momentum: float = 0.1,
    eps: float = 1e-5,
) -> Tensor:
    r"""Apply Instance Normalization independently for each channel in every data sample within a batch.

    See :class:`~torch.nn.InstanceNorm1d`, :class:`~torch.nn.InstanceNorm2d`,
    :class:`~torch.nn.InstanceNorm3d` for details.
    """
    if has_torch_function_variadic(input, running_mean, running_var, weight, bias):
        return handle_torch_function(
            instance_norm,
            (input, running_mean, running_var, weight, bias),
            input,
            running_mean=running_mean,
            running_var=running_var,
            weight=weight,
            bias=bias,
            use_input_stats=use_input_stats,
            momentum=momentum,
            eps=eps,
        )
    if use_input_stats:
        _verify_spatial_size(input.size())
    return torch.instance_norm(
        input,
        weight,
        bias,
        running_mean,
        running_var,
        use_input_stats,
        momentum,
        eps,
        torch.backends.cudnn.enabled,
    )


def layer_norm(
    input: Tensor,
    normalized_shape: List[int],
    weight: Optional[Tensor] = None,
    bias: Optional[Tensor] = None,
    eps: float = 1e-5,
) -> Tensor:
    r"""Apply Layer Normalization for last certain number of dimensions.

    See :class:`~torch.nn.LayerNorm` for details.
    """
    if has_torch_function_variadic(input, weight, bias):
        return handle_torch_function(
            layer_norm,
            (input, weight, bias),
            input,
            normalized_shape,
            weight=weight,
            bias=bias,
            eps=eps,
        )
    return torch.layer_norm(
        input, normalized_shape, weight, bias, eps, torch.backends.cudnn.enabled
    )


def rms_norm(
    input: Tensor,
    normalized_shape: List[int],
    weight: Optional[Tensor] = None,
    eps: Optional[float] = None,
) -> Tensor:
    r"""Apply Root Mean Square Layer Normalization.

    See :class:`~torch.nn.RMSNorm` for details.
    """
    if has_torch_function_variadic(input, weight):
        return handle_torch_function(
            rms_norm, (input, weight), input, normalized_shape, weight=weight, eps=eps
        )
    return torch.rms_norm(input, normalized_shape, weight, eps)


def group_norm(
    input: Tensor,
    num_groups: int,
    weight: Optional[Tensor] = None,
    bias: Optional[Tensor] = None,
    eps: float = 1e-5,
) -> Tensor:
    r"""Apply Group Normalization for last certain number of dimensions.

    See :class:`~torch.nn.GroupNorm` for details.
    """
    if has_torch_function_variadic(input, weight, bias):
        return handle_torch_function(
            group_norm,
            (
                input,
                weight,
                bias,
            ),
            input,
            num_groups,
            weight=weight,
            bias=bias,
            eps=eps,
        )
    if input.dim() < 2:
        raise RuntimeError(
            f"Expected at least 2 dimensions for input tensor but received {input.dim()}"
        )
    _verify_batch_size(
        [input.size(0) * input.size(1) // num_groups, num_groups]
        + list(input.size()[2:])
    )
    return torch.group_norm(
        input, num_groups, weight, bias, eps, torch.backends.cudnn.enabled
    )


def local_response_norm(
    input: Tensor,
    size: int,
    alpha: float = 1e-4,
    beta: float = 0.75,
    k: float = 1.0,
) -> Tensor:
    r"""Apply local response normalization over an input signal.

    The input signal is composed of several input planes, where channels occupy the second dimension.
    Normalization is applied across channels.

    See :class:`~torch.nn.LocalResponseNorm` for details.
    """
    if has_torch_function_unary(input):
        return handle_torch_function(
            local_response_norm, (input,), input, size, alpha=alpha, beta=beta, k=k
        )
    dim = input.dim()
    if dim < 3:
        raise ValueError(
            f"Expected 3D or higher dimensionality                          input (got {dim} dimensions)"
        )

    if input.numel() == 0:
        return input

    div = input.mul(input)
    if dim == 3:
        div = div.unsqueeze(1)
        div = pad(div, (0, 0, size // 2, (size - 1) // 2))
        div = avg_pool2d(div, (size, 1), stride=1).squeeze(1)
    else:
        sizes = input.size()
        div = div.view(sizes[0], 1, sizes[1], sizes[2], -1)
        div = pad(div, (0, 0, 0, 0, size // 2, (size - 1) // 2))
        div = avg_pool3d(div, (size, 1, 1), stride=1).squeeze(1)
        div = div.view(sizes)
    div = div.mul(alpha).add(k).pow(beta)
    return input / div


# loss


def ctc_loss(
    log_probs: Tensor,
    targets: Tensor,
    input_lengths: Tensor,
    target_lengths: Tensor,
    blank: int = 0,
    reduction: str = "mean",
    zero_infinity: bool = False,
) -> Tensor:
    r"""Apply the Connectionist Temporal Classification loss.

    See :class:`~torch.nn.CTCLoss` for details.

    Note:
        {cudnn_reproducibility_note}

    Note:
        {backward_reproducibility_note}

    Args:
        log_probs: :math:`(T, N, C)` or :math:`(T, C)` where `C = number of characters in alphabet including blank`,
            `T = input length`, and `N = batch size`.
            The logarithmized probabilities of the outputs
            (e.g. obtained with :func:`torch.nn.functional.log_softmax`).
        targets: :math:`(N, S)` or `(sum(target_lengths))`.
            Targets cannot be blank. In the second form, the targets are assumed to be concatenated.
        input_lengths: :math:`(N)` or :math:`()`.
            Lengths of the inputs (must each be :math:`\leq T`)
        target_lengths: :math:`(N)` or :math:`()`.
            Lengths of the targets
        blank (int, optional):
            Blank label. Default :math:`0`.
        reduction (str, optional): Specifies the reduction to apply to the output:
            ``'none'`` | ``'mean'`` | ``'sum'``. ``'none'``: no reduction will be applied,
            ``'mean'``: the output losses will be divided by the target lengths and
            then the mean over the batch is taken, ``'sum'``: the output will be
            summed. Default: ``'mean'``
        zero_infinity (bool, optional):
            Whether to zero infinite losses and the associated gradients.
            Default: ``False``
            Infinite losses mainly occur when the inputs are too short
            to be aligned to the targets.

    Example::

        >>> log_probs = torch.randn(50, 16, 20).log_softmax(2).detach().requires_grad_()
        >>> targets = torch.randint(1, 20, (16, 30), dtype=torch.long)
        >>> input_lengths = torch.full((16,), 50, dtype=torch.long)
        >>> target_lengths = torch.randint(10, 30, (16,), dtype=torch.long)
        >>> loss = F.ctc_loss(log_probs, targets, input_lengths, target_lengths)
        >>> loss.backward()
    """
    if has_torch_function_variadic(log_probs, targets, input_lengths, target_lengths):
        return handle_torch_function(
            ctc_loss,
            (log_probs, targets, input_lengths, target_lengths),
            log_probs,
            targets,
            input_lengths,
            target_lengths,
            blank=blank,
            reduction=reduction,
            zero_infinity=zero_infinity,
        )
    return torch.ctc_loss(
        log_probs,
        targets,
        input_lengths,
        target_lengths,
        blank,
        _Reduction.get_enum(reduction),
        zero_infinity,
    )


if ctc_loss.__doc__:
    ctc_loss.__doc__ = ctc_loss.__doc__.format(**reproducibility_notes)


def nll_loss(
    input: Tensor,
    target: Tensor,
    weight: Optional[Tensor] = None,
    size_average: Optional[bool] = None,
    ignore_index: int = -100,
    reduce: Optional[bool] = None,
    reduction: str = "mean",
) -> Tensor:
    r"""Compute the negative log likelihood loss.

    See :class:`~torch.nn.NLLLoss` for details.

    Args:
        input: :math:`(N, C)` where `C = number of classes` or :math:`(N, C, H, W)`
            in case of 2D Loss, or :math:`(N, C, d_1, d_2, ..., d_K)` where :math:`K \geq 1`
            in the case of K-dimensional loss. `input` is expected to be log-probabilities.
        target: :math:`(N)` where each value is :math:`0 \leq \text{targets}[i] \leq C-1`,
            or :math:`(N, d_1, d_2, ..., d_K)` where :math:`K \geq 1` for
            K-dimensional loss.
        weight (Tensor, optional): a manual rescaling weight given to each
            class. If given, has to be a Tensor of size `C`
        size_average (bool, optional): Deprecated (see :attr:`reduction`). By default,
            the losses are averaged over each loss element in the batch. Note that for
            some losses, there multiple elements per sample. If the field :attr:`size_average`
            is set to ``False``, the losses are instead summed for each minibatch. Ignored
            when reduce is ``False``. Default: ``True``
        ignore_index (int, optional): Specifies a target value that is ignored
            and does not contribute to the input gradient. When :attr:`size_average` is
            ``True``, the loss is averaged over non-ignored targets. Default: -100
        reduce (bool, optional): Deprecated (see :attr:`reduction`). By default, the
            losses are averaged or summed over observations for each minibatch depending
            on :attr:`size_average`. When :attr:`reduce` is ``False``, returns a loss per
            batch element instead and ignores :attr:`size_average`. Default: ``True``
        reduction (str, optional): Specifies the reduction to apply to the output:
            ``'none'`` | ``'mean'`` | ``'sum'``. ``'none'``: no reduction will be applied,
            ``'mean'``: the sum of the output will be divided by the number of
            elements in the output, ``'sum'``: the output will be summed. Note: :attr:`size_average`
            and :attr:`reduce` are in the process of being deprecated, and in the meantime,
            specifying either of those two args will override :attr:`reduction`. Default: ``'mean'``

    Example::

        >>> # input is of size N x C = 3 x 5
        >>> input = torch.randn(3, 5, requires_grad=True)
        >>> # each element in target has to have 0 <= value < C
        >>> target = torch.tensor([1, 0, 4])
        >>> output = F.nll_loss(F.log_softmax(input, dim=1), target)
        >>> output.backward()
    """
    if has_torch_function_variadic(input, target, weight):
        return handle_torch_function(
            nll_loss,
            (input, target, weight),
            input,
            target,
            weight=weight,
            size_average=size_average,
            ignore_index=ignore_index,
            reduce=reduce,
            reduction=reduction,
        )
    if size_average is not None or reduce is not None:
        reduction = _Reduction.legacy_get_string(size_average, reduce)
    return torch._C._nn.nll_loss_nd(
        input, target, weight, _Reduction.get_enum(reduction), ignore_index
    )


def poisson_nll_loss(
    input: Tensor,
    target: Tensor,
    log_input: bool = True,
    full: bool = False,
    size_average: Optional[bool] = None,
    eps: float = 1e-8,
    reduce: Optional[bool] = None,
    reduction: str = "mean",
) -> Tensor:
    r"""Poisson negative log likelihood loss.

    See :class:`~torch.nn.PoissonNLLLoss` for details.

    Args:
        input: expectation of underlying Poisson distribution.
        target: random sample :math:`target \sim \text{Poisson}(input)`.
        log_input: if ``True`` the loss is computed as
            :math:`\exp(\text{input}) - \text{target} * \text{input}`, if ``False`` then loss is
            :math:`\text{input} - \text{target} * \log(\text{input}+\text{eps})`. Default: ``True``
        full: whether to compute full loss, i. e. to add the Stirling
            approximation term. Default: ``False``
            :math:`\text{target} * \log(\text{target}) - \text{target} + 0.5 * \log(2 * \pi * \text{target})`.
        size_average (bool, optional): Deprecated (see :attr:`reduction`). By default,
            the losses are averaged over each loss element in the batch. Note that for
            some losses, there multiple elements per sample. If the field :attr:`size_average`
            is set to ``False``, the losses are instead summed for each minibatch. Ignored
            when reduce is ``False``. Default: ``True``
        eps (float, optional): Small value to avoid evaluation of :math:`\log(0)` when
            :attr:`log_input`\ =\ ``False``. Default: 1e-8
        reduce (bool, optional): Deprecated (see :attr:`reduction`). By default, the
            losses are averaged or summed over observations for each minibatch depending
            on :attr:`size_average`. When :attr:`reduce` is ``False``, returns a loss per
            batch element instead and ignores :attr:`size_average`. Default: ``True``
        reduction (str, optional): Specifies the reduction to apply to the output:
            ``'none'`` | ``'mean'`` | ``'sum'``. ``'none'``: no reduction will be applied,
            ``'mean'``: the sum of the output will be divided by the number of
            elements in the output, ``'sum'``: the output will be summed. Note: :attr:`size_average`
            and :attr:`reduce` are in the process of being deprecated, and in the meantime,
            specifying either of those two args will override :attr:`reduction`. Default: ``'mean'``

    """
    if has_torch_function_variadic(input, target):
        return handle_torch_function(
            poisson_nll_loss,
            (input, target),
            input,
            target,
            log_input=log_input,
            full=full,
            size_average=size_average,
            eps=eps,
            reduce=reduce,
            reduction=reduction,
        )
    if size_average is not None or reduce is not None:
        reduction = _Reduction.legacy_get_string(size_average, reduce)
    if reduction != "none" and reduction != "mean" and reduction != "sum":
        ret = input
        raise ValueError(reduction + " is not a valid value for reduction")

    ret = torch.poisson_nll_loss(
        input, target, log_input, full, eps, _Reduction.get_enum(reduction)
    )
    return ret


def gaussian_nll_loss(
    input: Tensor,
    target: Tensor,
    var: Tensor,
    full: bool = False,
    eps: float = 1e-6,
    reduction: str = "mean",
) -> Tensor:
    r"""Gaussian negative log likelihood loss.

    See :class:`~torch.nn.GaussianNLLLoss` for details.

    Args:
        input: expectation of the Gaussian distribution.
        target: sample from the Gaussian distribution.
        var: tensor of positive variance(s), one for each of the expectations
            in the input (heteroscedastic), or a single one (homoscedastic).
        full (bool, optional): include the constant term in the loss calculation. Default: ``False``.
        eps (float, optional): value added to var, for stability. Default: 1e-6.
        reduction (str, optional): specifies the reduction to apply to the output:
            ``'none'`` | ``'mean'`` | ``'sum'``. ``'none'``: no reduction will be applied,
            ``'mean'``: the output is the average of all batch member losses,
            ``'sum'``: the output is the sum of all batch member losses.
            Default: ``'mean'``.
    """
    if has_torch_function_variadic(input, target, var):
        return handle_torch_function(
            gaussian_nll_loss,
            (input, target, var),
            input,
            target,
            var,
            full=full,
            eps=eps,
            reduction=reduction,
        )

    # Check var size
    # If var.size == input.size, the case is heteroscedastic and no further checks are needed.
    # Otherwise:
    if var.size() != input.size():
        # If var is one dimension short of input, but the sizes match otherwise, then this is a homoscedastic case.
        # e.g. input.size = (10, 2, 3), var.size = (10, 2)
        # -> unsqueeze var so that var.shape = (10, 2, 1)
        # this is done so that broadcasting can happen in the loss calculation
        if input.size()[:-1] == var.size():
            var = torch.unsqueeze(var, -1)

        # This checks if the sizes match up to the final dimension, and the final dimension of var is of size 1.
        # This is also a homoscedastic case.
        # e.g. input.size = (10, 2, 3), var.size = (10, 2, 1)
        elif (
            input.size()[:-1] == var.size()[:-1] and var.size(-1) == 1
        ):  # Heteroscedastic case
            pass

        # If none of the above pass, then the size of var is incorrect.
        else:
            raise ValueError("var is of incorrect size")

    # Check validity of reduction mode
    if reduction != "none" and reduction != "mean" and reduction != "sum":
        raise ValueError(reduction + " is not valid")

    # Entries of var must be non-negative
    if torch.any(var < 0):
        raise ValueError("var has negative entry/entries")

    # Clamp for stability
    var = var.clone()
    with torch.no_grad():
        var.clamp_(min=eps)

    # Calculate the loss
    loss = 0.5 * (torch.log(var) + (input - target) ** 2 / var)
    if full:
        loss += 0.5 * math.log(2 * math.pi)

    if reduction == "mean":
        return loss.mean()
    elif reduction == "sum":
        return loss.sum()
    else:
        return loss


def kl_div(
    input: Tensor,
    target: Tensor,
    size_average: Optional[bool] = None,
    reduce: Optional[bool] = None,
    reduction: str = "mean",
    log_target: bool = False,
) -> Tensor:
    r"""Compute the KL Divergence loss.

    Refer - The `Kullback-Leibler divergence Loss
    <https://en.wikipedia.org/wiki/Kullback-Leibler_divergence>`__

    See :class:`~torch.nn.KLDivLoss` for details.

    Args:
        input: Tensor of arbitrary shape in log-probabilities.
        target: Tensor of the same shape as input. See :attr:`log_target` for
            the target's interpretation.
        size_average (bool, optional): Deprecated (see :attr:`reduction`). By default,
            the losses are averaged over each loss element in the batch. Note that for
            some losses, there multiple elements per sample. If the field :attr:`size_average`
            is set to ``False``, the losses are instead summed for each minibatch. Ignored
            when reduce is ``False``. Default: ``True``
        reduce (bool, optional): Deprecated (see :attr:`reduction`). By default, the
            losses are averaged or summed over observations for each minibatch depending
            on :attr:`size_average`. When :attr:`reduce` is ``False``, returns a loss per
            batch element instead and ignores :attr:`size_average`. Default: ``True``
        reduction (str, optional): Specifies the reduction to apply to the output:
            ``'none'`` | ``'batchmean'`` | ``'sum'`` | ``'mean'``.
            ``'none'``: no reduction will be applied
            ``'batchmean'``: the sum of the output will be divided by the batchsize
            ``'sum'``: the output will be summed
            ``'mean'``: the output will be divided by the number of elements in the output
            Default: ``'mean'``
        log_target (bool): A flag indicating whether ``target`` is passed in the log space.
            It is recommended to pass certain distributions (like ``softmax``)
            in the log space to avoid numerical issues caused by explicit ``log``.
            Default: ``False``

    .. note::
        :attr:`size_average` and :attr:`reduce` are in the process of being deprecated,
        and in the meantime, specifying either of those two args will override :attr:`reduction`.

    .. warning::
        :attr:`reduction` = ``'mean'`` doesn't return the true kl divergence value, please use
        :attr:`reduction` = ``'batchmean'`` which aligns with KL math definition.
    """
    if has_torch_function_variadic(input, target):
        return handle_torch_function(
            kl_div,
            (input, target),
            input,
            target,
            size_average=size_average,
            reduce=reduce,
            reduction=reduction,
            log_target=log_target,
        )
    if size_average is not None or reduce is not None:
        reduction_enum = _Reduction.legacy_get_enum(size_average, reduce)
    else:
        if reduction == "mean":
            warnings.warn(
                "reduction: 'mean' divides the total loss by both the batch size and the support size."
                "'batchmean' divides only by the batch size, and aligns with the KL div math definition."
                "'mean' will be changed to behave the same as 'batchmean' in the next major release."
            )

        # special case for batchmean
        if reduction == "batchmean":
            reduction_enum = _Reduction.get_enum("sum")
        else:
            reduction_enum = _Reduction.get_enum(reduction)

    reduced = torch.kl_div(input, target, reduction_enum, log_target=log_target)

    if reduction == "batchmean" and input.dim() != 0:
        reduced = reduced / input.size()[0]

    return reduced


def cross_entropy(
    input: Tensor,
    target: Tensor,
    weight: Optional[Tensor] = None,
    size_average: Optional[bool] = None,
    ignore_index: int = -100,
    reduce: Optional[bool] = None,
    reduction: str = "mean",
    label_smoothing: float = 0.0,
) -> Tensor:
    r"""Compute the cross entropy loss between input logits and target.

    See :class:`~torch.nn.CrossEntropyLoss` for details.

    Args:
        input (Tensor) : Predicted unnormalized logits;
            see Shape section below for supported shapes.
        target (Tensor) : Ground truth class indices or class probabilities;
            see Shape section below for supported shapes.
        weight (Tensor, optional): a manual rescaling weight given to each
            class. If given, has to be a Tensor of size `C`
        size_average (bool, optional): Deprecated (see :attr:`reduction`). By default,
            the losses are averaged over each loss element in the batch. Note that for
            some losses, there multiple elements per sample. If the field :attr:`size_average`
            is set to ``False``, the losses are instead summed for each minibatch. Ignored
            when reduce is ``False``. Default: ``True``
        ignore_index (int, optional): Specifies a target value that is ignored
            and does not contribute to the input gradient. When :attr:`size_average` is
            ``True``, the loss is averaged over non-ignored targets. Note that
            :attr:`ignore_index` is only applicable when the target contains class indices.
            Default: -100
        reduce (bool, optional): Deprecated (see :attr:`reduction`). By default, the
            losses are averaged or summed over observations for each minibatch depending
            on :attr:`size_average`. When :attr:`reduce` is ``False``, returns a loss per
            batch element instead and ignores :attr:`size_average`. Default: ``True``
        reduction (str, optional): Specifies the reduction to apply to the output:
            ``'none'`` | ``'mean'`` | ``'sum'``. ``'none'``: no reduction will be applied,
            ``'mean'``: the sum of the output will be divided by the number of
            elements in the output, ``'sum'``: the output will be summed. Note: :attr:`size_average`
            and :attr:`reduce` are in the process of being deprecated, and in the meantime,
            specifying either of those two args will override :attr:`reduction`. Default: ``'mean'``
        label_smoothing (float, optional): A float in [0.0, 1.0]. Specifies the amount
            of smoothing when computing the loss, where 0.0 means no smoothing. The targets
            become a mixture of the original ground truth and a uniform distribution as described in
            `Rethinking the Inception Architecture for Computer Vision <https://arxiv.org/abs/1512.00567>`__. Default: :math:`0.0`.

    Shape:
        - Input: Shape :math:`(C)`, :math:`(N, C)` or :math:`(N, C, d_1, d_2, ..., d_K)` with :math:`K \geq 1`
          in the case of `K`-dimensional loss.
        - Target: If containing class indices, shape :math:`()`, :math:`(N)` or :math:`(N, d_1, d_2, ..., d_K)` with
          :math:`K \geq 1` in the case of K-dimensional loss where each value should be between :math:`[0, C)`.
          If containing class probabilities, same shape as the input and each value should be between :math:`[0, 1]`.

        where:

        .. math::
            \begin{aligned}
                C ={} & \text{number of classes} \\
                N ={} & \text{batch size} \\
            \end{aligned}

    Examples::

        >>> # Example of target with class indices
        >>> input = torch.randn(3, 5, requires_grad=True)
        >>> target = torch.randint(5, (3,), dtype=torch.int64)
        >>> loss = F.cross_entropy(input, target)
        >>> loss.backward()
        >>>
        >>> # Example of target with class probabilities
        >>> input = torch.randn(3, 5, requires_grad=True)
        >>> target = torch.randn(3, 5).softmax(dim=1)
        >>> loss = F.cross_entropy(input, target)
        >>> loss.backward()
    """
    if has_torch_function_variadic(input, target, weight):
        return handle_torch_function(
            cross_entropy,
            (input, target, weight),
            input,
            target,
            weight=weight,
            size_average=size_average,
            ignore_index=ignore_index,
            reduce=reduce,
            reduction=reduction,
            label_smoothing=label_smoothing,
        )
    if size_average is not None or reduce is not None:
        reduction = _Reduction.legacy_get_string(size_average, reduce)
    return torch._C._nn.cross_entropy_loss(
        input,
        target,
        weight,
        _Reduction.get_enum(reduction),
        ignore_index,
        label_smoothing,
    )


def binary_cross_entropy(
    input: Tensor,
    target: Tensor,
    weight: Optional[Tensor] = None,
    size_average: Optional[bool] = None,
    reduce: Optional[bool] = None,
    reduction: str = "mean",
) -> Tensor:
    r"""Measure Binary Cross Entropy between the target and input probabilities.

    See :class:`~torch.nn.BCELoss` for details.

    Args:
        input: Tensor of arbitrary shape as probabilities.
        target: Tensor of the same shape as input with values between 0 and 1.
        weight (Tensor, optional): a manual rescaling weight
                if provided it's repeated to match input tensor shape
        size_average (bool, optional): Deprecated (see :attr:`reduction`). By default,
            the losses are averaged over each loss element in the batch. Note that for
            some losses, there multiple elements per sample. If the field :attr:`size_average`
            is set to ``False``, the losses are instead summed for each minibatch. Ignored
            when reduce is ``False``. Default: ``True``
        reduce (bool, optional): Deprecated (see :attr:`reduction`). By default, the
            losses are averaged or summed over observations for each minibatch depending
            on :attr:`size_average`. When :attr:`reduce` is ``False``, returns a loss per
            batch element instead and ignores :attr:`size_average`. Default: ``True``
        reduction (str, optional): Specifies the reduction to apply to the output:
            ``'none'`` | ``'mean'`` | ``'sum'``. ``'none'``: no reduction will be applied,
            ``'mean'``: the sum of the output will be divided by the number of
            elements in the output, ``'sum'``: the output will be summed. Note: :attr:`size_average`
            and :attr:`reduce` are in the process of being deprecated, and in the meantime,
            specifying either of those two args will override :attr:`reduction`. Default: ``'mean'``

    Examples::

        >>> input = torch.randn(3, 2, requires_grad=True)
        >>> target = torch.rand(3, 2, requires_grad=False)
        >>> loss = F.binary_cross_entropy(torch.sigmoid(input), target)
        >>> loss.backward()
    """
    if has_torch_function_variadic(input, target, weight):
        return handle_torch_function(
            binary_cross_entropy,
            (input, target, weight),
            input,
            target,
            weight=weight,
            size_average=size_average,
            reduce=reduce,
            reduction=reduction,
        )
    if size_average is not None or reduce is not None:
        reduction_enum = _Reduction.legacy_get_enum(size_average, reduce)
    else:
        reduction_enum = _Reduction.get_enum(reduction)
    if target.size() != input.size():
        raise ValueError(
            f"Using a target size ({target.size()}) that is different to the input size ({input.size()}) is deprecated. "
            "Please ensure they have the same size."
        )

    if weight is not None:
        new_size = _infer_size(target.size(), weight.size())
        weight = weight.expand(new_size)

    return torch._C._nn.binary_cross_entropy(input, target, weight, reduction_enum)


def binary_cross_entropy_with_logits(
    input: Tensor,
    target: Tensor,
    weight: Optional[Tensor] = None,
    size_average: Optional[bool] = None,
    reduce: Optional[bool] = None,
    reduction: str = "mean",
    pos_weight: Optional[Tensor] = None,
) -> Tensor:
    r"""Calculate Binary Cross Entropy between target and input logits.

    See :class:`~torch.nn.BCEWithLogitsLoss` for details.

    Args:
        input: Tensor of arbitrary shape as unnormalized scores (often referred to as logits).
        target: Tensor of the same shape as input with values between 0 and 1
        weight (Tensor, optional): a manual rescaling weight
            if provided it's repeated to match input tensor shape
        size_average (bool, optional): Deprecated (see :attr:`reduction`). By default,
            the losses are averaged over each loss element in the batch. Note that for
            some losses, there multiple elements per sample. If the field :attr:`size_average`
            is set to ``False``, the losses are instead summed for each minibatch. Ignored
            when reduce is ``False``. Default: ``True``
        reduce (bool, optional): Deprecated (see :attr:`reduction`). By default, the
            losses are averaged or summed over observations for each minibatch depending
            on :attr:`size_average`. When :attr:`reduce` is ``False``, returns a loss per
            batch element instead and ignores :attr:`size_average`. Default: ``True``
        reduction (str, optional): Specifies the reduction to apply to the output:
            ``'none'`` | ``'mean'`` | ``'sum'``. ``'none'``: no reduction will be applied,
            ``'mean'``: the sum of the output will be divided by the number of
            elements in the output, ``'sum'``: the output will be summed. Note: :attr:`size_average`
            and :attr:`reduce` are in the process of being deprecated, and in the meantime,
            specifying either of those two args will override :attr:`reduction`. Default: ``'mean'``
        pos_weight (Tensor, optional): a weight of positive examples to be broadcasted with target.
            Must be a tensor with equal size along the class dimension to the number of classes.
            Pay close attention to PyTorch's broadcasting semantics in order to achieve the desired
            operations. For a target of size [B, C, H, W] (where B is batch size) pos_weight of
            size [B, C, H, W] will apply different pos_weights to each element of the batch or
            [C, H, W] the same pos_weights across the batch. To apply the same positive weight
            along all spatial dimensions for a 2D multi-class target [C, H, W] use: [C, 1, 1].
            Default: ``None``

    Examples::

         >>> input = torch.randn(3, requires_grad=True)
         >>> target = torch.empty(3).random_(2)
         >>> loss = F.binary_cross_entropy_with_logits(input, target)
         >>> loss.backward()
    """
    if has_torch_function_variadic(input, target, weight, pos_weight):
        return handle_torch_function(
            binary_cross_entropy_with_logits,
            (input, target, weight, pos_weight),
            input,
            target,
            weight=weight,
            size_average=size_average,
            reduce=reduce,
            reduction=reduction,
            pos_weight=pos_weight,
        )
    if size_average is not None or reduce is not None:
        reduction_enum = _Reduction.legacy_get_enum(size_average, reduce)
    else:
        reduction_enum = _Reduction.get_enum(reduction)

    if not (target.size() == input.size()):
        raise ValueError(
            f"Target size ({target.size()}) must be the same as input size ({input.size()})"
        )

    return torch.binary_cross_entropy_with_logits(
        input, target, weight, pos_weight, reduction_enum
    )


def smooth_l1_loss(
    input: Tensor,
    target: Tensor,
    size_average: Optional[bool] = None,
    reduce: Optional[bool] = None,
    reduction: str = "mean",
    beta: float = 1.0,
) -> Tensor:
    r"""Compute the Smooth L1 loss.

    Function uses a squared term if the absolute
    element-wise error falls below beta and an L1 term otherwise.

    See :class:`~torch.nn.SmoothL1Loss` for details.
    """
    if has_torch_function_variadic(input, target):
        return handle_torch_function(
            smooth_l1_loss,
            (input, target),
            input,
            target,
            size_average=size_average,
            reduce=reduce,
            reduction=reduction,
            beta=beta,
        )
    if not (target.size() == input.size()):
        warnings.warn(
            f"Using a target size ({target.size()}) that is different to the input size ({input.size()}). "
            "This will likely lead to incorrect results due to broadcasting. "
            "Please ensure they have the same size.",
            stacklevel=2,
        )
    if size_average is not None or reduce is not None:
        reduction = _Reduction.legacy_get_string(size_average, reduce)

    expanded_input, expanded_target = torch.broadcast_tensors(input, target)

    if beta == 0.0:
        return torch._C._nn.l1_loss(
            expanded_input, expanded_target, _Reduction.get_enum(reduction)
        )
    else:
        return torch._C._nn.smooth_l1_loss(
            expanded_input, expanded_target, _Reduction.get_enum(reduction), beta
        )


def huber_loss(
    input: Tensor,
    target: Tensor,
    reduction: str = "mean",
    delta: float = 1.0,
) -> Tensor:
    r"""Compute the Huber loss.

    Function uses a squared term if the absolute
    element-wise error falls below delta and a delta-scaled L1 term otherwise.

    When delta equals 1, this loss is equivalent to SmoothL1Loss.
    In general, Huber loss differs from SmoothL1Loss by a factor of delta (AKA beta in Smooth L1).

    See :class:`~torch.nn.HuberLoss` for details.
    """
    if has_torch_function_variadic(input, target):
        return handle_torch_function(
            huber_loss,
            (input, target),
            input,
            target,
            reduction=reduction,
            delta=delta,
        )
    if not (target.size() == input.size()):
        warnings.warn(
            f"Using a target size ({target.size()}) that is different to the input size ({input.size()}). "
            "This will likely lead to incorrect results due to broadcasting. "
            "Please ensure they have the same size.",
            stacklevel=2,
        )

    expanded_input, expanded_target = torch.broadcast_tensors(input, target)
    return torch._C._nn.huber_loss(
        expanded_input, expanded_target, _Reduction.get_enum(reduction), delta
    )


def l1_loss(
    input: Tensor,
    target: Tensor,
    size_average: Optional[bool] = None,
    reduce: Optional[bool] = None,
    reduction: str = "mean",
) -> Tensor:  # noqa: D400,D402
    r"""l1_loss(input, target, size_average=None, reduce=None, reduction='mean') -> Tensor

    Function that takes the mean element-wise absolute value difference.

    See :class:`~torch.nn.L1Loss` for details.
    """
    if has_torch_function_variadic(input, target):
        return handle_torch_function(
            l1_loss,
            (input, target),
            input,
            target,
            size_average=size_average,
            reduce=reduce,
            reduction=reduction,
        )
    if not (target.size() == input.size()):
        warnings.warn(
            f"Using a target size ({target.size()}) that is different to the input size ({input.size()}). "
            "This will likely lead to incorrect results due to broadcasting. "
            "Please ensure they have the same size.",
            stacklevel=2,
        )
    if size_average is not None or reduce is not None:
        reduction = _Reduction.legacy_get_string(size_average, reduce)

    expanded_input, expanded_target = torch.broadcast_tensors(input, target)
    return torch._C._nn.l1_loss(
        expanded_input, expanded_target, _Reduction.get_enum(reduction)
    )


def mse_loss(
    input: Tensor,
    target: Tensor,
    size_average: Optional[bool] = None,
    reduce: Optional[bool] = None,
    reduction: str = "mean",
) -> Tensor:  # noqa: D400,D402
    r"""mse_loss(input, target, size_average=None, reduce=None, reduction='mean') -> Tensor

    Measures the element-wise mean squared error.
    See :class:`~torch.nn.MSELoss` for details.
    """
    if has_torch_function_variadic(input, target):
        return handle_torch_function(
            mse_loss,
            (input, target),
            input,
            target,
            size_average=size_average,
            reduce=reduce,
            reduction=reduction,
        )
    if not (target.size() == input.size()):
        warnings.warn(
            f"Using a target size ({target.size()}) that is different to the input size ({input.size()}). "
            "This will likely lead to incorrect results due to broadcasting. "
            "Please ensure they have the same size.",
            stacklevel=2,
        )
    if size_average is not None or reduce is not None:
        reduction = _Reduction.legacy_get_string(size_average, reduce)

    expanded_input, expanded_target = torch.broadcast_tensors(input, target)
    return torch._C._nn.mse_loss(
        expanded_input, expanded_target, _Reduction.get_enum(reduction)
    )


def margin_ranking_loss(
    input1: Tensor,
    input2: Tensor,
    target: Tensor,
    margin: float = 0,
    size_average: Optional[bool] = None,
    reduce: Optional[bool] = None,
    reduction: str = "mean",
) -> Tensor:  # noqa: D400,D402
    r"""margin_ranking_loss(input1, input2, target, margin=0, size_average=None, reduce=None, reduction='mean') -> Tensor

    See :class:`~torch.nn.MarginRankingLoss` for details.
    """
    if has_torch_function_variadic(input1, input2, target):
        return handle_torch_function(
            margin_ranking_loss,
            (input1, input2, target),
            input1,
            input2,
            target,
            margin=margin,
            size_average=size_average,
            reduce=reduce,
            reduction=reduction,
        )
    if size_average is not None or reduce is not None:
        reduction_enum = _Reduction.legacy_get_enum(size_average, reduce)
    else:
        reduction_enum = _Reduction.get_enum(reduction)
    if input1.dim() != input2.dim() or input1.dim() != target.dim():
        raise RuntimeError(
            f"margin_ranking_loss : All input tensors should have same dimension but got sizes: "
            f"input1: {input1.size()}, input2: {input2.size()}, target: {target.size()} "
        )
    return torch.margin_ranking_loss(input1, input2, target, margin, reduction_enum)


def hinge_embedding_loss(
    input: Tensor,
    target: Tensor,
    margin: float = 1.0,
    size_average: Optional[bool] = None,
    reduce: Optional[bool] = None,
    reduction: str = "mean",
) -> Tensor:  # noqa: D400,D402
    r"""hinge_embedding_loss(input, target, margin=1.0, size_average=None, reduce=None, reduction='mean') -> Tensor

    See :class:`~torch.nn.HingeEmbeddingLoss` for details.
    """
    if has_torch_function_variadic(input, target):
        return handle_torch_function(
            hinge_embedding_loss,
            (input, target),
            input,
            target,
            margin=margin,
            size_average=size_average,
            reduce=reduce,
            reduction=reduction,
        )
    if size_average is not None or reduce is not None:
        reduction_enum = _Reduction.legacy_get_enum(size_average, reduce)
    else:
        reduction_enum = _Reduction.get_enum(reduction)
    return torch.hinge_embedding_loss(input, target, margin, reduction_enum)


def multilabel_margin_loss(
    input: Tensor,
    target: Tensor,
    size_average: Optional[bool] = None,
    reduce: Optional[bool] = None,
    reduction: str = "mean",
) -> Tensor:  # noqa: D400,D402
    r"""multilabel_margin_loss(input, target, size_average=None, reduce=None, reduction='mean') -> Tensor

    See :class:`~torch.nn.MultiLabelMarginLoss` for details.
    """
    if has_torch_function_variadic(input, target):
        return handle_torch_function(
            multilabel_margin_loss,
            (input, target),
            input,
            target,
            size_average=size_average,
            reduce=reduce,
            reduction=reduction,
        )
    if size_average is not None or reduce is not None:
        reduction_enum = _Reduction.legacy_get_enum(size_average, reduce)
    else:
        reduction_enum = _Reduction.get_enum(reduction)
    return torch._C._nn.multilabel_margin_loss(input, target, reduction_enum)


def soft_margin_loss(
    input: Tensor,
    target: Tensor,
    size_average: Optional[bool] = None,
    reduce: Optional[bool] = None,
    reduction: str = "mean",
) -> Tensor:  # noqa: D400,D402
    r"""
    soft_margin_loss(input, target, size_average=None, reduce=None, reduction='mean') -> Tensor

    See :class:`~torch.nn.SoftMarginLoss` for details.
    """
    if has_torch_function_variadic(input, target):
        return handle_torch_function(
            soft_margin_loss,
            (input, target),
            input,
            target,
            size_average=size_average,
            reduce=reduce,
            reduction=reduction,
        )
    if size_average is not None or reduce is not None:
        reduction_enum = _Reduction.legacy_get_enum(size_average, reduce)
    else:
        reduction_enum = _Reduction.get_enum(reduction)
    return torch._C._nn.soft_margin_loss(input, target, reduction_enum)


def multilabel_soft_margin_loss(
    input: Tensor,
    target: Tensor,
    weight: Optional[Tensor] = None,
    size_average: Optional[bool] = None,
    reduce: Optional[bool] = None,
    reduction: str = "mean",
) -> Tensor:  # noqa: D400,D402
    r"""multilabel_soft_margin_loss(input, target, weight=None, size_average=None, reduce=None, reduction='mean') -> Tensor

    See :class:`~torch.nn.MultiLabelSoftMarginLoss` for details.
    """
    if has_torch_function_variadic(input, target, weight):
        return handle_torch_function(
            multilabel_soft_margin_loss,
            (input, target, weight),
            input,
            target,
            weight=weight,
            size_average=size_average,
            reduce=reduce,
            reduction=reduction,
        )
    if size_average is not None or reduce is not None:
        reduction = _Reduction.legacy_get_string(size_average, reduce)

    loss = -(target * logsigmoid(input) + (1 - target) * logsigmoid(-input))

    if weight is not None:
        loss = loss * weight

    class_dim = input.dim() - 1
    C = input.size(class_dim)
    loss = loss.sum(dim=class_dim) / C  # only return N loss values

    if reduction == "none":
        ret = loss
    elif reduction == "mean":
        ret = loss.mean()
    elif reduction == "sum":
        ret = loss.sum()
    else:
        ret = input
        raise ValueError(reduction + " is not valid")
    return ret


def cosine_embedding_loss(
    input1: Tensor,
    input2: Tensor,
    target: Tensor,
    margin: float = 0,
    size_average: Optional[bool] = None,
    reduce: Optional[bool] = None,
    reduction: str = "mean",
) -> Tensor:  # noqa: D400,D402
    r"""cosine_embedding_loss(input1, input2, target, margin=0, size_average=None, reduce=None, reduction='mean') -> Tensor

    See :class:`~torch.nn.CosineEmbeddingLoss` for details.
    """
    if has_torch_function_variadic(input1, input2, target):
        return handle_torch_function(
            cosine_embedding_loss,
            (input1, input2, target),
            input1,
            input2,
            target,
            margin=margin,
            size_average=size_average,
            reduce=reduce,
            reduction=reduction,
        )
    if size_average is not None or reduce is not None:
        reduction_enum = _Reduction.legacy_get_enum(size_average, reduce)
    else:
        reduction_enum = _Reduction.get_enum(reduction)
    return torch.cosine_embedding_loss(input1, input2, target, margin, reduction_enum)


def multi_margin_loss(
    input: Tensor,
    target: Tensor,
    p: int = 1,
    margin: float = 1.0,
    weight: Optional[Tensor] = None,
    size_average: Optional[bool] = None,
    reduce: Optional[bool] = None,
    reduction: str = "mean",
) -> Tensor:  # noqa: D400,D402
    r"""multi_margin_loss(input, target, p=1, margin=1, weight=None, size_average=None, reduce=None, reduction='mean') -> Tensor

    See :class:`~torch.nn.MultiMarginLoss` for details.
    """
    if has_torch_function_variadic(input, target, weight):
        return handle_torch_function(
            multi_margin_loss,
            (input, target, weight),
            input,
            target,
            p=p,
            margin=margin,
            weight=weight,
            size_average=size_average,
            reduce=reduce,
            reduction=reduction,
        )
    if size_average is not None or reduce is not None:
        reduction_enum = _Reduction.legacy_get_enum(size_average, reduce)
    else:
        reduction_enum = _Reduction.get_enum(reduction)
    if p != 1 and p != 2:
        raise ValueError("only p == 1 and p == 2 supported")
    if weight is not None:
        if weight.dim() != 1:
            raise ValueError("weight must be one-dimensional")

    return torch._C._nn.multi_margin_loss(
        input, target, p, margin, weight, reduction_enum
    )


pixel_shuffle = _add_docstr(
    torch.pixel_shuffle,
    r"""
pixel_shuffle(input, upscale_factor) -> Tensor

Rearranges elements in a tensor of shape :math:`(*, C \times r^2, H, W)` to a
tensor of shape :math:`(*, C, H \times r, W \times r)`, where r is the :attr:`upscale_factor`.

See :class:`~torch.nn.PixelShuffle` for details.

Args:
    input (Tensor): the input tensor
    upscale_factor (int): factor to increase spatial resolution by

Examples::

    >>> input = torch.randn(1, 9, 4, 4)
    >>> output = torch.nn.functional.pixel_shuffle(input, 3)
    >>> print(output.size())
    torch.Size([1, 1, 12, 12])
""",
)

pixel_unshuffle = _add_docstr(
    torch.pixel_unshuffle,
    r"""
pixel_unshuffle(input, downscale_factor) -> Tensor

Reverses the :class:`~torch.nn.PixelShuffle` operation by rearranging elements in a
tensor of shape :math:`(*, C, H \times r, W \times r)` to a tensor of shape
:math:`(*, C \times r^2, H, W)`, where r is the :attr:`downscale_factor`.

See :class:`~torch.nn.PixelUnshuffle` for details.

Args:
    input (Tensor): the input tensor
    downscale_factor (int): factor to increase spatial resolution by

Examples::

    >>> input = torch.randn(1, 1, 12, 12)
    >>> output = torch.nn.functional.pixel_unshuffle(input, 3)
    >>> print(output.size())
    torch.Size([1, 9, 4, 4])
""",
)

channel_shuffle = _add_docstr(
    torch.channel_shuffle,
    r"""
channel_shuffle(input, groups) -> Tensor

Divide the channels in a tensor of shape :math:`(*, C , H, W)`
into g groups and rearrange them as :math:`(*, C \frac g, g, H, W)`,
while keeping the original tensor shape.

See :class:`~torch.nn.ChannelShuffle` for details.

Args:
    input (Tensor): the input tensor
    groups (int): number of groups to divide channels in and rearrange.

Examples::

    >>> input = torch.randn(1, 4, 2, 2)
    >>> print(input)
    [[[[1, 2],
       [3, 4]],
      [[5, 6],
       [7, 8]],
      [[9, 10],
       [11, 12]],
      [[13, 14],
       [15, 16]],
     ]]
    >>> output = torch.nn.functional.channel_shuffle(input, 2)
    >>> print(output)
    [[[[1, 2],
       [3, 4]],
      [[9, 10],
       [11, 12]],
      [[5, 6],
       [7, 8]],
      [[13, 14],
       [15, 16]],
     ]]
""",
)

native_channel_shuffle = _add_docstr(
    torch.native_channel_shuffle,
    r"""
native_channel_shuffle(input, groups) -> Tensor

Native kernel level implementation of the `channel_shuffle`.
This function might become private in future releases, use with caution.

Divide the channels in a tensor of shape :math:`(*, C , H, W)`
into g groups and rearrange them as :math:`(*, C \frac g, g, H, W)`,
while keeping the original tensor shape.

See :class:`~torch.nn.ChannelShuffle` for details.

Args:
    input (Tensor): the input tensor
    groups (int): number of groups to divide channels in and rearrange.

Examples::

    >>> input = torch.randn(1, 4, 2, 2)
    >>> print(input)
    [[[[1, 2],
       [3, 4]],
      [[5, 6],
       [7, 8]],
      [[9, 10],
       [11, 12]],
      [[13, 14],
       [15, 16]],
     ]]
    >>> output = torch.nn.functional.native_channel_shuffle(input, 2)
    >>> print(output)
    [[[[1, 2],
       [3, 4]],
      [[9, 10],
       [11, 12]],
      [[5, 6],
       [7, 8]],
      [[13, 14],
       [15, 16]],
     ]]
""",
)


@_overload
def upsample(  # noqa: F811
    input: Tensor,
    size: Optional[int] = None,
    scale_factor: Optional[float] = None,
    mode: str = "nearest",
    align_corners: Optional[bool] = None,
) -> Tensor:  # noqa: B950
    pass


@_overload
def upsample(  # noqa: F811
    input: Tensor,
    size: Optional[List[int]] = None,
    scale_factor: Optional[float] = None,
    mode: str = "nearest",
    align_corners: Optional[bool] = None,
) -> Tensor:  # noqa: B950
    pass


def upsample(  # noqa: F811
    input,
    size=None,
    scale_factor=None,
    mode="nearest",
    align_corners=None,
):
    r"""Upsample input.

    Provided tensor is upsampled to either the given :attr:`size` or the given
    :attr:`scale_factor`

    .. warning::
        This function is deprecated in favor of :func:`torch.nn.functional.interpolate`.
        This is equivalent with ``nn.functional.interpolate(...)``.

    Note:
        {backward_reproducibility_note}

    The algorithm used for upsampling is determined by :attr:`mode`.

    Currently temporal, spatial and volumetric upsampling are supported, i.e.
    expected inputs are 3-D, 4-D or 5-D in shape.

    The input dimensions are interpreted in the form:
    `mini-batch x channels x [optional depth] x [optional height] x width`.

    The modes available for upsampling are: `nearest`, `linear` (3D-only),
    `bilinear`, `bicubic` (4D-only), `trilinear` (5D-only)

    Args:
        input (Tensor): the input tensor
        size (int or Tuple[int] or Tuple[int, int] or Tuple[int, int, int]):
            output spatial size.
        scale_factor (float or Tuple[float]): multiplier for spatial size. Has to match input size if it is a tuple.
        mode (str): algorithm used for upsampling:
            ``'nearest'`` | ``'linear'`` | ``'bilinear'`` | ``'bicubic'`` |
            ``'trilinear'``. Default: ``'nearest'``
        align_corners (bool, optional): Geometrically, we consider the pixels of the
            input and output as squares rather than points.
            If set to ``True``, the input and output tensors are aligned by the
            center points of their corner pixels, preserving the values at the corner pixels.
            If set to ``False``, the input and output tensors are aligned by the corner
            points of their corner pixels, and the interpolation uses edge value padding
            for out-of-boundary values, making this operation *independent* of input size
            when :attr:`scale_factor` is kept the same. This only has an effect when :attr:`mode`
            is ``'linear'``, ``'bilinear'``, ``'bicubic'`` or ``'trilinear'``.
            Default: ``False``

    .. note::
        With ``mode='bicubic'``, it's possible to cause overshoot, in other words it can produce
        negative values or values greater than 255 for images.
        Explicitly call ``result.clamp(min=0, max=255)`` if you want to reduce the overshoot
        when displaying the image.

    .. warning::
        With ``align_corners = True``, the linearly interpolating modes
        (`linear`, `bilinear`, and `trilinear`) don't proportionally align the
        output and input pixels, and thus the output values can depend on the
        input size. This was the default behavior for these modes up to version
        0.3.1. Since then, the default behavior is ``align_corners = False``.
        See :class:`~torch.nn.Upsample` for concrete examples on how this
        affects the outputs.

    """
    warnings.warn(
        "`nn.functional.upsample` is deprecated. "
        "Use `nn.functional.interpolate` instead.",
        stacklevel=2,
    )
    return interpolate(input, size, scale_factor, mode, align_corners)


if upsample.__doc__:
    upsample.__doc__ = upsample.__doc__.format(**reproducibility_notes)


def _is_integer(x) -> bool:
    r"""Type check the input number is an integer.

    Will return True for int, SymInt, Numpy integers and Tensors with integer elements.
    """
    if isinstance(x, (int, torch.SymInt)):
        return True
    if np is not None and isinstance(x, np.integer):
        return True
    return isinstance(x, Tensor) and not x.is_floating_point()


@_overload
def interpolate(  # noqa: F811
    input: Tensor,
    size: Optional[int] = None,
    scale_factor: Optional[List[float]] = None,
    mode: str = "nearest",
    align_corners: Optional[bool] = None,
    recompute_scale_factor: Optional[bool] = None,
    antialias: bool = False,
) -> Tensor:  # noqa: B950
    pass


@_overload
def interpolate(  # noqa: F811
    input: Tensor,
    size: Optional[List[int]] = None,
    scale_factor: Optional[List[float]] = None,
    mode: str = "nearest",
    align_corners: Optional[bool] = None,
    recompute_scale_factor: Optional[bool] = None,
    antialias: bool = False,
) -> Tensor:  # noqa: B950
    pass


@_overload
def interpolate(  # noqa: F811
    input: Tensor,
    size: Optional[int] = None,
    scale_factor: Optional[float] = None,
    mode: str = "nearest",
    align_corners: Optional[bool] = None,
    recompute_scale_factor: Optional[bool] = None,
    antialias: bool = False,
) -> Tensor:  # noqa: B950
    pass


@_overload
def interpolate(  # noqa: F811
    input: Tensor,
    size: Optional[List[int]] = None,
    scale_factor: Optional[float] = None,
    mode: str = "nearest",
    align_corners: Optional[bool] = None,
    recompute_scale_factor: Optional[bool] = None,
    antialias: bool = False,
) -> Tensor:
    pass


def interpolate(  # noqa: F811
    input: Tensor,
    size: Optional[int] = None,
    scale_factor: Optional[List[float]] = None,
    mode: str = "nearest",
    align_corners: Optional[bool] = None,
    recompute_scale_factor: Optional[bool] = None,
    antialias: bool = False,
) -> Tensor:  # noqa: B950
    r"""Down/up samples the input.

    Tensor interpolated to either the given :attr:`size` or the given
    :attr:`scale_factor`

    The algorithm used for interpolation is determined by :attr:`mode`.

    Currently temporal, spatial and volumetric sampling are supported, i.e.
    expected inputs are 3-D, 4-D or 5-D in shape.

    The input dimensions are interpreted in the form:
    `mini-batch x channels x [optional depth] x [optional height] x width`.

    The modes available for resizing are: `nearest`, `linear` (3D-only),
    `bilinear`, `bicubic` (4D-only), `trilinear` (5D-only), `area`, `nearest-exact`

    Args:
        input (Tensor): the input tensor
        size (int or Tuple[int] or Tuple[int, int] or Tuple[int, int, int]):
            output spatial size.
        scale_factor (float or Tuple[float]): multiplier for spatial size. If `scale_factor` is a tuple,
            its length has to match the number of spatial dimensions; `input.dim() - 2`.
        mode (str): algorithm used for upsampling:
            ``'nearest'`` | ``'linear'`` | ``'bilinear'`` | ``'bicubic'`` |
            ``'trilinear'`` | ``'area'`` | ``'nearest-exact'``. Default: ``'nearest'``
        align_corners (bool, optional): Geometrically, we consider the pixels of the
            input and output as squares rather than points.
            If set to ``True``, the input and output tensors are aligned by the
            center points of their corner pixels, preserving the values at the corner pixels.
            If set to ``False``, the input and output tensors are aligned by the corner
            points of their corner pixels, and the interpolation uses edge value padding
            for out-of-boundary values, making this operation *independent* of input size
            when :attr:`scale_factor` is kept the same. This only has an effect when :attr:`mode`
            is ``'linear'``, ``'bilinear'``, ``'bicubic'`` or ``'trilinear'``.
            Default: ``False``
        recompute_scale_factor (bool, optional): recompute the scale_factor for use in the
            interpolation calculation. If `recompute_scale_factor` is ``True``, then
            `scale_factor` must be passed in and `scale_factor` is used to compute the
            output `size`. The computed output `size` will be used to infer new scales for
            the interpolation. Note that when `scale_factor` is floating-point, it may differ
            from the recomputed `scale_factor` due to rounding and precision issues.
            If `recompute_scale_factor` is ``False``, then `size` or `scale_factor` will
            be used directly for interpolation. Default: ``None``.
        antialias (bool, optional): flag to apply anti-aliasing. Default: ``False``. Using anti-alias
            option together with ``align_corners=False``, interpolation result would match Pillow
            result for downsampling operation. Supported modes: ``'bilinear'``, ``'bicubic'``.

    .. note::
        With ``mode='bicubic'``, it's possible to cause overshoot, in other words it can produce
        negative values or values greater than 255 for images.
        Explicitly call ``result.clamp(min=0, max=255)`` if you want to reduce the overshoot
        when displaying the image.

    .. note::
        Mode ``mode='nearest-exact'`` matches Scikit-Image and PIL nearest neighbours interpolation
        algorithms and fixes known issues with ``mode='nearest'``. This mode is introduced to keep
        backward compatibility.
        Mode ``mode='nearest'`` matches buggy OpenCV's ``INTER_NEAREST`` interpolation algorithm.

    .. note::
        The gradients for the dtype ``float16`` on CUDA may be inaccurate in the upsample operation
        when using modes ``['linear', 'bilinear', 'bicubic', 'trilinear', 'area']``.
        For more details, please refer to the discussion in
        `issue#104157 <https://github.com/pytorch/pytorch/issues/104157>`_.

    Note:
        {backward_reproducibility_note}
    """
    if has_torch_function_unary(input):
        return handle_torch_function(
            interpolate,
            (input,),
            input,
            size=size,
            scale_factor=scale_factor,
            mode=mode,
            align_corners=align_corners,
            recompute_scale_factor=recompute_scale_factor,
            antialias=antialias,
        )

    if mode in ("nearest", "area", "nearest-exact"):
        if align_corners is not None:
            raise ValueError(
                "align_corners option can only be set with the "
                "interpolating modes: linear | bilinear | bicubic | trilinear"
            )
    else:
        if align_corners is None:
            align_corners = False

    dim = input.dim() - 2  # Number of spatial dimensions.

    # Process size and scale_factor.  Validate that exactly one is set.
    # Validate its length if it is a list, or expand it if it is a scalar.
    # After this block, exactly one of output_size and scale_factors will
    # be non-None, and it will be a list (or tuple).
    if size is not None and scale_factor is not None:
        raise ValueError("only one of size or scale_factor should be defined")
    elif size is not None:
        assert scale_factor is None
        scale_factors = None
        if isinstance(size, (list, tuple)):
            if len(size) != dim:
                raise ValueError(
                    "Input and output must have the same number of spatial dimensions, but got "
                    f"input with spatial dimensions of {list(input.shape[2:])} and output size of {size}. "
                    "Please provide input tensor in (N, C, d1, d2, ...,dK) format and "
                    "output size in (o1, o2, ...,oK) format."
                )
            if not torch.jit.is_scripting():
                if not all(_is_integer(x) for x in size):
                    raise TypeError(
                        "expected size to be one of int or Tuple[int] or Tuple[int, int] or "
                        f"Tuple[int, int, int], but got size with types {[type(x) for x in size]}"
                    )
            output_size = size
        else:
            output_size = [size for _ in range(dim)]
    elif scale_factor is not None:
        assert size is None
        output_size = None
        if isinstance(scale_factor, (list, tuple)):
            if len(scale_factor) != dim:
                raise ValueError(
                    "Input and scale_factor must have the same number of spatial dimensions, but "
                    f"got input with spatial dimensions of {list(input.shape[2:])} and "
                    f"scale_factor of shape {scale_factor}. "
                    "Please provide input tensor in (N, C, d1, d2, ...,dK) format and "
                    "scale_factor in (s1, s2, ...,sK) format."
                )
            scale_factors = scale_factor
        else:
            scale_factors = [scale_factor for _ in range(dim)]
    else:
        raise ValueError("either size or scale_factor should be defined")

    if (
        recompute_scale_factor is not None
        and recompute_scale_factor
        and size is not None
    ):
        raise ValueError(
            "recompute_scale_factor is not meaningful with an explicit size."
        )

    # "area" mode always requires an explicit size rather than scale factor.
    # Re-use the recompute_scale_factor code path.
    if mode == "area" and output_size is None:
        recompute_scale_factor = True

    if recompute_scale_factor is not None and recompute_scale_factor:
        # We compute output_size here, then un-set scale_factors.
        # The C++ code will recompute it based on the (integer) output size.
        assert scale_factors is not None
        if not torch.jit.is_scripting() and torch._C._get_tracing_state():
            # make scale_factor a tensor in tracing so constant doesn't get baked in
            output_size = [
                (
                    torch.floor(
                        (
                            input.size(i + 2).float()
                            * torch.tensor(scale_factors[i], dtype=torch.float32)
                        ).float()
                    )
                )
                for i in range(dim)
            ]
        elif torch.jit.is_scripting():
            output_size = [
                int(math.floor(float(input.size(i + 2)) * scale_factors[i]))
                for i in range(dim)
            ]
        else:
            output_size = [
                _sym_int(input.size(i + 2) * scale_factors[i]) for i in range(dim)
            ]
        scale_factors = None

    if antialias and not (mode in ("bilinear", "bicubic") and input.ndim == 4):
        raise ValueError(
            "Anti-alias option is restricted to bilinear and bicubic modes and requires a 4-D tensor as input"
        )

    if input.dim() == 3 and mode == "nearest":
        return torch._C._nn.upsample_nearest1d(input, output_size, scale_factors)
    if input.dim() == 4 and mode == "nearest":
        return torch._C._nn.upsample_nearest2d(input, output_size, scale_factors)
    if input.dim() == 5 and mode == "nearest":
        return torch._C._nn.upsample_nearest3d(input, output_size, scale_factors)

    if input.dim() == 3 and mode == "nearest-exact":
        return torch._C._nn._upsample_nearest_exact1d(input, output_size, scale_factors)
    if input.dim() == 4 and mode == "nearest-exact":
        return torch._C._nn._upsample_nearest_exact2d(input, output_size, scale_factors)
    if input.dim() == 5 and mode == "nearest-exact":
        return torch._C._nn._upsample_nearest_exact3d(input, output_size, scale_factors)

    if input.dim() == 3 and mode == "area":
        assert output_size is not None
        return adaptive_avg_pool1d(input, output_size)
    if input.dim() == 4 and mode == "area":
        assert output_size is not None
        return adaptive_avg_pool2d(input, output_size)
    if input.dim() == 5 and mode == "area":
        assert output_size is not None
        return adaptive_avg_pool3d(input, output_size)

    if input.dim() == 3 and mode == "linear":
        assert align_corners is not None
        return torch._C._nn.upsample_linear1d(
            input, output_size, align_corners, scale_factors
        )
    if input.dim() == 4 and mode == "bilinear":
        assert align_corners is not None
        if antialias:
            return torch._C._nn._upsample_bilinear2d_aa(
                input, output_size, align_corners, scale_factors
            )
        # Two levels are necessary to prevent TorchScript from touching
        # are_deterministic_algorithms_enabled.
        if not torch.jit.is_scripting():
            if torch.are_deterministic_algorithms_enabled() and (
                input.is_cuda or input.is_xpu
            ):
                # Use slow decomp whose backward will be in terms of index_put
                # importlib is required because the import cannot be top level
                # (cycle) and cannot be nested (TS doesn't support)
                return importlib.import_module(
                    "torch._decomp.decompositions"
                )._upsample_linear_vec(input, output_size, align_corners, scale_factors)
        return torch._C._nn.upsample_bilinear2d(
            input, output_size, align_corners, scale_factors
        )
    if input.dim() == 5 and mode == "trilinear":
        assert align_corners is not None
        return torch._C._nn.upsample_trilinear3d(
            input, output_size, align_corners, scale_factors
        )
    if input.dim() == 4 and mode == "bicubic":
        assert align_corners is not None
        if antialias:
            return torch._C._nn._upsample_bicubic2d_aa(
                input, output_size, align_corners, scale_factors
            )
        return torch._C._nn.upsample_bicubic2d(
            input, output_size, align_corners, scale_factors
        )

    if input.dim() == 3 and mode == "bilinear":
        raise NotImplementedError("Got 3D input, but bilinear mode needs 4D input")
    if input.dim() == 3 and mode == "trilinear":
        raise NotImplementedError("Got 3D input, but trilinear mode needs 5D input")
    if input.dim() == 4 and mode == "linear":
        raise NotImplementedError("Got 4D input, but linear mode needs 3D input")
    if input.dim() == 4 and mode == "trilinear":
        raise NotImplementedError("Got 4D input, but trilinear mode needs 5D input")
    if input.dim() == 5 and mode == "linear":
        raise NotImplementedError("Got 5D input, but linear mode needs 3D input")
    if input.dim() == 5 and mode == "bilinear":
        raise NotImplementedError("Got 5D input, but bilinear mode needs 4D input")

    raise NotImplementedError(
        "Input Error: Only 3D, 4D and 5D input Tensors supported"
        f" (got {input.dim()}D) for the modes: nearest | linear | bilinear | bicubic | trilinear | area | nearest-exact"
        f" (got {mode})"
    )


if interpolate.__doc__:
    interpolate.__doc__ = interpolate.__doc__.format(**reproducibility_notes)


@_overload
def upsample_nearest(  # noqa: F811
    input: Tensor,
    size: Optional[int] = None,
    scale_factor: Optional[float] = None,
) -> Tensor:
    pass


@_overload
def upsample_nearest(  # noqa: F811
    input: Tensor,
    size: Optional[List[int]] = None,
    scale_factor: Optional[float] = None,
) -> Tensor:
    pass


def upsample_nearest(input, size=None, scale_factor=None):  # noqa: F811
    r"""Upsamples the input, using nearest neighbours' pixel values.

    .. warning::
        This function is deprecated in favor of :func:`torch.nn.functional.interpolate`.
        This is equivalent with ``nn.functional.interpolate(..., mode='nearest')``.

    Currently spatial and volumetric upsampling are supported (i.e. expected
    inputs are 4 or 5 dimensional).

    Args:
        input (Tensor): input
        size (int or Tuple[int, int] or Tuple[int, int, int]): output spatia
            size.
        scale_factor (int): multiplier for spatial size. Has to be an integer.

    Note:
        {backward_reproducibility_note}
    """
    # DeprecationWarning is ignored by default
    warnings.warn(
        "`nn.functional.upsample_nearest` is deprecated. "
        "Use `nn.functional.interpolate` instead.",
        stacklevel=2,
    )
    return interpolate(input, size, scale_factor, mode="nearest")


if upsample_nearest.__doc__:
    upsample_nearest.__doc__ = upsample_nearest.__doc__.format(**reproducibility_notes)


@_overload
def upsample_bilinear(  # noqa: F811
    input: Tensor,
    size: Optional[int] = None,
    scale_factor: Optional[float] = None,
) -> Tensor:
    pass


@_overload
def upsample_bilinear(  # noqa: F811
    input: Tensor,
    size: Optional[List[int]] = None,
    scale_factor: Optional[float] = None,
) -> Tensor:
    pass


@_overload
def upsample_bilinear(  # noqa: F811
    input: Tensor,
    size: Optional[int] = None,
    scale_factor: Optional[List[float]] = None,
) -> Tensor:
    pass


@_overload
def upsample_bilinear(  # noqa: F811
    input: Tensor,
    size: Optional[List[int]] = None,
    scale_factor: Optional[List[float]] = None,
) -> Tensor:
    pass


def upsample_bilinear(input, size=None, scale_factor=None):  # noqa: F811
    r"""Upsamples the input, using bilinear upsampling.

    .. warning::
        This function is deprecated in favor of :func:`torch.nn.functional.interpolate`.
        This is equivalent with
        ``nn.functional.interpolate(..., mode='bilinear', align_corners=True)``.

    Expected inputs are spatial (4 dimensional). Use `upsample_trilinear` fo
    volumetric (5 dimensional) inputs.

    Args:
        input (Tensor): input
        size (int or Tuple[int, int]): output spatial size.
        scale_factor (int or Tuple[int, int]): multiplier for spatial size

    Note:
        {backward_reproducibility_note}
    """
    # DeprecationWarning is ignored by default
    warnings.warn(
        "`nn.functional.upsample_bilinear` is deprecated. "
        "Use `nn.functional.interpolate` instead.",
        stacklevel=2,
    )
    return interpolate(input, size, scale_factor, mode="bilinear", align_corners=True)


if upsample_bilinear.__doc__:
    upsample_bilinear.__doc__ = upsample_bilinear.__doc__.format(
        **reproducibility_notes
    )

GRID_SAMPLE_INTERPOLATION_MODES = {
    "bilinear": 0,
    "nearest": 1,
    "bicubic": 2,
}

GRID_SAMPLE_PADDING_MODES = {
    "zeros": 0,
    "border": 1,
    "reflection": 2,
}


def grid_sample(
    input: Tensor,
    grid: Tensor,
    mode: str = "bilinear",
    padding_mode: str = "zeros",
    align_corners: Optional[bool] = None,
) -> Tensor:
    r"""Compute grid sample.

    Given an :attr:`input` and a flow-field :attr:`grid`, computes the
    ``output`` using :attr:`input` values and pixel locations from :attr:`grid`.

    Currently, only spatial (4-D) and volumetric (5-D) :attr:`input` are
    supported.

    In the spatial (4-D) case, for :attr:`input` with shape
    :math:`(N, C, H_\text{in}, W_\text{in})` and :attr:`grid` with shape
    :math:`(N, H_\text{out}, W_\text{out}, 2)`, the output will have shape
    :math:`(N, C, H_\text{out}, W_\text{out})`.

    For each output location ``output[n, :, h, w]``, the size-2 vector
    ``grid[n, h, w]`` specifies :attr:`input` pixel locations ``x`` and ``y``,
    which are used to interpolate the output value ``output[n, :, h, w]``.
    In the case of 5D inputs, ``grid[n, d, h, w]`` specifies the
    ``x``, ``y``, ``z`` pixel locations for interpolating
    ``output[n, :, d, h, w]``. :attr:`mode` argument specifies ``nearest`` or
    ``bilinear`` interpolation method to sample the input pixels.

    :attr:`grid` specifies the sampling pixel locations normalized by the
    :attr:`input` spatial dimensions. Therefore, it should have most values in
    the range of ``[-1, 1]``. For example, values ``x = -1, y = -1`` is the
    left-top pixel of :attr:`input`, and values  ``x = 1, y = 1`` is the
    right-bottom pixel of :attr:`input`.

    If :attr:`grid` has values outside the range of ``[-1, 1]``, the corresponding
    outputs are handled as defined by :attr:`padding_mode`. Options are

        * ``padding_mode="zeros"``: use ``0`` for out-of-bound grid locations,
        * ``padding_mode="border"``: use border values for out-of-bound grid locations,
        * ``padding_mode="reflection"``: use values at locations reflected by
          the border for out-of-bound grid locations. For location far away
          from the border, it will keep being reflected until becoming in bound,
          e.g., (normalized) pixel location ``x = -3.5`` reflects by border ``-1``
          and becomes ``x' = 1.5``, then reflects by border ``1`` and becomes
          ``x'' = -0.5``.

    Note:
        This function is often used in conjunction with :func:`affine_grid`
        to build `Spatial Transformer Networks`_ .

    Note:
        When using the CUDA backend, this operation may induce nondeterministic
        behaviour in its backward pass that is not easily switched off.
        Please see the notes on :doc:`/notes/randomness` for background.

    Note:
        NaN values in :attr:`grid` would be interpreted as ``-1``.

    Args:
        input (Tensor): input of shape :math:`(N, C, H_\text{in}, W_\text{in})` (4-D case)
                        or :math:`(N, C, D_\text{in}, H_\text{in}, W_\text{in})` (5-D case)
        grid (Tensor): flow-field of shape :math:`(N, H_\text{out}, W_\text{out}, 2)` (4-D case)
                       or :math:`(N, D_\text{out}, H_\text{out}, W_\text{out}, 3)` (5-D case)
        mode (str): interpolation mode to calculate output values
            ``'bilinear'`` | ``'nearest'`` | ``'bicubic'``. Default: ``'bilinear'``
            Note: ``mode='bicubic'`` supports only 4-D input.
            When ``mode='bilinear'`` and the input is 5-D, the interpolation mode
            used internally will actually be trilinear. However, when the input is 4-D,
            the interpolation mode will legitimately be bilinear.
        padding_mode (str): padding mode for outside grid values
            ``'zeros'`` | ``'border'`` | ``'reflection'``. Default: ``'zeros'``
        align_corners (bool, optional): Geometrically, we consider the pixels of the
            input  as squares rather than points.
            If set to ``True``, the extrema (``-1`` and ``1``) are considered as referring
            to the center points of the input's corner pixels. If set to ``False``, they
            are instead considered as referring to the corner points of the input's corner
            pixels, making the sampling more resolution agnostic.
            This option parallels the ``align_corners`` option in
            :func:`interpolate`, and so whichever option is used here
            should also be used there to resize the input image before grid sampling.
            Default: ``False``

    Returns:
        output (Tensor): output Tensor

    .. _`Spatial Transformer Networks`:
        https://arxiv.org/abs/1506.02025

    .. warning::
        When ``align_corners = True``, the grid positions depend on the pixel
        size relative to the input image size, and so the locations sampled by
        :func:`grid_sample` will differ for the same input given at different
        resolutions (that is, after being upsampled or downsampled).
        The default behavior up to version 1.2.0 was ``align_corners = True``.
        Since then, the default behavior has been changed to ``align_corners = False``,
        in order to bring it in line with the default for :func:`interpolate`.

    .. note::
        ``mode='bicubic'`` is implemented using the `cubic convolution algorithm`_ with :math:`\alpha=-0.75`.
        The constant :math:`\alpha` might be different from packages to packages.
        For example, `PIL`_ and `OpenCV`_ use -0.5 and -0.75 respectively.
        This algorithm may "overshoot" the range of values it's interpolating.
        For example, it may produce negative values or values greater than 255 when interpolating input in [0, 255].
        Clamp the results with :func:`torch.clamp` to ensure they are within the valid range.
    .. _`cubic convolution algorithm`: https://en.wikipedia.org/wiki/Bicubic_interpolation
    .. _`PIL`: https://github.com/python-pillow/Pillow/blob/4634eafe3c695a014267eefdce830b4a825beed7/src/libImaging/Resample.c#L51
    .. _`OpenCV`: https://github.com/opencv/opencv/blob/f345ed564a06178670750bad59526cfa4033be55/modules/imgproc/src/resize.cpp#L908
    """
    if has_torch_function_variadic(input, grid):
        return handle_torch_function(
            grid_sample,
            (input, grid),
            input,
            grid,
            mode=mode,
            padding_mode=padding_mode,
            align_corners=align_corners,
        )
    if mode != "bilinear" and mode != "nearest" and mode != "bicubic":
        raise ValueError(
            f"nn.functional.grid_sample(): expected mode to be 'bilinear', 'nearest' or 'bicubic', but got: '{mode}'"
        )
    if (
        padding_mode != "zeros"
        and padding_mode != "border"
        and padding_mode != "reflection"
    ):
        raise ValueError(
            "nn.functional.grid_sample(): expected padding_mode "
            "to be 'zeros', 'border', or 'reflection', "
            f"but got: '{padding_mode}'"
        )

    if mode == "bilinear":
        mode_enum = 0
    elif mode == "nearest":
        mode_enum = 1
    else:  # mode == 'bicubic'
        mode_enum = 2

    if padding_mode == "zeros":
        padding_mode_enum = 0
    elif padding_mode == "border":
        padding_mode_enum = 1
    else:  # padding_mode == 'reflection'
        padding_mode_enum = 2

    if align_corners is None:
        warnings.warn(
            "Default grid_sample and affine_grid behavior has changed "
            "to align_corners=False since 1.3.0. Please specify "
            "align_corners=True if the old behavior is desired. "
            "See the documentation of grid_sample for details."
        )
        align_corners = False

    return torch.grid_sampler(input, grid, mode_enum, padding_mode_enum, align_corners)


def affine_grid(
    theta: Tensor,
    size: List[int],
    align_corners: Optional[bool] = None,
) -> Tensor:
    r"""Generate 2D or 3D flow field (sampling grid), given a batch of affine matrices :attr:`theta`.

    .. note::
        This function is often used in conjunction with :func:`grid_sample`
        to build `Spatial Transformer Networks`_ .

    Args:
        theta (Tensor): input batch of affine matrices with shape
            (:math:`N \times 2 \times 3`) for 2D or
            (:math:`N \times 3 \times 4`) for 3D
        size (torch.Size): the target output image size.
            (:math:`N \times C \times H \times W` for 2D or
            :math:`N \times C \times D \times H \times W` for 3D)
            Example: torch.Size((32, 3, 24, 24))
        align_corners (bool, optional): if ``True``, consider ``-1`` and ``1``
            to refer to the centers of the corner pixels rather than the image corners.
            Refer to :func:`grid_sample` for a more complete description.
            A grid generated by :func:`affine_grid` should be passed to :func:`grid_sample`
            with the same setting for this option.
            Default: ``False``

    Returns:
        output (Tensor): output Tensor of size (:math:`N \times H \times W \times 2`)

    .. _`Spatial Transformer Networks`:
        https://arxiv.org/abs/1506.02025

    .. warning::
        When ``align_corners = True``, the grid positions depend on the pixel
        size relative to the input image size, and so the locations sampled by
        :func:`grid_sample` will differ for the same input given at different
        resolutions (that is, after being upsampled or downsampled).
        The default behavior up to version 1.2.0 was ``align_corners = True``.
        Since then, the default behavior has been changed to ``align_corners = False``,
        in order to bring it in line with the default for :func:`interpolate`.
    .. warning::
        When ``align_corners = True``, 2D affine transforms on 1D data and
        3D affine transforms on 2D data (that is, when one of the spatial
        dimensions has unit size) are ill-defined, and not an intended use case.
        This is not a problem when ``align_corners = False``.
        Up to version 1.2.0, all grid points along a unit dimension were
        considered arbitrarily to be at ``-1``.
        From version 1.3.0, under ``align_corners = True`` all grid points
        along a unit dimension are considered to be at ``0``
        (the center of the input image).
    """
    if has_torch_function_unary(theta):
        return handle_torch_function(
            affine_grid, (theta,), theta, size, align_corners=align_corners
        )
    if align_corners is None:
        warnings.warn(
            "Default grid_sample and affine_grid behavior has changed "
            "to align_corners=False since 1.3.0. Please specify "
            "align_corners=True if the old behavior is desired. "
            "See the documentation of grid_sample for details."
        )
        align_corners = False

    # enforce floating point dtype on theta
    if not theta.is_floating_point():
        raise ValueError(
            f"Expected theta to have floating point type, but got {theta.dtype}"
        )
    # check that shapes and sizes match
    if len(size) == 4:
        if theta.dim() != 3 or theta.shape[-2] != 2 or theta.shape[-1] != 3:
            raise ValueError(
                f"Expected a batch of 2D affine matrices of shape Nx2x3 for size {size}. Got {theta.shape}."
            )
        spatial_size = size[-2:]  # spatial dimension sizes
    elif len(size) == 5:
        if theta.dim() != 3 or theta.shape[-2] != 3 or theta.shape[-1] != 4:
            raise ValueError(
                f"Expected a batch of 3D affine matrices of shape Nx3x4 for size {size}. Got {theta.shape}."
            )
        spatial_size = size[-3:]  # spatial dimension sizes
    else:
        raise NotImplementedError(
            "affine_grid only supports 4D and 5D sizes, "
            "for 2D and 3D affine transforms, respectively. "
            f"Got size {size}."
        )
    # check for empty span
    if align_corners and min(spatial_size) == 1:
        warnings.warn(
            "Since version 1.3.0, affine_grid behavior has changed "
            "for unit-size grids when align_corners=True. "
            "This is not an intended use case of affine_grid. "
            "See the documentation of affine_grid for details."
        )
    elif min(size) <= 0:
        raise ValueError(f"Expected non-zero, positive output size. Got {size}")

    return torch.affine_grid_generator(theta, size, align_corners)


def pad(
    input: Tensor,
    pad: List[int],
    mode: str = "constant",
    value: Optional[float] = None,
) -> Tensor:
    r"""
    pad(input, pad, mode="constant", value=None) -> Tensor

    Pads tensor.

    Padding size:
        The padding size by which to pad some dimensions of :attr:`input`
        are described starting from the last dimension and moving forward.
        :math:`\left\lfloor\frac{\text{len(pad)}}{2}\right\rfloor` dimensions
        of ``input`` will be padded.
        For example, to pad only the last dimension of the input tensor, then
        :attr:`pad` has the form
        :math:`(\text{padding\_left}, \text{padding\_right})`;
        to pad the last 2 dimensions of the input tensor, then use
        :math:`(\text{padding\_left}, \text{padding\_right},`
        :math:`\text{padding\_top}, \text{padding\_bottom})`;
        to pad the last 3 dimensions, use
        :math:`(\text{padding\_left}, \text{padding\_right},`
        :math:`\text{padding\_top}, \text{padding\_bottom}`
        :math:`\text{padding\_front}, \text{padding\_back})`.

    Padding mode:
        See :class:`torch.nn.CircularPad2d`, :class:`torch.nn.ConstantPad2d`,
        :class:`torch.nn.ReflectionPad2d`, and :class:`torch.nn.ReplicationPad2d`
        for concrete examples on how each of the padding modes works. Constant
        padding is implemented for arbitrary dimensions. Circular, replicate and
        reflection padding are implemented for padding the last 3 dimensions of a
        4D or 5D input tensor, the last 2 dimensions of a 3D or 4D input tensor,
        or the last dimension of a 2D or 3D input tensor.

    Note:
        When using the CUDA backend, this operation may induce nondeterministic
        behaviour in its backward pass that is not easily switched off.
        Please see the notes on :doc:`/notes/randomness` for background.

    Args:
        input (Tensor): N-dimensional tensor
        pad (tuple): m-elements tuple, where
            :math:`\frac{m}{2} \leq` input dimensions and :math:`m` is even.
        mode: ``'constant'``, ``'reflect'``, ``'replicate'`` or ``'circular'``.
            Default: ``'constant'``
        value: fill value for ``'constant'`` padding. Default: ``0``

    Examples::

        >>> t4d = torch.empty(3, 3, 4, 2)
        >>> p1d = (1, 1) # pad last dim by 1 on each side
        >>> out = F.pad(t4d, p1d, "constant", 0)  # effectively zero padding
        >>> print(out.size())
        torch.Size([3, 3, 4, 4])
        >>> p2d = (1, 1, 2, 2) # pad last dim by (1, 1) and 2nd to last by (2, 2)
        >>> out = F.pad(t4d, p2d, "constant", 0)
        >>> print(out.size())
        torch.Size([3, 3, 8, 4])
        >>> t4d = torch.empty(3, 3, 4, 2)
        >>> p3d = (0, 1, 2, 1, 3, 3) # pad by (0, 1), (2, 1), and (3, 3)
        >>> out = F.pad(t4d, p3d, "constant", 0)
        >>> print(out.size())
        torch.Size([3, 9, 7, 3])
    """
    if has_torch_function_unary(input):
        return handle_torch_function(
            torch.nn.functional.pad, (input,), input, pad, mode=mode, value=value
        )
    if not torch.jit.is_scripting():
        if torch.are_deterministic_algorithms_enabled() and (
            input.is_cuda or input.is_xpu
        ):
            if mode == "replicate":
                # Use slow decomp whose backward will be in terms of index_put.
                # importlib is required because the import cannot be top level
                # (cycle) and cannot be nested (TS doesn't support)
                return importlib.import_module(
                    "torch._decomp.decompositions"
                )._replication_pad(input, pad)
    return torch._C._nn.pad(input, pad, mode, value)


# TODO: Fix via https://github.com/pytorch/pytorch/issues/75798
pad.__module__ = "torch.nn.functional"

# distance


pairwise_distance = _add_docstr(
    torch.pairwise_distance,
    r"""
pairwise_distance(x1, x2, p=2.0, eps=1e-6, keepdim=False) -> Tensor

See :class:`torch.nn.PairwiseDistance` for details
""",
)


pdist = _add_docstr(
    torch.pdist,
    r"""
pdist(input, p=2) -> Tensor

Computes the p-norm distance between every pair of row vectors in the input.
This is identical to the upper triangular portion, excluding the diagonal, of
`torch.norm(input[:, None] - input, dim=2, p=p)`. This function will be faster
if the rows are contiguous.

If input has shape :math:`N \times M` then the output will have shape
:math:`\frac{1}{2} N (N - 1)`.

This function is equivalent to ``scipy.spatial.distance.pdist(input,
'minkowski', p=p)`` if :math:`p \in (0, \infty)`. When :math:`p = 0` it is
equivalent to ``scipy.spatial.distance.pdist(input, 'hamming') * M``.
When :math:`p = \infty`, the closest scipy function is
``scipy.spatial.distance.pdist(xn, lambda x, y: np.abs(x - y).max())``.

Args:
    input: input tensor of shape :math:`N \times M`.
    p: p value for the p-norm distance to calculate between each vector pair
        :math:`\in [0, \infty]`.
""",
)


cosine_similarity = _add_docstr(
    torch.cosine_similarity,
    r"""
cosine_similarity(x1, x2, dim=1, eps=1e-8) -> Tensor

Returns cosine similarity between ``x1`` and ``x2``, computed along dim. ``x1`` and ``x2`` must be broadcastable
to a common shape. ``dim`` refers to the dimension in this common shape. Dimension ``dim`` of the output is
squeezed (see :func:`torch.squeeze`), resulting in the
output tensor having 1 fewer dimension.

.. math ::
    \text{similarity} = \dfrac{x_1 \cdot x_2}{\max(\Vert x_1 \Vert _2, \epsilon) \cdot \max(\Vert x_2 \Vert _2, \epsilon)}

Supports :ref:`type promotion <type-promotion-doc>`.

Args:
    x1 (Tensor): First input.
    x2 (Tensor): Second input.
    dim (int, optional): Dimension along which cosine similarity is computed. Default: 1
    eps (float, optional): Small value to avoid division by zero.
        Default: 1e-8

Example::

    >>> input1 = torch.randn(100, 128)
    >>> input2 = torch.randn(100, 128)
    >>> output = F.cosine_similarity(input1, input2)
    >>> print(output)
""",
)


one_hot = _add_docstr(
    torch._C._nn.one_hot,
    r"""
one_hot(tensor, num_classes=-1) -> LongTensor

Takes LongTensor with index values of shape ``(*)`` and returns a tensor
of shape ``(*, num_classes)`` that have zeros everywhere except where the
index of last dimension matches the corresponding value of the input tensor,
in which case it will be 1.

See also `One-hot on Wikipedia`_ .

.. _One-hot on Wikipedia:
    https://en.wikipedia.org/wiki/One-hot

Arguments:
    tensor (LongTensor): class values of any shape.
    num_classes (int):  Total number of classes. If set to -1, the number
        of classes will be inferred as one greater than the largest class
        value in the input tensor.

Returns:
    LongTensor that has one more dimension with 1 values at the
    index of last dimension indicated by the input, and 0 everywhere
    else.

Examples:
    >>> F.one_hot(torch.arange(0, 5) % 3)
    tensor([[1, 0, 0],
            [0, 1, 0],
            [0, 0, 1],
            [1, 0, 0],
            [0, 1, 0]])
    >>> F.one_hot(torch.arange(0, 5) % 3, num_classes=5)
    tensor([[1, 0, 0, 0, 0],
            [0, 1, 0, 0, 0],
            [0, 0, 1, 0, 0],
            [1, 0, 0, 0, 0],
            [0, 1, 0, 0, 0]])
    >>> F.one_hot(torch.arange(0, 6).view(3,2) % 3)
    tensor([[[1, 0, 0],
             [0, 1, 0]],
            [[0, 0, 1],
             [1, 0, 0]],
            [[0, 1, 0],
             [0, 0, 1]]])
""",
)


def triplet_margin_loss(
    anchor: Tensor,
    positive: Tensor,
    negative: Tensor,
    margin: float = 1.0,
    p: float = 2,
    eps: float = 1e-6,
    swap: bool = False,
    size_average: Optional[bool] = None,
    reduce: Optional[bool] = None,
    reduction: str = "mean",
) -> Tensor:
    r"""Compute the triplet loss between given input tensors and a margin greater than 0.

    See :class:`~torch.nn.TripletMarginLoss` for details.
    """
    if has_torch_function_variadic(anchor, positive, negative):
        return handle_torch_function(
            triplet_margin_loss,
            (anchor, positive, negative),
            anchor,
            positive,
            negative,
            margin=margin,
            p=p,
            eps=eps,
            swap=swap,
            size_average=size_average,
            reduce=reduce,
            reduction=reduction,
        )
    if size_average is not None or reduce is not None:
        reduction_enum = _Reduction.legacy_get_enum(size_average, reduce)
    else:
        reduction_enum = _Reduction.get_enum(reduction)
    if margin <= 0:
        raise ValueError(f"margin must be greater than 0, got {margin}")
    return torch.triplet_margin_loss(
        anchor, positive, negative, margin, p, eps, swap, reduction_enum
    )


def triplet_margin_with_distance_loss(
    anchor: Tensor,
    positive: Tensor,
    negative: Tensor,
    *,
    distance_function: Optional[Callable[[Tensor, Tensor], Tensor]] = None,
    margin: float = 1.0,
    swap: bool = False,
    reduction: str = "mean",
) -> Tensor:
    r"""Compute the triplet margin loss for input tensors using a custom distance function.

    See :class:`~torch.nn.TripletMarginWithDistanceLoss` for details.
    """
    if torch.jit.is_scripting():
        raise NotImplementedError(
            "F.triplet_margin_with_distance_loss does not support JIT scripting: "
            "functions requiring Callables cannot be scripted."
        )

    if has_torch_function_variadic(anchor, positive, negative):
        return handle_torch_function(
            triplet_margin_with_distance_loss,
            (anchor, positive, negative),
            anchor,
            positive,
            negative,
            distance_function=distance_function,
            margin=margin,
            swap=swap,
            reduction=reduction,
        )

    # Check validity of reduction mode
    if reduction not in ("mean", "sum", "none"):
        raise ValueError(f"{reduction} is not a valid value for reduction")

    # Check validity of margin
    if margin <= 0:
        raise ValueError(f"margin must be greater than 0, got {margin}")

    # Check dimensions
    a_dim = anchor.ndim
    p_dim = positive.ndim
    n_dim = negative.ndim
    if not (a_dim == p_dim and p_dim == n_dim):
        raise RuntimeError(
            f"The anchor, positive, and negative tensors are expected to have "
            f"the same number of dimensions, but got: anchor {a_dim}D, "
            f"positive {p_dim}D, and negative {n_dim}D inputs"
        )

    # Calculate loss
    if distance_function is None:
        distance_function = torch.pairwise_distance

    dist_pos = distance_function(anchor, positive)
    dist_neg = distance_function(anchor, negative)
    # The distance swap is described in the paper "Learning shallow
    # convolutional feature descriptors with triplet losses" by V. Balntas, E.
    # Riba et al.  If True, and if the positive example is closer to the
    # negative example than the anchor is, swaps the positive example and the
    # anchor in the loss computation.
    if swap:
        dist_swap = distance_function(positive, negative)
        dist_neg = torch.minimum(dist_neg, dist_swap)
    loss = torch.clamp_min(margin + dist_pos - dist_neg, 0)

    # Apply reduction
    if reduction == "sum":
        return torch.sum(loss)
    elif reduction == "mean":
        return torch.mean(loss)
    else:  # reduction == "none"
        return loss


def normalize(
    input: Tensor,
    p: float = 2.0,
    dim: int = 1,
    eps: float = 1e-12,
    out: Optional[Tensor] = None,
) -> Tensor:
    r"""Perform :math:`L_p` normalization of inputs over specified dimension.

    For a tensor :attr:`input` of sizes :math:`(n_0, ..., n_{dim}, ..., n_k)`, each
    :math:`n_{dim}` -element vector :math:`v` along dimension :attr:`dim` is transformed as

    .. math::
        v = \frac{v}{\max(\lVert v \rVert_p, \epsilon)}.

    With the default arguments it uses the Euclidean norm over vectors along dimension :math:`1` for normalization.

    Args:
        input: input tensor of any shape
        p (float): the exponent value in the norm formulation. Default: 2
        dim (int or tuple of ints): the dimension to reduce. Default: 1
        eps (float): small value to avoid division by zero. Default: 1e-12
        out (Tensor, optional): the output tensor. If :attr:`out` is used, this
                                operation won't be differentiable.
    """
    if has_torch_function_variadic(input, out):
        return handle_torch_function(
            normalize, (input, out), input, p=p, dim=dim, eps=eps, out=out
        )
    if out is None:
        denom = input.norm(p, dim, keepdim=True).clamp_min(eps).expand_as(input)
        return input / denom
    else:
        denom = input.norm(p, dim, keepdim=True).clamp_min_(eps).expand_as(input)
        return torch.div(input, denom, out=out)


def assert_int_or_pair(arg: List[int], arg_name: str, message: str) -> None:
    assert isinstance(arg, int) or len(arg) == 2, message.format(arg_name)


def unfold(
    input: Tensor,
    kernel_size: BroadcastingList2[int],
    dilation: BroadcastingList2[int] = 1,
    padding: BroadcastingList2[int] = 0,
    stride: BroadcastingList2[int] = 1,
) -> Tensor:
    r"""Extract sliding local blocks from a batched input tensor.

    .. warning::
        Currently, only 4-D input tensors (batched image-like tensors) are
        supported.

    .. warning::

        More than one element of the unfolded tensor may refer to a single
        memory location. As a result, in-place operations (especially ones that
        are vectorized) may result in incorrect behavior. If you need to write
        to the tensor, please clone it first.


    See :class:`torch.nn.Unfold` for details
    """
    if has_torch_function_unary(input):
        return handle_torch_function(
            unfold,
            (input,),
            input,
            kernel_size,
            dilation=dilation,
            padding=padding,
            stride=stride,
        )
    return torch._C._nn.im2col(
        input, _pair(kernel_size), _pair(dilation), _pair(padding), _pair(stride)
    )


def fold(
    input: Tensor,
    output_size: BroadcastingList2[int],
    kernel_size: BroadcastingList2[int],
    dilation: BroadcastingList2[int] = 1,
    padding: BroadcastingList2[int] = 0,
    stride: BroadcastingList2[int] = 1,
) -> Tensor:
    r"""Combine an array of sliding local blocks into a large containing tensor.

    .. warning::
        Currently, only unbatched (3D) or batched (4D) image-like output tensors are supported.

    See :class:`torch.nn.Fold` for details
    """
    if has_torch_function_unary(input):
        return handle_torch_function(
            fold,
            (input,),
            input,
            output_size,
            kernel_size,
            dilation=dilation,
            padding=padding,
            stride=stride,
        )
    return torch._C._nn.col2im(
        input,
        _pair(output_size),
        _pair(kernel_size),
        _pair(dilation),
        _pair(padding),
        _pair(stride),
    )


#
# multihead attention
#


def _in_projection_packed(
    q: Tensor,
    k: Tensor,
    v: Tensor,
    w: Tensor,
    b: Optional[Tensor] = None,
) -> List[Tensor]:
    r"""Perform the in-projection step of the attention operation, using packed weights.

    Output is a triple containing projection tensors for query, key and value.

    Args:
        q, k, v: query, key and value tensors to be projected. For self-attention,
            these are typically the same tensor; for encoder-decoder attention,
            k and v are typically the same tensor. (We take advantage of these
            identities for performance if they are present.) Regardless, q, k and v
            must share a common embedding dimension; otherwise their shapes may vary.
        w: projection weights for q, k and v, packed into a single tensor. Weights
            are packed along dimension 0, in q, k, v order.
        b: optional projection biases for q, k and v, packed into a single tensor
            in q, k, v order.

    Shape:
        Inputs:
        - q: :math:`(..., E)` where E is the embedding dimension
        - k: :math:`(..., E)` where E is the embedding dimension
        - v: :math:`(..., E)` where E is the embedding dimension
        - w: :math:`(E * 3, E)` where E is the embedding dimension
        - b: :math:`E * 3` where E is the embedding dimension

        Output:
        - in output list :math:`[q', k', v']`, each output tensor will have the
            same shape as the corresponding input tensor.
    """
    E = q.size(-1)
    if k is v:
        if q is k:
            # self-attention
            proj = linear(q, w, b)
            # reshape to 3, E and not E, 3 is deliberate for better memory coalescing and keeping same order as chunk()
            proj = (
                proj.unflatten(-1, (3, E))
                .unsqueeze(0)
                .transpose(0, -2)
                .squeeze(-2)
                .contiguous()
            )
            return proj[0], proj[1], proj[2]
        else:
            # encoder-decoder attention
            w_q, w_kv = w.split([E, E * 2])
            if b is None:
                b_q = b_kv = None
            else:
                b_q, b_kv = b.split([E, E * 2])
            q_proj = linear(q, w_q, b_q)
            kv_proj = linear(k, w_kv, b_kv)
            # reshape to 2, E and not E, 2 is deliberate for better memory coalescing and keeping same order as chunk()
            kv_proj = (
                kv_proj.unflatten(-1, (2, E))
                .unsqueeze(0)
                .transpose(0, -2)
                .squeeze(-2)
                .contiguous()
            )
            return (q_proj, kv_proj[0], kv_proj[1])
    else:
        w_q, w_k, w_v = w.chunk(3)
        if b is None:
            b_q = b_k = b_v = None
        else:
            b_q, b_k, b_v = b.chunk(3)
        return linear(q, w_q, b_q), linear(k, w_k, b_k), linear(v, w_v, b_v)


def _in_projection(
    q: Tensor,
    k: Tensor,
    v: Tensor,
    w_q: Tensor,
    w_k: Tensor,
    w_v: Tensor,
    b_q: Optional[Tensor] = None,
    b_k: Optional[Tensor] = None,
    b_v: Optional[Tensor] = None,
) -> Tuple[Tensor, Tensor, Tensor]:
    r"""Perform the in-projection step of the attention operation.

    This is simply a triple of linear projections,
    with shape constraints on the weights which
    ensure embedding dimension uniformity in the projected outputs.
    Output is a triple containing projection tensors for query, key and value.

    Args:
        q, k, v: query, key and value tensors to be projected.
        w_q, w_k, w_v: weights for q, k and v, respectively.
        b_q, b_k, b_v: optional biases for q, k and v, respectively.

    Shape:
        Inputs:
        - q: :math:`(Qdims..., Eq)` where Eq is the query embedding dimension and Qdims are any
            number of leading dimensions.
        - k: :math:`(Kdims..., Ek)` where Ek is the key embedding dimension and Kdims are any
            number of leading dimensions.
        - v: :math:`(Vdims..., Ev)` where Ev is the value embedding dimension and Vdims are any
            number of leading dimensions.
        - w_q: :math:`(Eq, Eq)`
        - w_k: :math:`(Eq, Ek)`
        - w_v: :math:`(Eq, Ev)`
        - b_q: :math:`(Eq)`
        - b_k: :math:`(Eq)`
        - b_v: :math:`(Eq)`

        Output: in output triple :math:`(q', k', v')`,
         - q': :math:`[Qdims..., Eq]`
         - k': :math:`[Kdims..., Eq]`
         - v': :math:`[Vdims..., Eq]`

    """
    Eq, Ek, Ev = q.size(-1), k.size(-1), v.size(-1)
    assert w_q.shape == (
        Eq,
        Eq,
    ), f"expecting query weights shape of {(Eq, Eq)}, but got {w_q.shape}"
    assert w_k.shape == (
        Eq,
        Ek,
    ), f"expecting key weights shape of {(Eq, Ek)}, but got {w_k.shape}"
    assert w_v.shape == (
        Eq,
        Ev,
    ), f"expecting value weights shape of {(Eq, Ev)}, but got {w_v.shape}"
    assert b_q is None or b_q.shape == (
        Eq,
    ), f"expecting query bias shape of {(Eq,)}, but got {b_q.shape}"
    assert b_k is None or b_k.shape == (
        Eq,
    ), f"expecting key bias shape of {(Eq,)}, but got {b_k.shape}"
    assert b_v is None or b_v.shape == (
        Eq,
    ), f"expecting value bias shape of {(Eq,)}, but got {b_v.shape}"
    return linear(q, w_q, b_q), linear(k, w_k, b_k), linear(v, w_v, b_v)


scaled_dot_product_attention = _add_docstr(
    torch._C._nn.scaled_dot_product_attention,
    r"""scaled_dot_product_attention(query, key, value, attn_mask=None, dropout_p=0.0,
        is_causal=False, scale=None, enable_gqa=False) -> Tensor:

    Computes scaled dot product attention on query, key and value tensors, using an optional attention mask if passed,
    and applying dropout if a probability greater than 0.0 is specified. The optional scale argument can only be
    specified as a keyword argument.

    .. code-block:: python

<<<<<<< HEAD
        # Efficient implementation equivalent to the following:
        def scaled_dot_product_attention(query, key, value, attn_mask=None, dropout_p=0.0,
                is_causal=False, scale=None, enable_gqa=False) -> torch.Tensor:
            L, S = query.size(-2), key.size(-2)
            scale_factor = 1 / math.sqrt(query.size(-1)) if scale is None else scale
            attn_bias = torch.zeros(L, S, dtype=query.dtype)
            if is_causal:
                assert attn_mask is None
                temp_mask = torch.ones(L, S, dtype=torch.bool).tril(diagonal=0)
                attn_bias.masked_fill_(temp_mask.logical_not(), float("-inf"))
                attn_bias.to(query.dtype)

            if attn_mask is not None:
                if attn_mask.dtype == torch.bool:
                    attn_bias.masked_fill_(attn_mask.logical_not(), float("-inf"))
                else:
                    attn_bias += attn_mask

            if enable_gqa:
                key = key.repeat_interleave(query.size(-3)//key.size(-3), -3)
                value = value.repeat_interleave(query.size(-3)//value.size(-3), -3)

            attn_weight = query @ key.transpose(-2, -1) * scale_factor
            attn_weight += attn_bias
            attn_weight = torch.softmax(attn_weight, dim=-1)
            attn_weight = torch.dropout(attn_weight, dropout_p, train=True)
            return attn_weight @ value

    .. warning::
        This function is beta and subject to change.
=======
    # Efficient implementation equivalent to the following:
    def scaled_dot_product_attention(query, key, value, attn_mask=None, dropout_p=0.0, is_causal=False, scale=None) -> torch.Tensor:
        L, S = query.size(-2), key.size(-2)
        scale_factor = 1 / math.sqrt(query.size(-1)) if scale is None else scale
        attn_bias = torch.zeros(L, S, dtype=query.dtype, device=query.device)
        if is_causal:
            assert attn_mask is None
            temp_mask = torch.ones(L, S, dtype=torch.bool).tril(diagonal=0)
            attn_bias.masked_fill_(temp_mask.logical_not(), float("-inf"))
            attn_bias.to(query.dtype)

        if attn_mask is not None:
            if attn_mask.dtype == torch.bool:
                attn_bias.masked_fill_(attn_mask.logical_not(), float("-inf"))
            else:
                attn_bias = attn_mask + attn_bias
        attn_weight = query @ key.transpose(-2, -1) * scale_factor
        attn_weight += attn_bias
        attn_weight = torch.softmax(attn_weight, dim=-1)
        attn_weight = torch.dropout(attn_weight, dropout_p, train=True)
        return attn_weight @ value
>>>>>>> cd8bbdc7

    .. warning::
        This function always applies dropout according to the specified ``dropout_p`` argument.
        To disable dropout during evaluation, be sure to pass a value of ``0.0`` when the module
        that makes the function call is not in training mode.

        For example:

        .. code-block:: python

            class MyModel(nn.Module):
                def __init__(self, p=0.5):
                    super().__init__()
                    self.p = p

                def forward(self, ...):
                    return F.scaled_dot_product_attention(...,
                        dropout_p=(self.p if self.training else 0.0))

    Note:

        There are currently three supported implementations of scaled dot product attention:

            - `FlashAttention-2: Faster Attention with Better Parallelism and Work Partitioning`_
            - `Memory-Efficient Attention`_
            - A PyTorch implementation defined in C++ matching the above formulation

        The function may call optimized kernels for improved performance when using the CUDA backend.
        For all other backends, the PyTorch implementation will be used.

        All implementations are enabled by default. Scaled dot product attention attempts to automatically select the
        most optimal implementation based on the inputs. In order to provide more fine-grained control over what implementation
        is used, the following functions are provided for enabling and disabling implementations.
        The context manager is the preferred mechanism:

            - :func:`torch.nn.attention.sdpa_kernel`: A context manager used to enable or disable any of the implementations.
            - :func:`torch.backends.cuda.enable_flash_sdp`: Globally enables or disables FlashAttention.
            - :func:`torch.backends.cuda.enable_mem_efficient_sdp`: Globally enables or disables  Memory-Efficient Attention.
            - :func:`torch.backends.cuda.enable_math_sdp`: Globally enables or disables  the PyTorch C++ implementation.

        Each of the fused kernels has specific input limitations. If the user requires the use of a specific fused implementation,
        disable the PyTorch C++ implementation using :func:`torch.nn.attention.sdpa_kernel`.
        In the event that a fused implementation is not available, a warning will be raised with the
        reasons why the fused implementation cannot run.

        Due to the nature of fusing floating point operations, the output of this function may be different
        depending on what backend kernel is chosen.
        The c++ implementation supports torch.float64 and can be used when higher precision is required.
        For more information please see :doc:`/notes/numerical_accuracy`

        Grouped Query Attention (GQA) is an experimental feature. It currently works only for Flash_attention
        and math kernel on CUDA tensor, and does not support Nested tensor.
        Constraints for GQA:

            - number_of_heads_query % number_of_heads_key_value == 0 and,
            - number_of_heads_key == number_of_heads_value

    Note:

        {cudnn_reproducibility_note}
    """.format(
        **reproducibility_notes
    )
    + r"""
    Args:
        query (Tensor): Query tensor; shape :math:`(N, ..., Hq, L, E)`.
        key (Tensor): Key tensor; shape :math:`(N, ..., H, S, E)`.
        value (Tensor): Value tensor; shape :math:`(N, ..., H, S, Ev)`.
        attn_mask (optional Tensor): Attention mask; shape must be broadcastable to the shape of attention weights,
            which is :math:`(N,..., L, S)`. Two types of masks are supported.
            A boolean mask where a value of True indicates that the element *should* take part in attention.
            A float mask of the same type as query, key, value that is added to the attention score.
        dropout_p (float): Dropout probability; if greater than 0.0, dropout is applied
        is_causal (bool): If set to true, the attention masking is a lower triangular matrix when the mask is a
            square matrix. The attention masking has the form of the upper left causal bias due to the alignment
            (see :class:`torch.nn.attention.bias.CausalBias`) when the mask is a non-square matrix.
            An error is thrown if both attn_mask and is_causal are set.
        scale (optional float, keyword-only): Scaling factor applied prior to softmax. If None, the default value is set
            to :math:`\frac{1}{\sqrt{E}}`.
        enable_gqa (bool): If set to True, Grouped Query Attention (GQA) is enabled, by default it is set to False.

    Returns:
        output (Tensor): Attention output; shape :math:`(N, ..., Hq, L, Ev)`.

    Shape legend:
        - :math:`N: \text{Batch size} ... : \text{Any number of other batch dimensions (optional)}`
        - :math:`S: \text{Source sequence length}`
        - :math:`L: \text{Target sequence length}`
        - :math:`E: \text{Embedding dimension of the query and key}`
        - :math:`Ev: \text{Embedding dimension of the value}`
        - :math:`Hq: \text{Number of heads of query}`
        - :math:`H: \text{Number of heads of key and value}`

    Examples:

        >>> # Optionally use the context manager to ensure one of the fused kernels is run
        >>> query = torch.rand(32, 8, 128, 64, dtype=torch.float16, device="cuda")
        >>> key = torch.rand(32, 8, 128, 64, dtype=torch.float16, device="cuda")
        >>> value = torch.rand(32, 8, 128, 64, dtype=torch.float16, device="cuda")
        >>> with torch.backends.cuda.sdp_kernel(enable_math=False):
        >>>     F.scaled_dot_product_attention(query,key,value)


        >>> # Sample for GQA for llama3
        >>> query = torch.rand(32, 32, 128, 64, dtype=torch.float16, device="cuda")
        >>> key = torch.rand(32, 8, 128, 64, dtype=torch.float16, device="cuda")
        >>> value = torch.rand(32, 8, 128, 64, dtype=torch.float16, device="cuda")
        >>> with sdpa_kernel(backends=[SDPBackend.MATH]):
        >>>     F.scaled_dot_product_attention(query,key,value,enable_gqa=True)


    .. _FlashAttention-2\: Faster Attention with Better Parallelism and Work Partitioning:
        https://arxiv.org/abs/2307.08691
    .. _Memory-Efficient Attention:
        https://github.com/facebookresearch/xformers
    .. _Grouped-Query Attention:
        https://arxiv.org/pdf/2305.13245
    """,
)


def _mha_shape_check(
    query: Tensor,
    key: Tensor,
    value: Tensor,
    key_padding_mask: Optional[Tensor],
    attn_mask: Optional[Tensor],
    num_heads: int,
):
    # Verifies the expected shape for `query, `key`, `value`, `key_padding_mask` and `attn_mask`
    # and returns if the input is batched or not.
    # Raises an error if `query` is not 2-D (unbatched) or 3-D (batched) tensor.

    # Shape check.
    if query.dim() == 3:
        # Batched Inputs
        is_batched = True
        assert key.dim() == 3 and value.dim() == 3, (
            "For batched (3-D) `query`, expected `key` and `value` to be 3-D"
            f" but found {key.dim()}-D and {value.dim()}-D tensors respectively"
        )
        if key_padding_mask is not None:
            assert key_padding_mask.dim() == 2, (
                "For batched (3-D) `query`, expected `key_padding_mask` to be `None` or 2-D"
                f" but found {key_padding_mask.dim()}-D tensor instead"
            )
        if attn_mask is not None:
            assert attn_mask.dim() in (2, 3), (
                "For batched (3-D) `query`, expected `attn_mask` to be `None`, 2-D or 3-D"
                f" but found {attn_mask.dim()}-D tensor instead"
            )
    elif query.dim() == 2:
        # Unbatched Inputs
        is_batched = False
        assert key.dim() == 2 and value.dim() == 2, (
            "For unbatched (2-D) `query`, expected `key` and `value` to be 2-D"
            f" but found {key.dim()}-D and {value.dim()}-D tensors respectively"
        )

        if key_padding_mask is not None:
            assert key_padding_mask.dim() == 1, (
                "For unbatched (2-D) `query`, expected `key_padding_mask` to be `None` or 1-D"
                f" but found {key_padding_mask.dim()}-D tensor instead"
            )

        if attn_mask is not None:
            assert attn_mask.dim() in (2, 3), (
                "For unbatched (2-D) `query`, expected `attn_mask` to be `None`, 2-D or 3-D"
                f" but found {attn_mask.dim()}-D tensor instead"
            )
            if attn_mask.dim() == 3:
                expected_shape = (num_heads, query.shape[0], key.shape[0])
                assert (
                    attn_mask.shape == expected_shape
                ), f"Expected `attn_mask` shape to be {expected_shape} but got {attn_mask.shape}"
    else:
        raise AssertionError(
            f"query should be unbatched 2D or batched 3D tensor but received {query.dim()}-D query tensor"
        )

    return is_batched


def _canonical_mask(
    mask: Optional[Tensor],
    mask_name: str,
    other_type: Optional[DType],
    other_name: str,
    target_type: DType,
    check_other: bool = True,
) -> Optional[Tensor]:
    if mask is not None:
        _mask_dtype = mask.dtype
        _mask_is_float = torch.is_floating_point(mask)
        if _mask_dtype != torch.bool and not _mask_is_float:
            raise AssertionError(
                f"only bool and floating types of {mask_name} are supported"
            )
        if check_other and other_type is not None:
            if _mask_dtype != other_type:
                warnings.warn(
                    f"Support for mismatched {mask_name} and {other_name} "
                    "is deprecated. Use same type for both instead."
                )
        if not _mask_is_float:
            mask = torch.zeros_like(mask, dtype=target_type).masked_fill_(
                mask, float("-inf")
            )
    return mask


def _none_or_dtype(input: Optional[Tensor]) -> Optional[DType]:
    if input is None:
        return None
    elif isinstance(input, torch.Tensor):
        return input.dtype
    raise RuntimeError("input to _none_or_dtype() must be None or torch.Tensor")


def multi_head_attention_forward(
    query: Tensor,
    key: Tensor,
    value: Tensor,
    embed_dim_to_check: int,
    num_heads: int,
    in_proj_weight: Optional[Tensor],
    in_proj_bias: Optional[Tensor],
    bias_k: Optional[Tensor],
    bias_v: Optional[Tensor],
    add_zero_attn: bool,
    dropout_p: float,
    out_proj_weight: Tensor,
    out_proj_bias: Optional[Tensor],
    training: bool = True,
    key_padding_mask: Optional[Tensor] = None,
    need_weights: bool = True,
    attn_mask: Optional[Tensor] = None,
    use_separate_proj_weight: bool = False,
    q_proj_weight: Optional[Tensor] = None,
    k_proj_weight: Optional[Tensor] = None,
    v_proj_weight: Optional[Tensor] = None,
    static_k: Optional[Tensor] = None,
    static_v: Optional[Tensor] = None,
    average_attn_weights: bool = True,
    is_causal: bool = False,
) -> Tuple[Tensor, Optional[Tensor]]:
    r"""Forward method for MultiHeadAttention.

    See :class:`torch.nn.MultiheadAttention` for details.

    Args:
        query, key, value: map a query and a set of key-value pairs to an output.
            See "Attention Is All You Need" for more details.
        embed_dim_to_check: total dimension of the model.
        num_heads: parallel attention heads.
        in_proj_weight, in_proj_bias: input projection weight and bias.
        bias_k, bias_v: bias of the key and value sequences to be added at dim=0.
        add_zero_attn: add a new batch of zeros to the key and
                       value sequences at dim=1.
        dropout_p: probability of an element to be zeroed.
        out_proj_weight, out_proj_bias: the output projection weight and bias.
        training: apply dropout if is ``True``.
        key_padding_mask: if provided, specified padding elements in the key will
            be ignored by the attention. This is an binary mask. When the value is True,
            the corresponding value on the attention layer will be filled with -inf.
        need_weights: output attn_output_weights.
            Default: `True`
            Note: `needs_weight` defaults to `True`, but should be set to `False`
            For best performance when attention weights are not needed.
            *Setting needs_weights to `True`
            leads to a significant performance degradation.*
        attn_mask: 2D or 3D mask that prevents attention to certain positions. A 2D mask will be broadcasted for all
            the batches while a 3D mask allows to specify a different mask for the entries of each batch.
        is_causal: If specified, applies a causal mask as attention mask, and ignores
            attn_mask for computing scaled dot product attention.
            Default: ``False``.
            .. warning::
                is_causal is provides a hint that the attn_mask is the
                causal mask.Providing incorrect hints can result in
                incorrect execution, including forward and backward
                compatibility.
        use_separate_proj_weight: the function accept the proj. weights for query, key,
            and value in different forms. If false, in_proj_weight will be used, which is
            a combination of q_proj_weight, k_proj_weight, v_proj_weight.
        q_proj_weight, k_proj_weight, v_proj_weight, in_proj_bias: input projection weight and bias.
        static_k, static_v: static key and value used for attention operators.
        average_attn_weights: If true, indicates that the returned ``attn_weights`` should be averaged across heads.
            Otherwise, ``attn_weights`` are provided separately per head. Note that this flag only has an effect
            when ``need_weights=True.``. Default: True


    Shape:
        Inputs:
        - query: :math:`(L, E)` or :math:`(L, N, E)` where L is the target sequence length, N is the batch size, E is
          the embedding dimension.
        - key: :math:`(S, E)` or :math:`(S, N, E)`, where S is the source sequence length, N is the batch size, E is
          the embedding dimension.
        - value: :math:`(S, E)` or :math:`(S, N, E)` where S is the source sequence length, N is the batch size, E is
          the embedding dimension.
        - key_padding_mask: :math:`(S)` or :math:`(N, S)` where N is the batch size, S is the source sequence length.
          If a FloatTensor is provided, it will be directly added to the value.
          If a BoolTensor is provided, the positions with the
          value of ``True`` will be ignored while the position with the value of ``False`` will be unchanged.
        - attn_mask: 2D mask :math:`(L, S)` where L is the target sequence length, S is the source sequence length.
          3D mask :math:`(N*num_heads, L, S)` where N is the batch size, L is the target sequence length,
          S is the source sequence length. attn_mask ensures that position i is allowed to attend the unmasked
          positions. If a BoolTensor is provided, positions with ``True``
          are not allowed to attend while ``False`` values will be unchanged. If a FloatTensor
          is provided, it will be added to the attention weight.
        - static_k: :math:`(N*num_heads, S, E/num_heads)`, where S is the source sequence length,
          N is the batch size, E is the embedding dimension. E/num_heads is the head dimension.
        - static_v: :math:`(N*num_heads, S, E/num_heads)`, where S is the source sequence length,
          N is the batch size, E is the embedding dimension. E/num_heads is the head dimension.

        Outputs:
        - attn_output: :math:`(L, E)` or :math:`(L, N, E)` where L is the target sequence length, N is the batch size,
          E is the embedding dimension.
        - attn_output_weights: Only returned when ``need_weights=True``. If ``average_attn_weights=True``, returns
          attention weights averaged across heads of shape :math:`(L, S)` when input is unbatched or
          :math:`(N, L, S)`, where :math:`N` is the batch size, :math:`L` is the target sequence length, and
          :math:`S` is the source sequence length. If ``average_attn_weights=False``, returns attention weights per
          head of shape :math:`(num_heads, L, S)` when input is unbatched or :math:`(N, num_heads, L, S)`.
    """
    tens_ops = (
        query,
        key,
        value,
        in_proj_weight,
        in_proj_bias,
        bias_k,
        bias_v,
        out_proj_weight,
        out_proj_bias,
    )
    if has_torch_function(tens_ops):
        return handle_torch_function(
            multi_head_attention_forward,
            tens_ops,
            query,
            key,
            value,
            embed_dim_to_check,
            num_heads,
            in_proj_weight,
            in_proj_bias,
            bias_k,
            bias_v,
            add_zero_attn,
            dropout_p,
            out_proj_weight,
            out_proj_bias,
            training=training,
            key_padding_mask=key_padding_mask,
            need_weights=need_weights,
            attn_mask=attn_mask,
            is_causal=is_causal,
            use_separate_proj_weight=use_separate_proj_weight,
            q_proj_weight=q_proj_weight,
            k_proj_weight=k_proj_weight,
            v_proj_weight=v_proj_weight,
            static_k=static_k,
            static_v=static_v,
            average_attn_weights=average_attn_weights,
        )

    is_batched = _mha_shape_check(
        query, key, value, key_padding_mask, attn_mask, num_heads
    )

    # For unbatched input, we unsqueeze at the expected batch-dim to pretend that the input
    # is batched, run the computation and before returning squeeze the
    # batch dimension so that the output doesn't carry this temporary batch dimension.
    if not is_batched:
        # unsqueeze if the input is unbatched
        query = query.unsqueeze(1)
        key = key.unsqueeze(1)
        value = value.unsqueeze(1)
        if key_padding_mask is not None:
            key_padding_mask = key_padding_mask.unsqueeze(0)

    # set up shape vars
    tgt_len, bsz, embed_dim = query.shape
    src_len, _, _ = key.shape

    key_padding_mask = _canonical_mask(
        mask=key_padding_mask,
        mask_name="key_padding_mask",
        other_type=_none_or_dtype(attn_mask),
        other_name="attn_mask",
        target_type=query.dtype,
    )

    if is_causal and attn_mask is None:
        raise RuntimeError(
            "Need attn_mask if specifying the is_causal hint. "
            "You may use the Transformer module method "
            "`generate_square_subsequent_mask` to create this mask."
        )

    if is_causal and key_padding_mask is None and not need_weights:
        # when we have a kpm or need weights, we need attn_mask
        # Otherwise, we use the is_causal hint go as is_causal
        # indicator to SDPA.
        attn_mask = None
    else:
        attn_mask = _canonical_mask(
            mask=attn_mask,
            mask_name="attn_mask",
            other_type=None,
            other_name="",
            target_type=query.dtype,
            check_other=False,
        )

        if key_padding_mask is not None:
            # We have the attn_mask, and use that to merge kpm into it.
            # Turn off use of is_causal hint, as the merged mask is no
            # longer causal.
            is_causal = False

    assert (
        embed_dim == embed_dim_to_check
    ), f"was expecting embedding dimension of {embed_dim_to_check}, but got {embed_dim}"
    if isinstance(embed_dim, torch.Tensor):
        # embed_dim can be a tensor when JIT tracing
        head_dim = embed_dim.div(num_heads, rounding_mode="trunc")
    else:
        head_dim = embed_dim // num_heads
    assert (
        head_dim * num_heads == embed_dim
    ), f"embed_dim {embed_dim} not divisible by num_heads {num_heads}"
    if use_separate_proj_weight:
        # allow MHA to have different embedding dimensions when separate projection weights are used
        assert (
            key.shape[:2] == value.shape[:2]
        ), f"key's sequence and batch dims {key.shape[:2]} do not match value's {value.shape[:2]}"
    else:
        assert (
            key.shape == value.shape
        ), f"key shape {key.shape} does not match value shape {value.shape}"

    #
    # compute in-projection
    #
    if not use_separate_proj_weight:
        assert (
            in_proj_weight is not None
        ), "use_separate_proj_weight is False but in_proj_weight is None"
        q, k, v = _in_projection_packed(query, key, value, in_proj_weight, in_proj_bias)
    else:
        assert (
            q_proj_weight is not None
        ), "use_separate_proj_weight is True but q_proj_weight is None"
        assert (
            k_proj_weight is not None
        ), "use_separate_proj_weight is True but k_proj_weight is None"
        assert (
            v_proj_weight is not None
        ), "use_separate_proj_weight is True but v_proj_weight is None"
        if in_proj_bias is None:
            b_q = b_k = b_v = None
        else:
            b_q, b_k, b_v = in_proj_bias.chunk(3)
        q, k, v = _in_projection(
            query,
            key,
            value,
            q_proj_weight,
            k_proj_weight,
            v_proj_weight,
            b_q,
            b_k,
            b_v,
        )

    # prep attention mask

    if attn_mask is not None:
        # ensure attn_mask's dim is 3
        if attn_mask.dim() == 2:
            correct_2d_size = (tgt_len, src_len)
            if attn_mask.shape != correct_2d_size:
                raise RuntimeError(
                    f"The shape of the 2D attn_mask is {attn_mask.shape}, but should be {correct_2d_size}."
                )
            attn_mask = attn_mask.unsqueeze(0)
        elif attn_mask.dim() == 3:
            correct_3d_size = (bsz * num_heads, tgt_len, src_len)
            if attn_mask.shape != correct_3d_size:
                raise RuntimeError(
                    f"The shape of the 3D attn_mask is {attn_mask.shape}, but should be {correct_3d_size}."
                )
        else:
            raise RuntimeError(
                f"attn_mask's dimension {attn_mask.dim()} is not supported"
            )

    # add bias along batch dimension (currently second)
    if bias_k is not None and bias_v is not None:
        assert static_k is None, "bias cannot be added to static key."
        assert static_v is None, "bias cannot be added to static value."
        k = torch.cat([k, bias_k.repeat(1, bsz, 1)])
        v = torch.cat([v, bias_v.repeat(1, bsz, 1)])
        if attn_mask is not None:
            attn_mask = pad(attn_mask, (0, 1))
        if key_padding_mask is not None:
            key_padding_mask = pad(key_padding_mask, (0, 1))
    else:
        assert bias_k is None
        assert bias_v is None

    #
    # reshape q, k, v for multihead attention and make them batch first
    #
    q = q.view(tgt_len, bsz * num_heads, head_dim).transpose(0, 1)
    if static_k is None:
        k = k.view(k.shape[0], bsz * num_heads, head_dim).transpose(0, 1)
    else:
        # TODO finish disentangling control flow so we don't do in-projections when statics are passed
        assert (
            static_k.size(0) == bsz * num_heads
        ), f"expecting static_k.size(0) of {bsz * num_heads}, but got {static_k.size(0)}"
        assert (
            static_k.size(2) == head_dim
        ), f"expecting static_k.size(2) of {head_dim}, but got {static_k.size(2)}"
        k = static_k
    if static_v is None:
        v = v.view(v.shape[0], bsz * num_heads, head_dim).transpose(0, 1)
    else:
        # TODO finish disentangling control flow so we don't do in-projections when statics are passed
        assert (
            static_v.size(0) == bsz * num_heads
        ), f"expecting static_v.size(0) of {bsz * num_heads}, but got {static_v.size(0)}"
        assert (
            static_v.size(2) == head_dim
        ), f"expecting static_v.size(2) of {head_dim}, but got {static_v.size(2)}"
        v = static_v

    # add zero attention along batch dimension (now first)
    if add_zero_attn:
        zero_attn_shape = (bsz * num_heads, 1, head_dim)
        k = torch.cat(
            [k, torch.zeros(zero_attn_shape, dtype=k.dtype, device=k.device)], dim=1
        )
        v = torch.cat(
            [v, torch.zeros(zero_attn_shape, dtype=v.dtype, device=v.device)], dim=1
        )
        if attn_mask is not None:
            attn_mask = pad(attn_mask, (0, 1))
        if key_padding_mask is not None:
            key_padding_mask = pad(key_padding_mask, (0, 1))

    # update source sequence length after adjustments
    src_len = k.size(1)

    # merge key padding and attention masks
    if key_padding_mask is not None:
        assert key_padding_mask.shape == (
            bsz,
            src_len,
        ), f"expecting key_padding_mask shape of {(bsz, src_len)}, but got {key_padding_mask.shape}"
        key_padding_mask = (
            key_padding_mask.view(bsz, 1, 1, src_len)
            .expand(-1, num_heads, -1, -1)
            .reshape(bsz * num_heads, 1, src_len)
        )
        if attn_mask is None:
            attn_mask = key_padding_mask
        else:
            attn_mask = attn_mask + key_padding_mask

    # adjust dropout probability
    if not training:
        dropout_p = 0.0

    #
    # (deep breath) calculate attention and out projection
    #

    if need_weights:
        B, Nt, E = q.shape
        q_scaled = q * math.sqrt(1.0 / float(E))

        assert not (
            is_causal and attn_mask is None
        ), "FIXME: is_causal not implemented for need_weights"

        if attn_mask is not None:
            attn_output_weights = torch.baddbmm(
                attn_mask, q_scaled, k.transpose(-2, -1)
            )
        else:
            attn_output_weights = torch.bmm(q_scaled, k.transpose(-2, -1))
        attn_output_weights = softmax(attn_output_weights, dim=-1)
        if dropout_p > 0.0:
            attn_output_weights = dropout(attn_output_weights, p=dropout_p)

        attn_output = torch.bmm(attn_output_weights, v)

        attn_output = (
            attn_output.transpose(0, 1).contiguous().view(tgt_len * bsz, embed_dim)
        )
        attn_output = linear(attn_output, out_proj_weight, out_proj_bias)
        attn_output = attn_output.view(tgt_len, bsz, attn_output.size(1))

        # optionally average attention weights over heads
        attn_output_weights = attn_output_weights.view(bsz, num_heads, tgt_len, src_len)
        if average_attn_weights:
            attn_output_weights = attn_output_weights.mean(dim=1)

        if not is_batched:
            # squeeze the output if input was unbatched
            attn_output = attn_output.squeeze(1)
            attn_output_weights = attn_output_weights.squeeze(0)
        return attn_output, attn_output_weights
    else:
        # attn_mask can be either (L,S) or (N*num_heads, L, S)
        # if attn_mask's shape is (1, L, S) we need to unsqueeze to (1, 1, L, S)
        # in order to match the input for SDPA of (N, num_heads, L, S)
        if attn_mask is not None:
            if attn_mask.size(0) == 1 and attn_mask.dim() == 3:
                attn_mask = attn_mask.unsqueeze(0)
            else:
                attn_mask = attn_mask.view(bsz, num_heads, -1, src_len)

        q = q.view(bsz, num_heads, tgt_len, head_dim)
        k = k.view(bsz, num_heads, src_len, head_dim)
        v = v.view(bsz, num_heads, src_len, head_dim)

        attn_output = scaled_dot_product_attention(
            q, k, v, attn_mask, dropout_p, is_causal
        )
        attn_output = (
            attn_output.permute(2, 0, 1, 3).contiguous().view(bsz * tgt_len, embed_dim)
        )

        attn_output = linear(attn_output, out_proj_weight, out_proj_bias)
        attn_output = attn_output.view(tgt_len, bsz, attn_output.size(1))
        if not is_batched:
            # squeeze the output if input was unbatched
            attn_output = attn_output.squeeze(1)
        return attn_output, None<|MERGE_RESOLUTION|>--- conflicted
+++ resolved
@@ -5615,7 +5615,6 @@
 
     .. code-block:: python
 
-<<<<<<< HEAD
         # Efficient implementation equivalent to the following:
         def scaled_dot_product_attention(query, key, value, attn_mask=None, dropout_p=0.0,
                 is_causal=False, scale=None, enable_gqa=False) -> torch.Tensor:
@@ -5646,29 +5645,6 @@
 
     .. warning::
         This function is beta and subject to change.
-=======
-    # Efficient implementation equivalent to the following:
-    def scaled_dot_product_attention(query, key, value, attn_mask=None, dropout_p=0.0, is_causal=False, scale=None) -> torch.Tensor:
-        L, S = query.size(-2), key.size(-2)
-        scale_factor = 1 / math.sqrt(query.size(-1)) if scale is None else scale
-        attn_bias = torch.zeros(L, S, dtype=query.dtype, device=query.device)
-        if is_causal:
-            assert attn_mask is None
-            temp_mask = torch.ones(L, S, dtype=torch.bool).tril(diagonal=0)
-            attn_bias.masked_fill_(temp_mask.logical_not(), float("-inf"))
-            attn_bias.to(query.dtype)
-
-        if attn_mask is not None:
-            if attn_mask.dtype == torch.bool:
-                attn_bias.masked_fill_(attn_mask.logical_not(), float("-inf"))
-            else:
-                attn_bias = attn_mask + attn_bias
-        attn_weight = query @ key.transpose(-2, -1) * scale_factor
-        attn_weight += attn_bias
-        attn_weight = torch.softmax(attn_weight, dim=-1)
-        attn_weight = torch.dropout(attn_weight, dropout_p, train=True)
-        return attn_weight @ value
->>>>>>> cd8bbdc7
 
     .. warning::
         This function always applies dropout according to the specified ``dropout_p`` argument.
