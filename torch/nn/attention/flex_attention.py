--- conflicted
+++ resolved
@@ -642,13 +642,8 @@
     of the query and key tensors.
     """
     device = query.device
-<<<<<<< HEAD
-    kv_len: int = key.size()[-2]
-    q_len: int = query.size()[-2]
-=======
     kv_len = round_up_to_multiple(key.size()[-2], 128)
     q_len = round_up_to_multiple(query.size()[-2], 128)
->>>>>>> 27d0166ed9f (Refactored flexattention implementation)
     return BlockMask(
         kv_num_blocks=torch.ones([1, 1, 1], dtype=torch.int32, device=device),
         kv_indices=torch.zeros([1, 1, 1, 1], dtype=torch.int32, device=device),
