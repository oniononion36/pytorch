# mypy: allow-untyped-defs
<<<<<<< HEAD
from .module import Module

=======
>>>>>>> d21f311a
from typing import Tuple, Union

from torch import Tensor
from torch.types import _size

from .module import Module


__all__ = ["Flatten", "Unflatten"]


class Flatten(Module):
    r"""
    Flattens a contiguous range of dims into a tensor.

    For use with :class:`~nn.Sequential`, see :meth:`torch.flatten` for details.

    Shape:
        - Input: :math:`(*, S_{\text{start}},..., S_{i}, ..., S_{\text{end}}, *)`,'
          where :math:`S_{i}` is the size at dimension :math:`i` and :math:`*` means any
          number of dimensions including none.
        - Output: :math:`(*, \prod_{i=\text{start}}^{\text{end}} S_{i}, *)`.

    Args:
        start_dim: first dim to flatten (default = 1).
        end_dim: last dim to flatten (default = -1).

    Examples::
        >>> input = torch.randn(32, 1, 5, 5)
        >>> # With default parameters
        >>> m = nn.Flatten()
        >>> output = m(input)
        >>> output.size()
        torch.Size([32, 25])
        >>> # With non-default parameters
        >>> m = nn.Flatten(0, 2)
        >>> output = m(input)
        >>> output.size()
        torch.Size([160, 5])
    """

    __constants__ = ["start_dim", "end_dim"]
    start_dim: int
    end_dim: int

    def __init__(self, start_dim: int = 1, end_dim: int = -1) -> None:
        super().__init__()
        self.start_dim = start_dim
        self.end_dim = end_dim

    def forward(self, input: Tensor) -> Tensor:
        return input.flatten(self.start_dim, self.end_dim)

    def extra_repr(self) -> str:
        return f"start_dim={self.start_dim}, end_dim={self.end_dim}"


class Unflatten(Module):
    r"""
    Unflattens a tensor dim expanding it to a desired shape. For use with :class:`~nn.Sequential`.

    * :attr:`dim` specifies the dimension of the input tensor to be unflattened, and it can
      be either `int` or `str` when `Tensor` or `NamedTensor` is used, respectively.

    * :attr:`unflattened_size` is the new shape of the unflattened dimension of the tensor and it can be
      a `tuple` of ints or a `list` of ints or `torch.Size` for `Tensor` input;  a `NamedShape`
      (tuple of `(name, size)` tuples) for `NamedTensor` input.

    Shape:
        - Input: :math:`(*, S_{\text{dim}}, *)`, where :math:`S_{\text{dim}}` is the size at
          dimension :attr:`dim` and :math:`*` means any number of dimensions including none.
        - Output: :math:`(*, U_1, ..., U_n, *)`, where :math:`U` = :attr:`unflattened_size` and
          :math:`\prod_{i=1}^n U_i = S_{\text{dim}}`.

    Args:
        dim (Union[int, str]): Dimension to be unflattened
        unflattened_size (Union[torch.Size, Tuple, List, NamedShape]): New shape of the unflattened dimension

    Examples:
        >>> input = torch.randn(2, 50)
        >>> # With tuple of ints
        >>> m = nn.Sequential(
        >>>     nn.Linear(50, 50),
        >>>     nn.Unflatten(1, (2, 5, 5))
        >>> )
        >>> output = m(input)
        >>> output.size()
        torch.Size([2, 2, 5, 5])
        >>> # With torch.Size
        >>> m = nn.Sequential(
        >>>     nn.Linear(50, 50),
        >>>     nn.Unflatten(1, torch.Size([2, 5, 5]))
        >>> )
        >>> output = m(input)
        >>> output.size()
        torch.Size([2, 2, 5, 5])
        >>> # With namedshape (tuple of tuples)
        >>> input = torch.randn(2, 50, names=('N', 'features'))
        >>> unflatten = nn.Unflatten('features', (('C', 2), ('H', 5), ('W', 5)))
        >>> output = unflatten(input)
        >>> output.size()
        torch.Size([2, 2, 5, 5])
    """

    NamedShape = Tuple[Tuple[str, int]]

    __constants__ = ["dim", "unflattened_size"]
    dim: Union[int, str]
    unflattened_size: Union[_size, NamedShape]

    def __init__(
        self, dim: Union[int, str], unflattened_size: Union[_size, NamedShape]
    ) -> None:
        super().__init__()

        if isinstance(dim, int):
            self._require_tuple_int(unflattened_size)
        elif isinstance(dim, str):
            self._require_tuple_tuple(unflattened_size)
        else:
            raise TypeError("invalid argument type for dim parameter")

        self.dim = dim
        self.unflattened_size = unflattened_size

    def _require_tuple_tuple(self, input):
        if isinstance(input, tuple):
            for idx, elem in enumerate(input):
                if not isinstance(elem, tuple):
                    raise TypeError(
                        "unflattened_size must be tuple of tuples, "
                        + f"but found element of type {type(elem).__name__} at pos {idx}"
                    )
            return
        raise TypeError(
            "unflattened_size must be a tuple of tuples, "
            + f"but found type {type(input).__name__}"
        )

    def _require_tuple_int(self, input):
        if isinstance(input, (tuple, list)):
            for idx, elem in enumerate(input):
                if not isinstance(elem, int):
                    raise TypeError(
                        "unflattened_size must be tuple of ints, "
                        + f"but found element of type {type(elem).__name__} at pos {idx}"
                    )
            return
        raise TypeError(
            f"unflattened_size must be a tuple of ints, but found type {type(input).__name__}"
        )

    def forward(self, input: Tensor) -> Tensor:
        return input.unflatten(self.dim, self.unflattened_size)

    def extra_repr(self) -> str:
        return f"dim={self.dim}, unflattened_size={self.unflattened_size}"<|MERGE_RESOLUTION|>--- conflicted
+++ resolved
@@ -1,9 +1,4 @@
 # mypy: allow-untyped-defs
-<<<<<<< HEAD
-from .module import Module
-
-=======
->>>>>>> d21f311a
 from typing import Tuple, Union
 
 from torch import Tensor
