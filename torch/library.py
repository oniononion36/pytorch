<<<<<<< HEAD
from ._ops import OpOverload
from typing import Any, Optional, Set, List, Union, Callable, Tuple, Dict, Sequence
import traceback
import torch
import weakref
=======
# mypy: allow-untyped-defs
import contextlib
>>>>>>> d3b82306
import functools
import inspect
import re
import sys
<<<<<<< HEAD
import warnings
from torch._library.custom_ops import custom_op, _maybe_get_opdef, device_types_t, CustomOpDef
=======
import traceback
import weakref
from typing import Any, Callable, Dict, List, Optional, Sequence, Set, Tuple, Union
from typing_extensions import deprecated

import torch
>>>>>>> d3b82306
import torch._library as _library
from torch._library.custom_ops import (
    _maybe_get_opdef,
    custom_op,
    CustomOpDef,
    device_types_t,
)
from torch._ops import OpOverload


__all__ = [
    "Library",
    "impl",
    "define",
    "fallthrough_kernel",
    "impl_abstract",
    "register_fake",
    "get_ctx",
    "custom_op",
]

# Set containing the combination of (namespace, operator, DispatchKey) for which a new kernel has been registered
# The keys in the set are of the form `namespace + "/" + op_name + "/" + dispatch_key`.
# This set is maintained to ensure that two libraries don't try to override the exact same functionality to avoid
# libraries calling into kernels not intended to be called.
_impls: Set[str] = set()
_defs: Set[str] = set()

# prim is reserved by TorchScript interpreter
_reserved_namespaces = ["prim"]


def fallthrough_kernel():
    """
    A dummy function to pass to ``Library.impl`` in order to register a fallthrough.
    """
    raise NotImplementedError("fallthrough_kernel() should never be called.")


class Library:
    """
    A class to create libraries that can be used to register new operators or
    override operators in existing libraries from Python.
    A user can optionally pass in a dispatch keyname if they only want to register
    kernels corresponding to only one specific dispatch key.

    To create a library to override operators in an existing library (with name ns), set the kind to "IMPL".
    To create a new library (with name ns) to register new operators, set the kind to "DEF".
    To create a fragment of a possibly existing library to register operators (and bypass
    the limitation that there is only one library for a given namespace), set the kind to
    "FRAGMENT".

    Args:
        ns: library name
        kind: "DEF", "IMPL" (default: "IMPL"), "FRAGMENT"
        dispatch_key: PyTorch dispatch key (default: "")
    """

    def __init__(self, ns, kind, dispatch_key=""):
        if kind not in ("IMPL", "DEF", "FRAGMENT"):
            raise ValueError("Unsupported kind: ", kind)

        if ns in _reserved_namespaces and (kind == "DEF" or kind == "FRAGMENT"):
            raise ValueError(
                ns,
                " is a reserved namespace. Please try creating a library with another name.",
            )

        frame = traceback.extract_stack(limit=3)[0]
        filename, lineno = frame.filename, frame.lineno
        self.m: Optional[Any] = torch._C._dispatch_library(
            kind, ns, dispatch_key, filename, lineno
        )
        self.ns = ns
        self._op_defs: Set[str] = set()
        self._op_impls: Set[str] = set()
        self._registration_handles: List[torch._library.utils.RegistrationHandle] = []
        self.kind = kind
        self.dispatch_key = dispatch_key
        # Use a finalizer to setup the "destructor" instead of __del__.
        # Python __del__ can lead to weird things (globals and locals may already
        # be gone when __del__ actually gets called!). finalizers help the
        # situation because it lets us capture references and keeps them alive
        weakref.finalize(
            self,
            _del_library,
            _impls,
            self._op_impls,
            _defs,
            self._op_defs,
            self._registration_handles,
        )

    def __repr__(self):
        return f"Library(kind={self.kind}, ns={self.ns}, dispatch_key={self.dispatch_key})>"

    def define(self, schema, alias_analysis="", *, tags=()):
        r"""Defines a new operator and its semantics in the ns namespace.

        Args:
            schema: function schema to define a new operator.
            alias_analysis (optional): Indicates if the aliasing properties of the operator arguments can be
                                       inferred from the schema (default behavior) or not ("CONSERVATIVE").
            tags (Tag | Sequence[Tag]): one or more torch.Tag to apply to this
                                       operator. Tagging an operator changes the operator's behavior
                                       under various PyTorch subsystems; please read the docs for the
                                       torch.Tag carefully before applying it.

        Returns:
            name of the operator as inferred from the schema.

        Example::
            >>> my_lib = Library("mylib", "DEF")
            >>> my_lib.define("sum(Tensor self) -> Tensor")
        """
        # This is added because we also want to disallow PURE_FUNCTION alias analysis which is a valid
        # AliasAnalysis type in C++
        if alias_analysis not in ["", "FROM_SCHEMA", "CONSERVATIVE"]:
            raise RuntimeError(f"Invalid alias_analysis type {alias_analysis}")
        assert self.m is not None
        if isinstance(tags, torch.Tag):
            tags = (tags,)
<<<<<<< HEAD
=======

        name = schema.split("(")[0]
        packet_name = name.split(".")[0] if "." in name else name
        has_preexisting_packet = hasattr(torch.ops, self.ns) and hasattr(
            getattr(torch.ops, self.ns), packet_name
        )

>>>>>>> d3b82306
        result = self.m.define(schema, alias_analysis, tuple(tags))
        qualname = self.ns + "::" + schema.split("(")[0]
        self._op_defs.add(qualname)
        _defs.add(qualname)
        return result

    def _register_fake(self, op_name, fn, _stacklevel=1):
        r"""Registers the fake impl for an operator defined in the library."""
        source = torch._library.utils.get_source(_stacklevel + 1)
        frame = sys._getframe(_stacklevel)
        caller_module = inspect.getmodule(frame)
        # Can be none if you call register_fake from somewhere there isn't a module
        # (e.g. __main__)
        caller_module_name = None if caller_module is None else caller_module.__name__

        # TODO(rzou): We're gonna need to stage this change with torchvision,
        # since torchvision is github first.
        if caller_module_name is not None and caller_module_name.startswith(
            "torchvision."
        ):
            caller_module_name = None

        qualname = f"{self.ns}::{op_name}"
        entry = torch._library.simple_registry.singleton.find(qualname)
        if caller_module_name is not None:
            func_to_register = _check_pystubs_once(fn, qualname, caller_module_name)
        else:
            func_to_register = fn

        handle = entry.abstract_impl.register(func_to_register, source)
        self._registration_handles.append(handle)

    def _impl_with_aoti_compile(self, op_name, dispatch_key=""):
        r"""Register the operator to use the AOTI-compiled implementation.

        Args:
            op_name: operator name (along with the overload) or OpOverload object.
            dispatch_key: dispatch key that the input function should be registered for. By default, it uses
                          the dispatch key that the library was created with.

        Example::
            >>> my_lib = Library("aten", "IMPL")
            >>> my_lib._impl_with_aoti_compile("div.Tensor", "CPU")
        """
        if dispatch_key == "":
            dispatch_key = self.dispatch_key
        assert torch.DispatchKeySet(dispatch_key).has(torch._C.DispatchKey.Dense)

        if isinstance(op_name, str):
            name = op_name
        elif isinstance(op_name, OpOverload):
            name = op_name._schema.name
            overload_name = op_name._schema.overload_name
            if overload_name != "":
                name = name + "." + overload_name
        else:
            raise RuntimeError(
                "_impl_with_aoti_compile should be passed either a name or an OpOverload object "
                "as the first argument"
            )

        key = self.ns + "/" + name.split("::")[-1] + "/" + dispatch_key
        if key in _impls:
            # TODO: in future, add more info about where the existing function is registered (this info is
            # today already returned by the C++ warning when _impl_with_aoti_compile is called but we error out before that)
            raise RuntimeError(
                "This is not allowed since there's already a kernel registered from python overriding {}"
                "'s behavior for {} dispatch key and {} namespace.".format(
                    name.split("::")[-1], dispatch_key, self.ns
                )
            )

        assert self.m is not None
        impl_fn: Callable = self.m.impl_with_aoti_compile
        impl_fn(self.ns, name.split("::")[-1], dispatch_key)

        _impls.add(key)
        self._op_impls.add(key)

    def impl(self, op_name, fn, dispatch_key="", *, with_keyset=False):
        r"""Registers the function implementation for an operator defined in the library.

        Args:
            op_name: operator name (along with the overload) or OpOverload object.
            fn: function that's the operator implementation for the input dispatch key or :func:`~fallthrough_kernel`
                to register a fallthrough.
            dispatch_key: dispatch key that the input function should be registered for. By default, it uses
                          the dispatch key that the library was created with.

        Example::
            >>> my_lib = Library("aten", "IMPL")
            >>> def div_cpu(self, other):
            >>>     return self * (1 / other)
            >>> my_lib.impl("div.Tensor", div_cpu, "CPU")
        """
        if not callable(fn):
            raise TypeError(
                f"Input function is required to be a callable but found type {type(fn)}"
            )
        if dispatch_key == "":
            dispatch_key = self.dispatch_key

        if isinstance(op_name, str):
            name = op_name
        elif isinstance(op_name, OpOverload):
            name = op_name._schema.name
            overload_name = op_name._schema.overload_name
            if overload_name != "":
                name = name + "." + overload_name
        else:
            raise RuntimeError(
                "impl should be passed either a name or an OpOverload object as the first argument"
            )

        key = self.ns + "/" + name.split("::")[-1] + "/" + dispatch_key
        if key in _impls:
            # TODO: in future, add more info about where the existing function is registered (this info is
            # today already returned by the C++ warning when impl is called but we error out before that)
            raise RuntimeError(
                "This is not allowed since there's already a kernel registered from python overriding {}"
                "'s behavior for {} dispatch key and {} namespace.".format(
                    name.split("::")[-1], dispatch_key, self.ns
                )
            )

        if dispatch_key == "Meta":
            dispatcher_op_name = name
            if "::" not in dispatcher_op_name:
                dispatcher_op_name = f"{self.ns}::{dispatcher_op_name}"

            # Internally, we shouldn't be registering meta kernels for any operators that
            # have CompositeImplicitAutograd kernels.
            # Instead, we should be letting those decompositions run, and writing meta kernels
            # only for the base operators.
            if torch._C._dispatch_has_kernel_for_dispatch_key(
                dispatcher_op_name, "CompositeImplicitAutograd"
            ):
                raise RuntimeError(
                    f"We should not register a meta kernel directly to the operator '{name}',"
                    " because it has a CompositeImplicitAutograd kernel in core."
                    " Instead we should let the operator decompose, and ensure that we have meta kernels"
                    " for the base ops that it decomposes into."
                )

        assert self.m is not None
        self.m.impl(
            name,
            dispatch_key if dispatch_key != "" else "CompositeImplicitAutograd",
            fn,
            with_keyset,
        )

        _impls.add(key)
        self._op_impls.add(key)

    def _destroy(self):
        if self.m is not None:
            self.m.reset()
        self.m = None
        for handle in self._registration_handles:
            handle.destroy()
        self._registration_handles.clear()
        global _impls
        _impls -= self._op_impls
        for name in self._op_defs:
            # Delete the cached torch.ops.ns.foo if it was registered.
            # Otherwise, accessing it leads to a segfault.
            # It's possible that we only registered an overload in this Library
            # and another library owns an alive overload.
            # That's OK - the next time torch.ops.ns.foo gets called, it'll be
            # recomputed to point at the right collection of overloads.
            ns, name_with_overload = name.split("::")
            name = name_with_overload.split(".")[0]
            if not hasattr(torch.ops, ns):
                continue
            namespace = getattr(torch.ops, ns)
            if not hasattr(namespace, name):
                continue
            delattr(namespace, name)


def _del_library(
    captured_impls, op_impls, captured_defs, op_defs, registration_handles
):
    captured_impls -= op_impls
    captured_defs -= op_defs
    for handle in registration_handles:
        handle.destroy()


@contextlib.contextmanager
def _scoped_library(*args, **kwargs):
    try:
        lib = Library(*args, **kwargs)
        yield lib
    finally:
        lib._destroy()


_keep_alive: List[Library] = []


NAMELESS_SCHEMA = re.compile(r"\(.*\) -> .*")


@functools.singledispatch
def define(qualname, schema, *, lib=None, tags=()):
    r"""Defines a new operator.

    In PyTorch, defining an op (short for "operator") is a two step-process:
    - we need to define the op (by providing an operator name and schema)
    - we need to implement behavior for how the operator interacts with
    various PyTorch subsystems, like CPU/CUDA Tensors, Autograd, etc.

    This entrypoint defines the custom operator (the first step)
    you must then perform the second step by calling various
    ``impl_*`` APIs, like :func:`torch.library.impl` or
    :func:`torch.library.register_fake`.

    Args:
        qualname (str): The qualified name for the operator. Should be
            a string that looks like "namespace::name", e.g. "aten::sin".
            Operators in PyTorch need a namespace to
            avoid name collisions; a given operator may only be created once.
            If you are writing a Python library, we recommend the namespace to
            be the name of your top-level module.
        schema (str): The schema of the operator. E.g. "(Tensor x) -> Tensor"
            for an op that accepts one Tensor and returns one Tensor. It does
            not contain the operator name (that is passed in ``qualname``).
        lib (Optional[Library]): If provided, the lifetime of this operator
            will be tied to the lifetime of the Library object.
        tags (Tag | Sequence[Tag]): one or more torch.Tag to apply to this
            operator. Tagging an operator changes the operator's behavior
            under various PyTorch subsystems; please read the docs for the
            torch.Tag carefully before applying it.

    Example::
        >>> import torch
        >>> import numpy as np
        >>>
        >>> # Define the operator
        >>> torch.library.define("mylib::sin", "(Tensor x) -> Tensor")
        >>>
        >>> # Add implementations for the operator
        >>> @torch.library.impl("mylib::sin", "cpu")
        >>> def f(x):
        >>>     return torch.from_numpy(np.sin(x.numpy()))
        >>>
        >>> # Call the new operator from torch.ops.
        >>> x = torch.randn(3)
        >>> y = torch.ops.mylib.sin(x)
        >>> assert torch.allclose(y, x.sin())

    """
    if not isinstance(qualname, str):
        raise ValueError(
            f"define(qualname, schema): expected qualname "
            f"to be instance of str, got {type(qualname)}"
        )
    namespace, name = torch._library.utils.parse_namespace(qualname)
    if lib is None:
        lib = Library(namespace, "FRAGMENT")
        _keep_alive.append(lib)
    if not NAMELESS_SCHEMA.fullmatch(schema):
        raise ValueError(
            f"define(qualname, schema, ...): expected schema "
<<<<<<< HEAD
            f"to look like e.g. \"(Tensor x) -> Tensor\" but "
            f"got \"{schema}\"")
=======
            f'to look like e.g. "(Tensor x) -> Tensor" but '
            f'got "{schema}"'
        )
>>>>>>> d3b82306
    lib.define(name + schema, alias_analysis="", tags=tags)


@define.register
def _(lib: Library, schema, alias_analysis=""):
    """The old torch.library.define.
    We're keeping this around for BC reasons
    """

    def wrap(f):
        name = lib.define(schema, alias_analysis)
        lib.impl(name, f)
        return f

    return wrap


@functools.singledispatch
def impl(qualname, types, func=None, *, lib=None):
    """Register an implementation for a device type for this operator.

    You may pass "default" for ``types`` to register this implementation as the
    default implementation for ALL device types.
    Please only use this if the implementation truly supports all device types;
    for example, this is true if it is a composition of built-in PyTorch operators.

    Some valid types are: "cpu", "cuda", "xla", "mps", "ipu", "xpu".

    Args:
        qualname (str): Should be a string that looks like "namespace::operator_name".
        types (str | Sequence[str]): The device types to register an impl to.
        lib (Optional[Library]): If provided, the lifetime of this registration
            will be tied to the lifetime of the Library object.

    Examples:
        >>> import torch
        >>> import numpy as np
        >>>
        >>> # Define the operator
        >>> torch.library.define("mylib::mysin", "(Tensor x) -> Tensor")
        >>>
        >>> # Add implementations for the cpu device
        >>> @torch.library.impl("mylib::mysin", "cpu")
        >>> def f(x):
        >>>     return torch.from_numpy(np.sin(x.numpy()))
        >>>
        >>> x = torch.randn(3)
        >>> y = torch.ops.mylib.mysin(x)
        >>> assert torch.allclose(y, x.sin())
    """
    if isinstance(types, str):
        types = (types,)
    keys = set({})
    for typ in types:
        is_dispatch_key = torch._C._parse_dispatch_key(typ)
        if is_dispatch_key:
            # We also support passing a DispatchKey to impl. Please prefer using
            # the higher-level torch.library APIs and only pass DispatchKey to
            # torch.library.impl with caution (or even better, don't use this
            # option and file an issue on GitHub for what you need).
            # We don't advertise this to users because
            # it is very easy to shoot yourself in the foot.
            keys.add(typ)
        else:
            keys.add(_device_type_to_key(typ))

    def register(func):
        namespace, _ = torch._library.utils.parse_namespace(qualname)
        if lib is None:
            use_lib = Library(namespace, "FRAGMENT")
            _keep_alive.append(use_lib)
        else:
            use_lib = lib
        for key in keys:
            use_lib.impl(qualname, func, key)

    if func is None:
        return register
    else:
        register(func)


def _device_type_to_key(device_type: str) -> str:
    if device_type == "default":
        # This is technically not correct, because although all device_type
        # DispatchKeys are included in CompositeExplicitAutograd,
        # not everything in CompositeExplicitAutograd is associated with a
        # device_type. I don't really care that much about the difference.
        return "CompositeExplicitAutograd"
    return torch._C._dispatch_key_for_device(device_type)


@impl.register
def _(lib: Library, name, dispatch_key=""):
    """Legacy torch.library.impl API. Kept around for BC"""

    def wrap(f):
        lib.impl(name, f, dispatch_key)
        return f

    return wrap


def impl_abstract(qualname, func=None, *, lib=None, _stacklevel=1):
    r"""This API was renamed to :func:`torch.library.register_fake` in PyTorch 2.4.
    Please use that instead.
    """
    warnings.warn("torch.library.impl_abstract was renamed to "
                  "torch.library.register_fake. Please use that instead; "
                  "we will remove torch.library.impl_abstract in a future "
                  "version of PyTorch.",
                  DeprecationWarning, stacklevel=2)
    if func is not None:
        _stacklevel = _stacklevel + 1
    return register_fake(qualname, func, lib=lib, _stacklevel=_stacklevel)


_op_identifier = Union[
    str, "torch._ops.OpOverload", "torch._library.custom_ops.CustomOpDef"
]


def register_kernel(
    op: _op_identifier,
    device_types: device_types_t,
    func: Optional[Callable] = None,
    /,
    *,
    lib: Optional[Library] = None,
):
    """Register an implementation for a device type for this operator.

    Some valid device_types are: "cpu", "cuda", "xla", "mps", "ipu", "xpu".
    This API may be used as a decorator.

    Args:
        fn (Callable): The function to register as the implementation for
            the given device types.
        device_types (None | str | Sequence[str]): The device_types to register an impl to.
            If None, we will register to all device types -- please only use
            this option if your implementation is truly device-type-agnostic.

    Examples::
        >>> # xdoctest: +REQUIRES(env:TORCH_DOCTEST_CUDA)
        >>> import torch
        >>> from torch import Tensor
        >>> from torch.library import custom_op
        >>> import numpy as np
        >>>
        >>> # Create a custom op that works on cpu
        >>> @custom_op("mylib::numpy_sin", mutates_args=(), device_types="cpu")
        >>> def numpy_sin(x: Tensor) -> Tensor:
        >>>     x_np = x.numpy()
        >>>     y_np = np.sin(x_np)
        >>>     return torch.from_numpy(y_np)
        >>>
        >>> # Add implementations for the cuda device
        >>> @torch.library.register_kernel("mylib::numpy_sin", "cuda")
        >>> def _(x):
        >>>     x_np = x.cpu().numpy()
        >>>     y_np = np.sin(x_np)
        >>>     return torch.from_numpy(y_np).to(device=x.device)
        >>>
        >>> x_cpu = torch.randn(3)
        >>> x_cuda = x_cpu.cuda()
        >>> assert torch.allclose(numpy_sin(x_cpu), x_cpu.sin())
        >>> assert torch.allclose(numpy_sin(x_cuda), x_cuda.sin())

    """

    if not isinstance(
        op, (str, torch._ops.OpOverload, torch._library.custom_ops.CustomOpDef)
    ):
        raise ValueError("register_kernel(op): got unexpected type for op: {type(op)}")
    if isinstance(op, torch._ops.OpOverload):
        op = op._name
    opdef = _maybe_get_opdef(op)
    if opdef is not None:
        return opdef.register_kernel(device_types, func)
    assert isinstance(op, str)
    if device_types is None:
        device_types = "CompositeExplicitAutograd"
    return impl(op, device_types, func, lib=lib)


def register_fake(
    op: _op_identifier,
    func: Optional[Callable] = None,
    /,
    *,
    lib: Optional[Library] = None,
    _stacklevel: int = 1,
):
    r"""Register a FakeTensor implementation ("fake impl") for this operator.

    Also sometimes known as a "meta kernel", "abstract impl".

    An "FakeTensor implementation" specifies the behavior of this operator on
    Tensors that carry no data ("FakeTensor"). Given some input Tensors with
    certain properties (sizes/strides/storage_offset/device), it specifies
    what the properties of the output Tensors are.

    The FakeTensor implementation has the same signature as the operator.
    It is run for both FakeTensors and meta tensors. To write a FakeTensor
    implementation, assume that all Tensor inputs to the operator are
    regular CPU/CUDA/Meta tensors, but they do not have storage, and
    you are trying to return regular CPU/CUDA/Meta tensor(s) as output.
    The FakeTensor implementation must consist of only PyTorch operations
    (and may not directly access the storage or data of any input or
    intermediate Tensors).

    This API may be used as a decorator (see examples).

    For a detailed guide on custom ops, please see
    https://pytorch.org/docs/main/notes/custom_operators.html

    Examples:
        >>> import torch
        >>> import numpy as np
        >>> from torch import Tensor
        >>>
        >>> # Example 1: an operator without data-dependent output shape
        >>> @torch.library.custom_op("mylib::custom_linear", mutates_args=())
        >>> def custom_linear(x: Tensor, weight: Tensor, bias: Tensor) -> Tensor:
        >>>     raise NotImplementedError("Implementation goes here")
        >>>
        >>> @torch.library.register_fake("mylib::custom_linear")
        >>> def _(x, weight, bias):
        >>>     assert x.dim() == 2
        >>>     assert weight.dim() == 2
        >>>     assert bias.dim() == 1
        >>>     assert x.shape[1] == weight.shape[1]
        >>>     assert weight.shape[0] == bias.shape[0]
        >>>     assert x.device == weight.device
        >>>
        >>>     return (x @ weight.t()) + bias
        >>>
        >>> with torch._subclasses.fake_tensor.FakeTensorMode():
        >>>     x = torch.randn(2, 3)
        >>>     w = torch.randn(3, 3)
        >>>     b = torch.randn(3)
        >>>     y = torch.ops.mylib.custom_linear(x, w, b)
        >>>
        >>> assert y.shape == (2, 3)
        >>>
        >>> # Example 2: an operator with data-dependent output shape
        >>> @torch.library.custom_op("mylib::custom_nonzero", mutates_args=())
        >>> def custom_nonzero(x: Tensor) -> Tensor:
        >>>     x_np = x.numpy(force=True)
        >>>     res = np.stack(np.nonzero(x_np), axis=1)
        >>>     return torch.tensor(res, device=x.device)
        >>>
        >>> @torch.library.register_fake("mylib::custom_nonzero")
        >>> def _(x):
        >>>     # Number of nonzero-elements is data-dependent.
        >>>     # Since we cannot peek at the data in an fake impl,
        >>>     # we use the ctx object to construct a new symint that
        >>>     # represents the data-dependent size.
        >>>     ctx = torch.library.get_ctx()
        >>>     nnz = ctx.new_dynamic_size()
        >>>     shape = [nnz, x.dim()]
        >>>     result = x.new_empty(shape, dtype=torch.int64)
        >>>     return result
        >>>
        >>> from torch.fx.experimental.proxy_tensor import make_fx
        >>>
        >>> x = torch.tensor([0, 1, 2, 3, 4, 0])
        >>> trace = make_fx(torch.ops.mylib.custom_nonzero, tracing_mode="symbolic")(x)
        >>> trace.print_readable()
        >>>
        >>> assert torch.allclose(trace(x), torch.ops.mylib.custom_nonzero(x))

    """
    if not isinstance(
        op, (str, torch._ops.OpOverload, torch._library.custom_ops.CustomOpDef)
    ):
        raise ValueError("register_fake(op): got unexpected type for op: {type(op)}")
    if isinstance(op, torch._ops.OpOverload):
        op = op._name
    opdef = _maybe_get_opdef(op)
    if opdef is not None:
        if func is None:
            return opdef.register_fake
        else:
            return opdef.register_fake(func)
    assert isinstance(op, str)

    stacklevel = _stacklevel

    def register(func):
        namespace, op_name = torch._library.utils.parse_namespace(op)
        if lib is None:
            use_lib = Library(namespace, "FRAGMENT")
            _keep_alive.append(use_lib)
        else:
            use_lib = lib
        use_lib._register_fake(op_name, func, _stacklevel=stacklevel + 1)
        return func

    if func is None:
        return register
    else:
        stacklevel += 1
        return register(func)


def register_autograd(
    op: _op_identifier,
    backward: Callable,
    /,
    *,
    setup_context: Optional[Callable] = None,
    lib=None,
) -> None:
    r"""Register a backward formula for this custom op.

    In order for an operator to work with autograd, you need to register
    a backward formula:
    1. You must tell us how to compute gradients during the backward pass
    by providing us a "backward" function.
    2. If you need any values from the forward to compute gradients, you can
    use `setup_context` to save values for backward.

    ``backward`` runs during the backward pass. It accepts ``(ctx, *grads)``:
    - ``grads`` is one or more gradients. The number of gradients matches
    the number of outputs of the operator.
    The ``ctx`` object is `the same ctx object <context_method_mixins>`_ used by
    :class:`torch.autograd.Function`. The semantics of ``backward_fn`` are the
    same as :meth:`torch.autograd.Function.backward`.

    ``setup_context(ctx, inputs, output)`` runs during the forward pass.
    Please save quantities needed for backward onto the ``ctx`` object via
    either :meth:`torch.autograd.function.FunctionCtx.save_for_backward`
    or assigning them as attributes of ``ctx``. If your custom op has
    kwarg-only arguments, we expect the signature of ``setup_context``
    to be ``setup_context(ctx, inputs, keyword_only_inputs, output)``.

    Both ``setup_context_fn`` and ``backward_fn`` must be traceable. That is,
    they may not directly access :meth:`torch.Tensor.data_ptr` and they must
    not depend on or mutate global state. If you need a non-traceable backward,
    you can make it a separate custom_op that you call inside ``backward_fn``.

    Examples:
        >>> import torch
        >>> import numpy as np
        >>> from torch import Tensor
        >>>
        >>> @torch.library.custom_op("mylib::numpy_sin", mutates_args=())
        >>> def numpy_sin(x: Tensor) -> Tensor:
        >>>     x_np = x.cpu().numpy()
        >>>     y_np = np.sin(x_np)
        >>>     return torch.from_numpy(y_np).to(device=x.device)
        >>>
        >>> def setup_context(ctx, inputs, output) -> Tensor:
        >>>     x, = inputs
        >>>     ctx.save_for_backward(x)
        >>>
        >>> def backward(ctx, grad):
        >>>     x, = ctx.saved_tensors
        >>>     return grad * x.cos()
        >>>
        >>> torch.library.register_autograd("mylib::numpy_sin", backward, setup_context=setup_context)
        >>>
        >>> x = torch.randn(3, requires_grad=True)
        >>> y = numpy_sin(x)
        >>> grad_x, = torch.autograd.grad(y, x, torch.ones_like(y))
        >>> assert torch.allclose(grad_x, x.cos())
        >>>
        >>> # Example with a keyword-only arg
        >>> @torch.library.custom_op("mylib::numpy_mul", mutates_args=())
        >>> def numpy_mul(x: Tensor, *, val: float) -> Tensor:
        >>>     x_np = x.cpu().numpy()
        >>>     y_np = x_np * val
        >>>     return torch.from_numpy(y_np).to(device=x.device)
        >>>
        >>> def setup_context(ctx, inputs, keyword_only_inputs, output) -> Tensor:
        >>>     ctx.val = keyword_only_inputs["val"]
        >>>
        >>> def backward(ctx, grad):
        >>>     return grad * ctx.val
        >>>
        >>> torch.library.register_autograd("mylib::numpy_mul", backward, setup_context=setup_context)
        >>>
        >>> x = torch.randn(3, requires_grad=True)
        >>> y = numpy_mul(x, val=3.14)
        >>> grad_x, = torch.autograd.grad(y, x, torch.ones_like(y))
        >>> assert torch.allclose(grad_x, torch.full_like(x, 3.14))

    """
    if not isinstance(
        op, (str, torch._ops.OpOverload, torch._library.custom_ops.CustomOpDef)
    ):
        raise ValueError(
            f"register_autograd(op): got unexpected type for op: {type(op)}"
        )
    if isinstance(op, torch._ops.OpOverload):
        op = op._name
    opdef = _maybe_get_opdef(op)
    if opdef is not None:
        opdef.register_autograd(backward, setup_context=setup_context)
        return

    assert isinstance(op, str)
    qualname = op
    op = torch._library.utils.lookup_op(qualname)
    schema = op._schema
    if not _library.utils.is_functional_schema(schema):
        raise RuntimeError(
            f"Cannot register autograd formula for non-functional operator "
            f"{op} with schema {schema}. Please create "
            f"a functional operator and register an autograd formula for that."
        )
    if _library.utils.has_kwarg_only_tensors(schema):
        raise NotImplementedError(
            f"register_autograd with kwarg-only Tensor args. In the original "
            f"definition of the op, please make your tensors not kwarg-only. "
            f"Got: {schema}"
        )

    info = _library.autograd.Info(backward, setup_context)
    autograd_kernel = _library.autograd.make_autograd_impl(op, info)
    namespace, opname = torch._library.utils.parse_namespace(qualname)
    if lib is None:
        lib = Library(namespace, "FRAGMENT")
        _keep_alive.append(lib)
    lib.impl(opname, autograd_kernel, "Autograd", with_keyset=True)


# If the op was defined in C++, then we want to make sure there was an
# m.set_python_module(module, ...) call and that the module is the
# same as the module that called torch.library.register_fake.
def _check_pystubs_once(func, qualname, actual_module_name):
    checked = False

    def inner(*args, **kwargs):
        nonlocal checked
        if checked:
            return func(*args, **kwargs)

        op = torch._library.utils.lookup_op(qualname)
        if op._defined_in_python:
            checked = True
            return func(*args, **kwargs)

        maybe_pystub = torch._C._dispatch_pystub(
            op._schema.name, op._schema.overload_name
        )
        if maybe_pystub is None:
            if torch._library.utils.requires_set_python_module():
                namespace = op.namespace
                cpp_filename = op._handle.debug()
                raise RuntimeError(
                    f"Operator '{qualname}' was defined in C++ and has a Python "
                    f"fake impl. In this situation, we require there to also be a "
                    f"companion C++ `m.set_python_module(\"{actual_module_name}\")` "
                    f"call, but we could not find one. Please add that to "
                    f"to the top of the C++ TORCH_LIBRARY({namespace}, ...) block the "
                    f"operator was registered in ({cpp_filename})"
                )
        else:
            pystub_module = maybe_pystub[0]
            if actual_module_name != pystub_module:
                cpp_filename = op._handle.debug()
                raise RuntimeError(
                    f"Operator '{qualname}' specified that its python fake impl "
                    f"is in the Python module '{pystub_module}' but it was actually found "
                    f"in '{actual_module_name}'. Please either move the fake impl "
                    f"or correct the m.set_python_module call ({cpp_filename})"
                )
        checked = True
        return func(*args, **kwargs)

    return inner


# NOTE [ctx inside the fake implementation]
# If a user has an operator with data-dependent output shape, then when writing
# a fake implementation they must query the current ctx and use methods on the
# ctx to construct a new unbacked symint.
#
# This is done via us setting the global_ctx_getter function every time a fake
# implementation is invoked.
def get_ctx() -> "torch._library.abstract_impl.AbstractImplCtx":
    """get_ctx() returns the current AbstractImplCtx object.

    Calling ``get_ctx()`` is only valid inside of an fake impl
    (see :func:`torch.library.register_fake` for more usage details.
    """
    return torch._library.abstract_impl.global_ctx_getter()


_OPCHECK_DEFAULT_UTILS = (
    "test_schema",
    "test_autograd_registration",
    "test_faketensor",
    "test_aot_dispatch_dynamic",
)


def opcheck(
    op: Union[torch._ops.OpOverload, torch._ops.OpOverloadPacket, CustomOpDef],
    args: Tuple[Any, ...],
    kwargs: Optional[Dict[str, Any]] = None,
    *,
    test_utils: Union[str, Sequence[str]] = _OPCHECK_DEFAULT_UTILS,
    raise_exception: bool = True,
) -> Dict[str, str]:
    """Given an operator and some sample arguments, tests if the operator is
    registered correctly.

    That is, when you use the torch.library/TORCH_LIBRARY APIs to create a
    custom op, you specified metadata (e.g. mutability info) about the custom op
    and these APIs require that the functions you pass them satisfy certain
    properties (e.g. no data pointer access in the fake/meta/abstract kernel)
    ``opcheck`` tests these metadata and properties.

    Concretely, we test the following:
    - test_schema: if the operator's schema is correct.
    - test_autograd_registration: if autograd was registered correctly.
    - test_faketensor: If the operator has a FakeTensor kernel
    (and if it is correct). The FakeTensor kernel is necessary (
    but not sufficient) for the operator to work with PyTorch compilation
    APIs (torch.compile/export/FX).
    - test_aot_dispatch_dynamic: If the operator has correct behavior
    with PyTorch compilation APIs (torch.compile/export/FX).
    This checks that the outputs (and gradients, if applicable) are the
    same under eager-mode PyTorch and torch.compile.
    This test is a superset of ``test_faketensor``.

    For best results, please call ``opcheck`` multiple times with a
    representative set of inputs. If your operator supports
    autograd, please use ``opcheck`` with inputs with ``requires_grad = True``;
    if your operator supports multiple devices (e.g. CPU and CUDA), please
    use ``opcheck`` with inputs on all supported devices.

    Args:
        op: The operator. Must either be a function decorated with
            :func:`torch.library.custom_op` or an OpOverload/OpOverloadPacket
            found in torch.ops.* (e.g. torch.ops.aten.sin, torch.ops.mylib.foo)
        args: The args to the operator
        kwargs: The kwargs to the operator
        test_utils: Tests that we should run. Default: all of them.
            Example: ("test_schema", "test_faketensor")
        raise_exception: If we should raise an exception on the first
            error. If False, we will return a dict with information
            on if each test passed or not.

    .. warning::

        opcheck and :func:`torch.autograd.gradcheck` test different things;
        opcheck tests if your usage of torch.library APIs is correct while
        :func:`torch.autograd.gradcheck` tests if your autograd formula is
        mathematically correct. Use both to test custom ops that support
        gradient computation.

    Example:

        >>> # xdoctest: +REQUIRES(env:TORCH_DOCTEST_CUDA)
        >>> @torch.library.custom_op("mylib::numpy_mul", mutates_args=())
        >>> def numpy_add(x: Tensor, y: float) -> Tensor:
        >>>     x_np = x.numpy(force=True)
        >>>     z_np = x_np + y
        >>>     return torch.from_numpy(z_np).to(x.device)
        >>>
        >>> @numpy_sin.register_fake
        >>> def _(x, y):
        >>>     return torch.empty_like(x)
        >>>
        >>> def setup_context(ctx, inputs, output):
        >>>     y, = inputs
        >>>     ctx.y = y
        >>>
        >>> def backward(ctx, grad):
        >>>     return grad * ctx.y, None
        >>>
        >>> numpy_sin.register_autograd(backward, setup_context=setup_context)
        >>>
        >>> sample_inputs = [
        >>>     (torch.randn(3), 3.14),
        >>>     (torch.randn(2, 3, device='cuda'), 2.718),
        >>>     (torch.randn(1, 10, requires_grad=True), 1.234),
        >>>     (torch.randn(64, 64, device='cuda', requires_grad=True), 90.18),
        >>> ]
        >>>
        >>> for args in sample_inputs:
        >>>     torch.library.opcheck(foo, args)

    """
    import torch.testing._internal.optests as optests

    return optests.opcheck(
        op, args, kwargs, test_utils=test_utils, raise_exception=raise_exception
    )<|MERGE_RESOLUTION|>--- conflicted
+++ resolved
@@ -1,28 +1,15 @@
-<<<<<<< HEAD
-from ._ops import OpOverload
-from typing import Any, Optional, Set, List, Union, Callable, Tuple, Dict, Sequence
-import traceback
-import torch
-import weakref
-=======
 # mypy: allow-untyped-defs
 import contextlib
->>>>>>> d3b82306
 import functools
 import inspect
 import re
 import sys
-<<<<<<< HEAD
-import warnings
-from torch._library.custom_ops import custom_op, _maybe_get_opdef, device_types_t, CustomOpDef
-=======
 import traceback
 import weakref
 from typing import Any, Callable, Dict, List, Optional, Sequence, Set, Tuple, Union
 from typing_extensions import deprecated
 
 import torch
->>>>>>> d3b82306
 import torch._library as _library
 from torch._library.custom_ops import (
     _maybe_get_opdef,
@@ -145,8 +132,6 @@
         assert self.m is not None
         if isinstance(tags, torch.Tag):
             tags = (tags,)
-<<<<<<< HEAD
-=======
 
         name = schema.split("(")[0]
         packet_name = name.split(".")[0] if "." in name else name
@@ -154,9 +139,17 @@
             getattr(torch.ops, self.ns), packet_name
         )
 
->>>>>>> d3b82306
         result = self.m.define(schema, alias_analysis, tuple(tags))
-        qualname = self.ns + "::" + schema.split("(")[0]
+        name = schema.split("(")[0]
+        qualname = self.ns + "::" + name
+
+        # If the OpOverloadPacket exists already, then this means we're adding a
+        # new OpOverload for it. Refresh the packet to include the new OpOverload.
+        if has_preexisting_packet:
+            ns = getattr(torch.ops, self.ns)
+            packet = getattr(ns, packet_name)
+            torch._ops._refresh_packet(packet)
+
         self._op_defs.add(qualname)
         _defs.add(qualname)
         return result
@@ -421,14 +414,9 @@
     if not NAMELESS_SCHEMA.fullmatch(schema):
         raise ValueError(
             f"define(qualname, schema, ...): expected schema "
-<<<<<<< HEAD
-            f"to look like e.g. \"(Tensor x) -> Tensor\" but "
-            f"got \"{schema}\"")
-=======
             f'to look like e.g. "(Tensor x) -> Tensor" but '
             f'got "{schema}"'
         )
->>>>>>> d3b82306
     lib.define(name + schema, alias_analysis="", tags=tags)
 
 
@@ -532,15 +520,15 @@
     return wrap
 
 
+@deprecated(
+    "`torch.library.impl_abstract` was renamed to `torch.library.register_fake`. Please use that "
+    "instead; we will remove `torch.library.impl_abstract` in a future version of PyTorch.",
+    category=FutureWarning,
+)
 def impl_abstract(qualname, func=None, *, lib=None, _stacklevel=1):
     r"""This API was renamed to :func:`torch.library.register_fake` in PyTorch 2.4.
     Please use that instead.
     """
-    warnings.warn("torch.library.impl_abstract was renamed to "
-                  "torch.library.register_fake. Please use that instead; "
-                  "we will remove torch.library.impl_abstract in a future "
-                  "version of PyTorch.",
-                  DeprecationWarning, stacklevel=2)
     if func is not None:
         _stacklevel = _stacklevel + 1
     return register_fake(qualname, func, lib=lib, _stacklevel=_stacklevel)
@@ -883,7 +871,7 @@
                 raise RuntimeError(
                     f"Operator '{qualname}' was defined in C++ and has a Python "
                     f"fake impl. In this situation, we require there to also be a "
-                    f"companion C++ `m.set_python_module(\"{actual_module_name}\")` "
+                    f'companion C++ `m.set_python_module("{actual_module_name}")` '
                     f"call, but we could not find one. Please add that to "
                     f"to the top of the C++ TORCH_LIBRARY({namespace}, ...) block the "
                     f"operator was registered in ({cpp_filename})"
