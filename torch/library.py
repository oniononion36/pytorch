from ._ops import OpOverload
from typing import Any, Optional, Set, List, Union, Callable
import traceback
import torch
import weakref
import functools
import inspect
import re
import contextlib
import sys
import warnings
from torch._library.custom_ops import custom_op, _maybe_get_opdef, device_types_t
import torch._library as _library


__all__ = [
    'Library',
    'impl',
    'define',
    'fallthrough_kernel',
    'impl_abstract',
    'register_fake',
    'get_ctx',
    'custom_op',
]

# Set containing the combination of (namespace, operator, DispatchKey) for which a new kernel has been registered
# The keys in the set are of the form `namespace + "/" + op_name + "/" + dispatch_key`.
# This set is maintained to ensure that two libraries don't try to override the exact same functionality to avoid
# libraries calling into kernels not intended to be called.
_impls: Set[str] = set()
_defs: Set[str] = set()

# prim is reserved by TorchScript interpreter
_reserved_namespaces = ['prim']

def fallthrough_kernel():
    """
    A dummy function to pass to ``Library.impl`` in order to register a fallthrough.
    """
    raise NotImplementedError("fallthrough_kernel() should never be called.")

class Library:
    """
    A class to create libraries that can be used to register new operators or
    override operators in existing libraries from Python.
    A user can optionally pass in a dispatch keyname if they only want to register
    kernels corresponding to only one specific dispatch key.

    To create a library to override operators in an existing library (with name ns), set the kind to "IMPL".
    To create a new library (with name ns) to register new operators, set the kind to "DEF".
    To create a fragment of a possibly existing library to register operators (and bypass
    the limitation that there is only one library for a given namespace), set the kind to
    "FRAGMENT".

    Args:
        ns: library name
        kind: "DEF", "IMPL" (default: "IMPL"), "FRAGMENT"
        dispatch_key: PyTorch dispatch key (default: "")
    """
    def __init__(self, ns, kind, dispatch_key=""):
        if kind not in ('IMPL', 'DEF', 'FRAGMENT'):
            raise ValueError("Unsupported kind: ", kind)

        if ns in _reserved_namespaces and (kind == "DEF" or kind == 'FRAGMENT'):
            raise ValueError(ns, " is a reserved namespace. Please try creating a library with another name.")

        frame = traceback.extract_stack(limit=3)[0]
        filename, lineno = frame.filename, frame.lineno
        self.m: Optional[Any] = torch._C._dispatch_library(kind, ns, dispatch_key, filename, lineno)
        self.ns = ns
        self._op_defs: Set[str] = set()
        self._op_impls: Set[str] = set()
        self._registration_handles: List["torch._library.utils.RegistrationHandle"] = []
        self.kind = kind
        self.dispatch_key = dispatch_key
        # Use a finalizer to setup the "destructor" instead of __del__.
        # Python __del__ can lead to weird things (globals and locals may already
        # be gone when __del__ actually gets called!). finalizers help the
        # situation because it lets us capture references and keeps them alive
        weakref.finalize(self, _del_library, _impls, self._op_impls, _defs, self._op_defs, self._registration_handles)

    def __repr__(self):
        return f"Library(kind={self.kind}, ns={self.ns}, dispatch_key={self.dispatch_key})>"

    def define(self, schema, alias_analysis="", *, tags=()):
        r'''Defines a new operator and its semantics in the ns namespace.

        Args:
            schema: function schema to define a new operator.
            alias_analysis (optional): Indicates if the aliasing properties of the operator arguments can be
                                       inferred from the schema (default behavior) or not ("CONSERVATIVE").
            tags (Tag | Sequence[Tag]): one or more torch.Tag to apply to this
                                       operator. Tagging an operator changes the operator's behavior
                                       under various PyTorch subsystems; please read the docs for the
                                       torch.Tag carefully before applying it.

        Returns:
            name of the operator as inferred from the schema.

        Example::
            >>> my_lib = Library("mylib", "DEF")
            >>> my_lib.define("sum(Tensor self) -> Tensor")
        '''
        # This is added because we also want to disallow PURE_FUNCTION alias analysis which is a valid
        # AliasAnalysis type in C++
        if alias_analysis not in ["", "FROM_SCHEMA", "CONSERVATIVE"]:
            raise RuntimeError(f"Invalid alias_analysis type {alias_analysis}")
        assert self.m is not None
        if isinstance(tags, torch.Tag):
            tags = (tags,)
        result = self.m.define(schema, alias_analysis, tuple(tags))
        qualname = self.ns + "::" + schema.split("(")[0]
        self._op_defs.add(qualname)
        _defs.add(qualname)
        return result

    def _register_fake(self, op_name, fn, _stacklevel=1):
        r'''Registers the fake impl for an operator defined in the library.'''
        source = torch._library.utils.get_source(_stacklevel + 1)
        frame = sys._getframe(_stacklevel)
        caller_module = inspect.getmodule(frame)
        # Can be none if you call register_fake from somewhere there isn't a module
        # (e.g. __main__)
        caller_module_name = None if caller_module is None else caller_module.__name__

        # TODO(rzou): We're gonna need to stage this change with torchvision,
        # since torchvision is github first.
        if caller_module_name is not None and caller_module_name.startswith("torchvision."):
            caller_module_name = None

        qualname = f"{self.ns}::{op_name}"
        entry = torch._library.simple_registry.singleton.find(qualname)
        if caller_module_name is not None:
            func_to_register = _check_pystubs_once(fn, qualname, caller_module_name)
        else:
            func_to_register = fn

        handle = entry.abstract_impl.register(func_to_register, source)
        self._registration_handles.append(handle)

    def _impl_with_aoti_compile(self, op_name, dispatch_key=''):
        r'''Register the operator to use the AOTI-compiled implementation.

        Args:
            op_name: operator name (along with the overload) or OpOverload object.
            dispatch_key: dispatch key that the input function should be registered for. By default, it uses
                          the dispatch key that the library was created with.

        Example::
            >>> my_lib = Library("aten", "IMPL")
            >>> my_lib._impl_with_aoti_compile("div.Tensor", "CPU")
        '''
        if dispatch_key == '':
            dispatch_key = self.dispatch_key
        assert torch.DispatchKeySet(dispatch_key).has(torch._C.DispatchKey.Dense)

        if isinstance(op_name, str):
            name = op_name
        elif isinstance(op_name, OpOverload):
            name = op_name._schema.name
            overload_name = op_name._schema.overload_name
            if overload_name != '':
                name = name + '.' + overload_name
        else:
            raise RuntimeError("_impl_with_aoti_compile should be passed either a name or an OpOverload object "
                               "as the first argument")

        key = self.ns + "/" + name.split("::")[-1] + "/" + dispatch_key
        if key in _impls:
            # TODO: in future, add more info about where the existing function is registered (this info is
            # today already returned by the C++ warning when _impl_with_aoti_compile is called but we error out before that)
            raise RuntimeError("This is not allowed since there's already a kernel registered from python overriding {}"
                               "'s behavior for {} dispatch key and {} namespace.".
                               format(name.split("::")[-1], dispatch_key, self.ns))

        assert self.m is not None
        impl_fn: Callable = self.m.impl_with_aoti_compile
        impl_fn(self.ns, name.split("::")[-1], dispatch_key)

        _impls.add(key)
        self._op_impls.add(key)

    def impl(self, op_name, fn, dispatch_key='', *, with_keyset=False):
        r'''Registers the function implementation for an operator defined in the library.

        Args:
            op_name: operator name (along with the overload) or OpOverload object.
            fn: function that's the operator implementation for the input dispatch key or :func:`~fallthrough_kernel`
                to register a fallthrough.
            dispatch_key: dispatch key that the input function should be registered for. By default, it uses
                          the dispatch key that the library was created with.

        Example::
            >>> my_lib = Library("aten", "IMPL")
            >>> def div_cpu(self, other):
            >>>     return self * (1 / other)
            >>> my_lib.impl("div.Tensor", div_cpu, "CPU")
        '''
        if not callable(fn):
            raise TypeError(f"Input function is required to be a callable but found type {type(fn)}")
        if dispatch_key == '':
            dispatch_key = self.dispatch_key

        if isinstance(op_name, str):
            name = op_name
        elif isinstance(op_name, OpOverload):
            name = op_name._schema.name
            overload_name = op_name._schema.overload_name
            if overload_name != '':
                name = name + '.' + overload_name
        else:
            raise RuntimeError("impl should be passed either a name or an OpOverload object as the first argument")

        key = self.ns + "/" + name.split("::")[-1] + "/" + dispatch_key
        if key in _impls:
            # TODO: in future, add more info about where the existing function is registered (this info is
            # today already returned by the C++ warning when impl is called but we error out before that)
            raise RuntimeError("This is not allowed since there's already a kernel registered from python overriding {}"
                               "'s behavior for {} dispatch key and {} namespace.".
                               format(name.split("::")[-1], dispatch_key, self.ns))

        if dispatch_key == "Meta":
            dispatcher_op_name = name
            if '::' not in dispatcher_op_name:
                dispatcher_op_name = f'{self.ns}::{dispatcher_op_name}'

            # Internally, we shouldn't be registering meta kernels for any operators that
            # have CompositeImplicitAutograd kernels.
            # Instead, we should be letting those decompositions run, and writing meta kernels
            # only for the base operators.
            if torch._C._dispatch_has_kernel_for_dispatch_key(dispatcher_op_name, "CompositeImplicitAutograd"):
                raise RuntimeError(
                    f"We should not register a meta kernel directly to the operator '{name}',"
                    " because it has a CompositeImplicitAutograd kernel in core."
                    " Instead we should let the operator decompose, and ensure that we have meta kernels"
                    " for the base ops that it decomposes into.")

        assert self.m is not None
        self.m.impl(name, dispatch_key if dispatch_key != "" else "CompositeImplicitAutograd", fn, with_keyset)

        _impls.add(key)
        self._op_impls.add(key)

    def _destroy(self):
        if self.m is not None:
            self.m.reset()
        self.m = None
        for handle in self._registration_handles:
            handle.destroy()
        self._registration_handles.clear()
        global _impls
        _impls -= self._op_impls
        for name in self._op_defs:
            # Delete the cached torch.ops.ns.foo if it was registered.
            # Otherwise, accessing it leads to a segfault.
            # It's possible that we only registered an overload in this Library
            # and another library owns an alive overload.
            # That's OK - the next time torch.ops.ns.foo gets called, it'll be
            # recomputed to point at the right collection of overloads.
            ns, name_with_overload = name.split("::")
            name = name_with_overload.split(".")[0]
            if not hasattr(torch.ops, ns):
                continue
            namespace = getattr(torch.ops, ns)
            if not hasattr(namespace, name):
                continue
            delattr(namespace, name)


def _del_library(captured_impls, op_impls, captured_defs, op_defs, registration_handles):
    captured_impls -= op_impls
    captured_defs -= op_defs
    for handle in registration_handles:
        handle.destroy()


@contextlib.contextmanager
def _scoped_library(*args, **kwargs):
    try:
        lib = Library(*args, **kwargs)
        yield lib
    finally:
        lib._destroy()


_keep_alive: List[Library] = []


NAMELESS_SCHEMA = re.compile(r"\(.*\) -> .*")


@functools.singledispatch
def define(qualname, schema, *, lib=None, tags=()):
    r"""Defines a new operator.

    In PyTorch, defining an op (short for "operator") is a two step-process:
    - we need to define the op (by providing an operator name and schema)
    - we need to implement behavior for how the operator interacts with
    various PyTorch subsystems, like CPU/CUDA Tensors, Autograd, etc.

    This entrypoint defines the custom operator (the first step)
    you must then perform the second step by calling various
    ``impl_*`` APIs, like :func:`torch.library.impl` or
    :func:`torch.library.register_fake`.

    Args:
        qualname (str): The qualified name for the operator. Should be
            a string that looks like "namespace::name", e.g. "aten::sin".
            Operators in PyTorch need a namespace to
            avoid name collisions; a given operator may only be created once.
            If you are writing a Python library, we recommend the namespace to
            be the name of your top-level module.
        schema (str): The schema of the operator. E.g. "(Tensor x) -> Tensor"
            for an op that accepts one Tensor and returns one Tensor. It does
            not contain the operator name (that is passed in ``qualname``).
        lib (Optional[Library]): If provided, the lifetime of this operator
            will be tied to the lifetime of the Library object.
        tags (Tag | Sequence[Tag]): one or more torch.Tag to apply to this
            operator. Tagging an operator changes the operator's behavior
            under various PyTorch subsystems; please read the docs for the
            torch.Tag carefully before applying it.

    Example::
        >>> import torch
        >>> import numpy as np
        >>>
        >>> # Define the operator
        >>> torch.library.define("mylib::sin", "(Tensor x) -> Tensor")
        >>>
        >>> # Add implementations for the operator
        >>> @torch.library.impl("mylib::sin", "cpu")
        >>> def f(x):
        >>>     return torch.from_numpy(np.sin(x.numpy()))
        >>>
        >>> # Call the new operator from torch.ops.
        >>> x = torch.randn(3)
        >>> y = torch.ops.mylib.sin(x)
        >>> assert torch.allclose(y, x.sin())

    """
    if not isinstance(qualname, str):
        raise ValueError(
            f"define(qualname, schema): expected qualname "
            f"to be instance of str, got {type(qualname)}")
    namespace, name = torch._library.utils.parse_namespace(qualname)
    if lib is None:
        lib = Library(namespace, "FRAGMENT")
        _keep_alive.append(lib)
    if not NAMELESS_SCHEMA.fullmatch(schema):
        raise ValueError(
            f"define(qualname, schema, ...): expected schema "
            f"to look like e.g. \"(Tensor x) -> Tensor\" but "
            f"got \"{schema}\"")
    lib.define(name + schema, alias_analysis="", tags=tags)


@define.register
def _(lib: Library, schema, alias_analysis=""):
    """The old torch.library.define.
    We're keeping this around for BC reasons
    """
    def wrap(f):
        name = lib.define(schema, alias_analysis)
        lib.impl(name, f)
        return f
    return wrap


@functools.singledispatch
def impl(qualname, types, func=None, *, lib=None):
    """Register an implementation for a device type for this operator.

    You may pass "default" for ``types`` to register this implementation as the
    default implementation for ALL device types.
    Please only use this if the implementation truly supports all device types;
    for example, this is true if it is a composition of built-in PyTorch operators.

    Some valid types are: "cpu", "cuda", "xla", "mps", "ipu", "xpu".

    Args:
        qualname (str): Should be a string that looks like "namespace::operator_name".
        types (str | Sequence[str]): The device types to register an impl to.
        lib (Optional[Library]): If provided, the lifetime of this registration
            will be tied to the lifetime of the Library object.

    Examples:
        >>> import torch
        >>> import numpy as np
        >>>
        >>> # Define the operator
        >>> torch.library.define("mylib::mysin", "(Tensor x) -> Tensor")
        >>>
        >>> # Add implementations for the cpu device
        >>> @torch.library.impl("mylib::mysin", "cpu")
        >>> def f(x):
        >>>     return torch.from_numpy(np.sin(x.numpy()))
        >>>
        >>> x = torch.randn(3)
        >>> y = torch.ops.mylib.mysin(x)
        >>> assert torch.allclose(y, x.sin())
    """
    if isinstance(types, str):
        types = (types,)
    keys = set({})
    for typ in types:
        is_dispatch_key = torch._C._parse_dispatch_key(typ)
        if is_dispatch_key:
            # We also support passing a DispatchKey to impl. Please prefer using
            # the higher-level torch.library APIs and only pass DispatchKey to
            # torch.library.impl with caution (or even better, don't use this
            # option and file an issue on GitHub for what you need).
            # We don't advertise this to users because
            # it is very easy to shoot yourself in the foot.
            keys.add(typ)
        else:
            keys.add(_device_type_to_key(typ))

    def register(func):
        namespace, _ = torch._library.utils.parse_namespace(qualname)
        if lib is None:
            use_lib = Library(namespace, "FRAGMENT")
            _keep_alive.append(use_lib)
        else:
            use_lib = lib
        for key in keys:
            use_lib.impl(qualname, func, key)

    if func is None:
        return register
    else:
        register(func)


def _device_type_to_key(device_type: str) -> str:
    if device_type == "default":
        # This is technically not correct, because although all device_type
        # DispatchKeys are included in CompositeExplicitAutograd,
        # not everything in CompositeExplicitAutograd is associated with a
        # device_type. I don't really care that much about the difference.
        return "CompositeExplicitAutograd"
    return torch._C._dispatch_key_for_device(device_type)


@impl.register
def _(lib: Library, name, dispatch_key=""):
    """Legacy torch.library.impl API. Kept around for BC"""
    def wrap(f):
        lib.impl(name, f, dispatch_key)
        return f
    return wrap


def impl_abstract(qualname, func=None, *, lib=None, _stacklevel=1):
    r"""This API was renamed to :func:`torch.library.register_fake` in PyTorch 2.4.
    Please use that instead.
    """
    warnings.warn("torch.library.impl_abstract was renamed to "
                  "torch.library.register_fake. Please use that instead; "
                  "we will remove torch.library.impl_abstract in a future "
                  "version of PyTorch.",
                  DeprecationWarning, stacklevel=2)
    if func is not None:
        _stacklevel = _stacklevel + 1
    return register_fake(qualname, func, lib=lib, _stacklevel=_stacklevel)


_op_identifier = Union[str, "torch._ops.OpOverload", "torch._library.custom_ops.CustomOpDef"]


def register_kernel(
        op: _op_identifier,
        device_types: device_types_t,
        func: Optional[Callable] = None,
        /,
        *,
        lib: Optional[Library] = None):
    """Register an implementation for a device type for this operator.

    Some valid device_types are: "cpu", "cuda", "xla", "mps", "ipu", "xpu".
    This API may be used as a decorator.

    Args:
        fn (Callable): The function to register as the implementation for
            the given device types.
        device_types (None | str | Sequence[str]): The device_types to register an impl to.
            If None, we will register to all device types -- please only use
            this option if your implementation is truly device-type-agnostic.

    Examples::
        >>> # xdoctest: +REQUIRES(env:TORCH_DOCTEST_CUDA)
        >>> import torch
        >>> from torch import Tensor
        >>> from torch.library import custom_op
        >>> import numpy as np
        >>>
        >>> # Create a custom op that works on cpu
        >>> @custom_op("mylib::numpy_sin", mutates_args=(), device_types="cpu")
        >>> def numpy_sin(x: Tensor) -> Tensor:
        >>>     x_np = x.numpy()
        >>>     y_np = np.sin(x_np)
        >>>     return torch.from_numpy(y_np)
        >>>
        >>> # Add implementations for the cuda device
        >>> @torch.library.register_kernel("mylib::numpy_sin", "cuda")
        >>> def _(x):
        >>>     x_np = x.cpu().numpy()
        >>>     y_np = np.sin(x_np)
        >>>     return torch.from_numpy(y_np).to(device=x.device)
        >>>
        >>> x_cpu = torch.randn(3)
        >>> x_cuda = x_cpu.cuda()
        >>> assert torch.allclose(numpy_sin(x_cpu), x_cpu.sin())
        >>> assert torch.allclose(numpy_sin(x_cuda), x_cuda.sin())

    """

    if not isinstance(op, (str, torch._ops.OpOverload, torch._library.custom_ops.CustomOpDef)):
        raise ValueError("register_kernel(op): got unexpected type for op: {type(op)}")
    if isinstance(op, torch._ops.OpOverload):
        op = op._name
    opdef = _maybe_get_opdef(op)
    if opdef is not None:
        return opdef.register_kernel(device_types, func)
    assert isinstance(op, str)
    if device_types is None:
        device_types = "CompositeExplicitAutograd"
    return impl(op, device_types, func, lib=lib)


def register_fake(
        op: _op_identifier,
        func: Optional[Callable] = None,
        /,
        *,
        lib: Optional[Library] = None,
        _stacklevel: int = 1):
    r"""Register a FakeTensor implementation ("fake impl") for this operator.

    Also sometimes known as a "meta kernel", "abstract impl".

    An "FakeTensor implementation" specifies the behavior of this operator on
    Tensors that carry no data ("FakeTensor"). Given some input Tensors with
    certain properties (sizes/strides/storage_offset/device), it specifies
    what the properties of the output Tensors are.

    The FakeTensor implementation has the same signature as the operator.
    It is run for both FakeTensors and meta tensors. To write a FakeTensor
    implementation, assume that all Tensor inputs to the operator are
    regular CPU/CUDA/Meta tensors, but they do not have storage, and
    you are trying to return regular CPU/CUDA/Meta tensor(s) as output.
    The FakeTensor implementation must consist of only PyTorch operations
    (and may not directly access the storage or data of any input or
    intermediate Tensors).

    This API may be used as a decorator (see examples).

    For a detailed guide on custom ops, please see
    https://docs.google.com/document/d/1W--T6wz8IY8fOI0Vm8BF44PdBgs283QvpelJZWieQWQ/edit

    Examples:
        >>> import torch
        >>> import numpy as np
        >>> from torch import Tensor
        >>>
        >>> # Example 1: an operator without data-dependent output shape
        >>> @torch.library.custom_op("mylib::custom_linear", mutates_args=())
        >>> def custom_linear(x: Tensor, weight: Tensor, bias: Tensor) -> Tensor:
        >>>     raise NotImplementedError("Implementation goes here")
        >>>
        >>> @torch.library.register_fake("mylib::custom_linear")
        >>> def _(x, weight, bias):
        >>>     assert x.dim() == 2
        >>>     assert weight.dim() == 2
        >>>     assert bias.dim() == 1
        >>>     assert x.shape[1] == weight.shape[1]
        >>>     assert weight.shape[0] == bias.shape[0]
        >>>     assert x.device == weight.device
        >>>
        >>>     return (x @ weight.t()) + bias
        >>>
        >>> with torch._subclasses.fake_tensor.FakeTensorMode():
        >>>     x = torch.randn(2, 3)
        >>>     w = torch.randn(3, 3)
        >>>     b = torch.randn(3)
        >>>     y = torch.ops.mylib.custom_linear(x, w, b)
        >>>
        >>> assert y.shape == (2, 3)
        >>>
        >>> # Example 2: an operator with data-dependent output shape
        >>> @torch.library.custom_op("mylib::custom_nonzero", mutates_args=())
        >>> def custom_nonzero(x: Tensor) -> Tensor:
        >>>     x_np = x.numpy(force=True)
        >>>     res = np.stack(np.nonzero(x_np), axis=1)
        >>>     return torch.tensor(res, device=x.device)
        >>>
        >>> @torch.library.register_fake("mylib::custom_nonzero")
        >>> def _(x):
        >>>     # Number of nonzero-elements is data-dependent.
        >>>     # Since we cannot peek at the data in an fake impl,
        >>>     # we use the ctx object to construct a new symint that
        >>>     # represents the data-dependent size.
        >>>     ctx = torch.library.get_ctx()
        >>>     nnz = ctx.new_dynamic_size()
        >>>     shape = [nnz, x.dim()]
        >>>     result = x.new_empty(shape, dtype=torch.int64)
        >>>     return result
        >>>
        >>> from torch.fx.experimental.proxy_tensor import make_fx
        >>>
        >>> x = torch.tensor([0, 1, 2, 3, 4, 0])
        >>> trace = make_fx(torch.ops.mylib.custom_nonzero, tracing_mode="symbolic")(x)
        >>> trace.print_readable()
        >>>
        >>> assert torch.allclose(trace(x), torch.ops.mylib.custom_nonzero(x))

    """
    if not isinstance(op, (str, torch._ops.OpOverload, torch._library.custom_ops.CustomOpDef)):
        raise ValueError("register_fake(op): got unexpected type for op: {type(op)}")
    if isinstance(op, torch._ops.OpOverload):
        op = op._name
    opdef = _maybe_get_opdef(op)
    if opdef is not None:
        if func is None:
            return opdef.register_fake
        else:
            return opdef.register_fake(func)
    assert isinstance(op, str)

    stacklevel = _stacklevel

    def register(func):
        namespace, op_name = torch._library.utils.parse_namespace(op)
        if lib is None:
            use_lib = Library(namespace, "FRAGMENT")
            _keep_alive.append(use_lib)
        else:
            use_lib = lib
        use_lib._register_fake(op_name, func, _stacklevel=stacklevel + 1)
        return func

    if func is None:
        return register
    else:
        stacklevel += 1
        return register(func)


def register_autograd(op: _op_identifier, backward: Callable, /, *, setup_context: Optional[Callable] = None, lib=None) -> None:
    r"""Register a backward formula for this custom op.

    In order for an operator to work with autograd, you need to register
    a backward formula:
    1. You must tell us how to compute gradients during the backward pass
    by providing us a "backward" function.
    2. If you need any values from the forward to compute gradients, you can
    use `setup_context` to save values for backward.

    ``backward_fn`` runs during the backward pass. It accepts ``(ctx, *grads)``:
    - ``grads`` is one or more gradients. The number of gradients matches
    the number of outputs of the operator.
    The ``ctx`` object is `the same ctx object <context_method_mixins>`_ used by
    :class:`torch.autograd.Function`. The semantics of ``backward_fn`` are the
    same as :meth:`torch.autograd.Function.backward`.

    ``setup_context_fn(ctx, inputs, output)`` runs during the forward pass.
    Please save quantities needed for backward onto the ``ctx`` object via
    either :meth:`torch.autograd.function.FunctionCtx.save_for_backward`
    or assigning them as attributes of ``ctx``.

    Both ``setup_context_fn`` and ``backward_fn`` must be traceable. That is,
    they may not directly access :meth:`torch.Tensor.data_ptr` and they must
    not depend on or mutate global state. If you need a non-traceable backward,
    you can make it a separate custom_op that you call inside ``backward_fn``.

    Examples:
        >>> import torch
        >>> import numpy as np
        >>> from torch import Tensor
        >>>
        >>> @torch.library.custom_op("mylib::numpy_sin", mutates_args=())
        >>> def numpy_sin(x: Tensor) -> Tensor:
        >>>     x_np = x.cpu().numpy()
        >>>     y_np = np.sin(x_np)
        >>>     return torch.from_numpy(y_np).to(device=x.device)
        >>>
        >>> def setup_context(ctx, inputs, output) -> Tensor:
        >>>     x, = inputs
        >>>     ctx.save_for_backward(x)
        >>>
        >>> def backward(ctx, grad):
        >>>     x, = ctx.saved_tensors
        >>>     return grad * x.cos()
        >>>
        >>> torch.library.register_autograd("mylib::numpy_sin", backward, setup_context=setup_context)
        >>>
        >>> x = torch.randn(3, requires_grad=True)
        >>> y = numpy_sin(x)
        >>> grad_x, = torch.autograd.grad(y, x, torch.ones_like(y))
        >>> assert torch.allclose(grad_x, x.cos())

    """
    if not isinstance(op, (str, torch._ops.OpOverload, torch._library.custom_ops.CustomOpDef)):
        raise ValueError(f"register_autograd(op): got unexpected type for op: {type(op)}")
    if isinstance(op, torch._ops.OpOverload):
        op = op._name
    opdef = _maybe_get_opdef(op)
    if opdef is not None:
        opdef.register_autograd(backward, setup_context=setup_context)
        return

    assert isinstance(op, str)
    qualname = op
    op = torch._library.utils.lookup_op(qualname)
    schema = op._schema
    if not _library.utils.is_functional_schema(schema):
        raise RuntimeError(
            f"Cannot register autograd formula for non-functional operator "
            f"{op} with schema {schema}. Please create "
            f"a functional operator and register an autograd formula for that."
        )

    info = _library.autograd.Info(backward, setup_context)
    autograd_kernel = _library.autograd.make_autograd_impl(op, info)
    namespace, opname = torch._library.utils.parse_namespace(qualname)
    if lib is None:
        lib = Library(namespace, "FRAGMENT")
        _keep_alive.append(lib)
    lib.impl(opname, autograd_kernel, "Autograd", with_keyset=True)


# If the op was defined in C++, then we want to make sure there was an
# m.set_python_module(module, ...) call and that the module is the
# same as the module that called torch.library.register_fake.
def _check_pystubs_once(func, qualname, actual_module_name):
    checked = False

    def inner(*args, **kwargs):
        nonlocal checked
        if checked:
            return func(*args, **kwargs)

        op = torch._library.utils.lookup_op(qualname)
        if op._defined_in_python:
            checked = True
            return func(*args, **kwargs)

        maybe_pystub = torch._C._dispatch_pystub(
            op._schema.name,
            op._schema.overload_name)
        if maybe_pystub is None:
            if torch._library.utils.requires_set_python_module():
                namespace = op.namespace
                cpp_filename = op._handle.debug()
                raise RuntimeError(
                    f"Operator '{qualname}' was defined in C++ and has a Python "
                    f"fake impl. In this situation, we require there to also be a "
                    f"companion C++ `m.set_python_module(\"{actual_module_name}\")` "
                    f"call, but we could not find one. Please add that to "
                    f"to the top of the C++ TORCH_LIBRARY({namespace}, ...) block the "
                    f"operator was registered in ({cpp_filename})")
        else:
            pystub_module = maybe_pystub[0]
            if actual_module_name != pystub_module:
                cpp_filename = op._handle.debug()
                raise RuntimeError(
                    f"Operator '{qualname}' specified that its python fake impl "
                    f"is in the Python module '{pystub_module}' but it was actually found "
                    f"in '{actual_module_name}'. Please either move the fake impl "
                    f"or correct the m.set_python_module call ({cpp_filename})")
        checked = True
        return func(*args, **kwargs)
    return inner


# NOTE [ctx inside the fake implementation]
# If a user has an operator with data-dependent output shape, then when writing
# a fake implementation they must query the current ctx and use methods on the
# ctx to construct a new unbacked symint.
#
# This is done via us setting the global_ctx_getter function every time a fake
# implementation is invoked.
def get_ctx() -> "torch._library.abstract_impl.AbstractImplCtx":
    """get_ctx() returns the current AbstractImplCtx object.

    Calling ``get_ctx()`` is only valid inside of an fake impl
    (see :func:`torch.library.register_fake` for more usage details.
    """
<<<<<<< HEAD
    return torch._library.abstract_impl.global_ctx_getter()
=======
    return torch._library.abstract_impl.global_ctx_getter()


_OPCHECK_DEFAULT_UTILS = (
    "test_schema",
    "test_autograd_registration",
    "test_faketensor",
    "test_aot_dispatch_dynamic",
)


def opcheck(
    op: Union[torch._ops.OpOverload, torch._ops.OpOverloadPacket, CustomOpDef],
    args: Tuple[Any, ...],
    kwargs: Optional[Dict[str, Any]] = None,
    *,
    test_utils: Union[str, Sequence[str]] = _OPCHECK_DEFAULT_UTILS,
    raise_exception: bool = True,
) -> Dict[str, str]:
    """Given an operator and some sample arguments, tests if the operator is
    registered correctly.

    That is, when you use the torch.library/TORCH_LIBRARY APIs to create a
    custom op, you specified metadata (e.g. mutability info) about the custom op
    and these APIs require that the functions you pass them satisfy certain
    properties (e.g. no data pointer access in the fake/meta/abstract kernel)
    ``opcheck`` tests these metadata and properties.

    Concretely, we test the following:
    - test_schema: if the operator's schema is correct.
    - test_autograd_registration: if autograd was registered correctly.
    - test_faketensor: If the operator has a FakeTensor kernel
    (and if it is correct). The FakeTensor kernel is necessary (
    but not sufficient) for the operator to work with PyTorch compilation
    APIs (torch.compile/export/FX).
    - test_aot_dispatch_dynamic: If the operator has correct behavior
    with PyTorch compilation APIs (torch.compile/export/FX).
    This checks that the outputs (and gradients, if applicable) are the
    same under eager-mode PyTorch and torch.compile.
    This test is a superset of ``test_faketensor``.

    For best results, please call ``opcheck`` multiple times with a
    representative set of inputs. If your operator supports
    autograd, please use ``opcheck`` with inputs with ``requires_grad = True``;
    if your operator supports multiple devices (e.g. CPU and CUDA), please
    use ``opcheck`` with inputs on all supported devices.

    Args:
        op: The operator. Must either be a function decorated with
            :func:`torch.library.custom_op` or an OpOverload/OpOverloadPacket
            found in torch.ops.* (e.g. torch.ops.aten.sin, torch.ops.mylib.foo)
        args: The args to the operator
        kwargs: The kwargs to the operator
        test_utils: Tests that we should run. Default: all of them.
            Example: ("test_schema", "test_faketensor")
        raise_exception: If we should raise an exception on the first
            error. If False, we will return a dict with information
            on if each test passed or not.

    .. warning::

        opcheck and :func:`torch.autograd.gradcheck` test different things;
        opcheck tests if your usage of torch.library APIs is correct while
        :func:`torch.autograd.gradcheck` tests if your autograd formula is
        mathematically correct. Use both to test custom ops that support
        gradient computation.

    Example:

        >>> # xdoctest: +REQUIRES(env:TORCH_DOCTEST_CUDA)
        >>> @torch.library.custom_op("mylib::numpy_mul", mutates_args=())
        >>> def numpy_add(x: Tensor, y: float) -> Tensor:
        >>>     x_np = x.numpy(force=True)
        >>>     z_np = x_np + y
        >>>     return torch.from_numpy(z_np).to(x.device)
        >>>
        >>> @numpy_sin.register_fake
        >>> def _(x, y):
        >>>     return torch.empty_like(x)
        >>>
        >>> def setup_context(ctx, inputs, output):
        >>>     y, = inputs
        >>>     ctx.y = y
        >>>
        >>> def backward(ctx, grad):
        >>>     return grad * ctx.y, None
        >>>
        >>> numpy_sin.register_autograd(backward, setup_context=setup_context)
        >>>
        >>> sample_inputs = [
        >>>     (torch.randn(3), 3.14),
        >>>     (torch.randn(2, 3, device='cuda'), 2.718),
        >>>     (torch.randn(1, 10, requires_grad=True), 1.234),
        >>>     (torch.randn(64, 64, device='cuda', requires_grad=True), 90.18),
        >>> ]
        >>>
        >>> for args in sample_inputs:
        >>>     torch.library.opcheck(foo, args)

    """
    import torch.testing._internal.optests as optests
    return optests.opcheck(op, args, kwargs, test_utils=test_utils, raise_exception=raise_exception)
>>>>>>> 00dd4d55
<|MERGE_RESOLUTION|>--- conflicted
+++ resolved
@@ -1,5 +1,5 @@
 from ._ops import OpOverload
-from typing import Any, Optional, Set, List, Union, Callable
+from typing import Any, Optional, Set, List, Union, Callable, Tuple, Dict, Sequence
 import traceback
 import torch
 import weakref
@@ -9,7 +9,7 @@
 import contextlib
 import sys
 import warnings
-from torch._library.custom_ops import custom_op, _maybe_get_opdef, device_types_t
+from torch._library.custom_ops import custom_op, _maybe_get_opdef, device_types_t, CustomOpDef
 import torch._library as _library
 
 
@@ -656,17 +656,19 @@
     2. If you need any values from the forward to compute gradients, you can
     use `setup_context` to save values for backward.
 
-    ``backward_fn`` runs during the backward pass. It accepts ``(ctx, *grads)``:
+    ``backward`` runs during the backward pass. It accepts ``(ctx, *grads)``:
     - ``grads`` is one or more gradients. The number of gradients matches
     the number of outputs of the operator.
     The ``ctx`` object is `the same ctx object <context_method_mixins>`_ used by
     :class:`torch.autograd.Function`. The semantics of ``backward_fn`` are the
     same as :meth:`torch.autograd.Function.backward`.
 
-    ``setup_context_fn(ctx, inputs, output)`` runs during the forward pass.
+    ``setup_context(ctx, inputs, output)`` runs during the forward pass.
     Please save quantities needed for backward onto the ``ctx`` object via
     either :meth:`torch.autograd.function.FunctionCtx.save_for_backward`
-    or assigning them as attributes of ``ctx``.
+    or assigning them as attributes of ``ctx``. If your custom op has
+    kwarg-only arguments, we expect the signature of ``setup_context``
+    to be ``setup_context(ctx, inputs, keyword_only_inputs, output)``.
 
     Both ``setup_context_fn`` and ``backward_fn`` must be traceable. That is,
     they may not directly access :meth:`torch.Tensor.data_ptr` and they must
@@ -698,6 +700,26 @@
         >>> y = numpy_sin(x)
         >>> grad_x, = torch.autograd.grad(y, x, torch.ones_like(y))
         >>> assert torch.allclose(grad_x, x.cos())
+        >>>
+        >>> # Example with a keyword-only arg
+        >>> @torch.library.custom_op("mylib::numpy_mul", mutates_args=())
+        >>> def numpy_mul(x: Tensor, *, val: float) -> Tensor:
+        >>>     x_np = x.cpu().numpy()
+        >>>     y_np = x_np * val
+        >>>     return torch.from_numpy(y_np).to(device=x.device)
+        >>>
+        >>> def setup_context(ctx, inputs, keyword_only_inputs, output) -> Tensor:
+        >>>     ctx.val = keyword_only_inputs["val"]
+        >>>
+        >>> def backward(ctx, grad):
+        >>>     return grad * ctx.val
+        >>>
+        >>> torch.library.register_autograd("mylib::numpy_mul", backward, setup_context=setup_context)
+        >>>
+        >>> x = torch.randn(3, requires_grad=True)
+        >>> y = numpy_mul(x, val=3.14)
+        >>> grad_x, = torch.autograd.grad(y, x, torch.ones_like(y))
+        >>> assert torch.allclose(grad_x, torch.full_like(x, 3.14))
 
     """
     if not isinstance(op, (str, torch._ops.OpOverload, torch._library.custom_ops.CustomOpDef)):
@@ -719,6 +741,11 @@
             f"{op} with schema {schema}. Please create "
             f"a functional operator and register an autograd formula for that."
         )
+    if _library.utils.has_kwarg_only_tensors(schema):
+        raise NotImplementedError(
+            f"register_autograd with kwarg-only Tensor args. In the original "
+            f"definition of the op, please make your tensors not kwarg-only. "
+            f"Got: {schema}")
 
     info = _library.autograd.Info(backward, setup_context)
     autograd_kernel = _library.autograd.make_autograd_impl(op, info)
@@ -786,9 +813,6 @@
     Calling ``get_ctx()`` is only valid inside of an fake impl
     (see :func:`torch.library.register_fake` for more usage details.
     """
-<<<<<<< HEAD
-    return torch._library.abstract_impl.global_ctx_getter()
-=======
     return torch._library.abstract_impl.global_ctx_getter()
 
 
@@ -890,5 +914,4 @@
 
     """
     import torch.testing._internal.optests as optests
-    return optests.opcheck(op, args, kwargs, test_utils=test_utils, raise_exception=raise_exception)
->>>>>>> 00dd4d55
+    return optests.opcheck(op, args, kwargs, test_utils=test_utils, raise_exception=raise_exception)