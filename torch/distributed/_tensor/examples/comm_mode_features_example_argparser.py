import argparse

parser = argparse.ArgumentParser(
    description="comm_mode_feature examples",
    formatter_class=argparse.RawTextHelpFormatter,
)
example_prompt = (
    "choose one comm_mode_feature example from below:\n"
    "\t1. MLP_distributed_sharding_display\n"
    "\t2. MLPStacked_distributed_sharding_display\n"
    "\t3. MLP_module_tracing\n"
    "\t4. transformer_module_tracing\n"
<<<<<<< HEAD
=======
    "\t5. MLP_operation_tracing\n"
    "\t6. transformer_operation_tracing\n"
    "\t7. MLP_json_dump\n"
    "\t8. transformer_json_dump\n"
>>>>>>> 6f275ae4
    "e.g. you want to try the MLPModule sharding display example, please input 'MLP_distributed_sharding_display'\n"
)
parser.add_argument("-e", "--example", help=example_prompt, required=True)
example = parser.parse_args().example


def args() -> str:
    return example<|MERGE_RESOLUTION|>--- conflicted
+++ resolved
@@ -10,13 +10,10 @@
     "\t2. MLPStacked_distributed_sharding_display\n"
     "\t3. MLP_module_tracing\n"
     "\t4. transformer_module_tracing\n"
-<<<<<<< HEAD
-=======
     "\t5. MLP_operation_tracing\n"
     "\t6. transformer_operation_tracing\n"
     "\t7. MLP_json_dump\n"
     "\t8. transformer_json_dump\n"
->>>>>>> 6f275ae4
     "e.g. you want to try the MLPModule sharding display example, please input 'MLP_distributed_sharding_display'\n"
 )
 parser.add_argument("-e", "--example", help=example_prompt, required=True)
