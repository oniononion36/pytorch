import os

from typing import Callable, Dict

import torch
from torch.distributed._tensor import DeviceMesh
from torch.distributed._tensor.debug import CommDebugMode
from torch.distributed._tensor.examples.comm_mode_features_example_argparser import args

from torch.distributed.tensor.parallel import (
    ColwiseParallel,
    parallelize_module,
    RowwiseParallel,
)
from torch.testing._internal.distributed._tensor.common_dtensor import (
    MLPModule,
    MLPStacked,
    ModelArgs,
    NUM_DEVICES,
    Transformer,
)


def get_device_type() -> str:
    return (
        "cuda"
        if torch.cuda.is_available() and torch.cuda.device_count() >= 4
        else "cpu"
    )


c10d_functional = torch.ops.c10d_functional

aten = torch.ops.aten
supported_ops = [aten.view.default, aten._to_copy.default]


class CommDebugModeExample:
    """
    Checks if the set of keys in ground truth dictionary and the set
    produced in advanced_module_tracker are in the same order
    """

    def __init__(self, world_size: int, rank: int) -> None:
        self.world_size = world_size
        self.rank = rank
        self.device_type = get_device_type()

    def test_MLP_distributed_sharding_display(self) -> None:
        """
        Example of obtaining all module's FQN and parameters for a given distributed model and printing the sharding info

        Expected output:
        MLPModule.net1.weight: (Shard(dim=0),)
        MLPModule.net1.bias: (Shard(dim=0),)
        MLPModule.net2.weight: (Shard(dim=1),)
        MLPModule.net2.bias: (Replicate(),)
        """
        device_mesh = DeviceMesh(
            self.device_type,
            torch.arange(0, NUM_DEVICES),
        )
        inp_size = [8, 10]
        rng_seed = 0
        torch.manual_seed(rng_seed)
        inp = torch.rand(*inp_size, device=self.device_type)
        model = MLPModule(self.device_type)

        LR = 0.25

        parallelize_plan = {
            "net1": ColwiseParallel(),
            "net2": RowwiseParallel(),
        }

        model = parallelize_module(model, device_mesh, parallelize_plan)

        comm_mode = CommDebugMode()

        with comm_mode:
            output_tp = model(inp)
            output_tp.sum().backward()

        comm_mode.print_sharding_info()

    def test_MLPStacked_distributed_sharding_display(self) -> None:
        """
        Example of obtaining all module's FQN and parameters for a given
        distributed model with nested modules and printing the sharding info

        Expected output:
        MLPStacked.layers.0.net1.weight: (Shard(dim=0),)
        MLPStacked.layers.0.net1.bias: (Shard(dim=0),)
        MLPStacked.layers.0.net2.weight: (Shard(dim=1),)
        MLPStacked.layers.0.net2.bias: (Replicate(),)
        MLPStacked.layers.1.net1.weight: (Shard(dim=0),)
        MLPStacked.layers.1.net1.bias: (Shard(dim=0),)
        MLPStacked.layers.1.net2.weight: (Shard(dim=1),)
        MLPStacked.layers.1.net2.bias: (Replicate(),)
        """
        device_mesh = DeviceMesh(
            self.device_type,
            torch.arange(0, NUM_DEVICES),
        )
        inp_size = [8, 10]
        rng_seed = 0
        torch.manual_seed(rng_seed)
        inp = torch.rand(*inp_size, device=self.device_type)
        model = MLPStacked(self.device_type)

        LR = 0.25

        parallelize_plan = {
            "MLPStacked.layers.0.net1": ColwiseParallel(),
            "MLPStacked.layers.0.net2": RowwiseParallel(),
            "MLPStacked.layers.1.net1": ColwiseParallel(),
            "MLPStacked.layers.1.net2": RowwiseParallel(),
        }

        model = parallelize_module(model, device_mesh, parallelize_plan)

        comm_mode = CommDebugMode()

        with comm_mode:
            output_tp = model(inp)
            output_tp.sum().backward()

        comm_mode.print_sharding_info()

    def test_MLP_module_tracing(self) -> None:
        """
        Example code to demonstrate CommModeDebug's module level tracing using a MLP model.
        Prints a table of module level collective tracing information and logs table to output.txt

        Expected Output
        Global
        *c10d_functional.all_reduce: 1
        MLPModule
            *c10d_functional.all_reduce: 1
            MLPModule.net1
            MLPModule.relu
            MLPModule.net2
            *c10d_functional.all_reduce: 1
        """

        device_mesh = DeviceMesh(
            self.device_type,
            torch.arange(0, NUM_DEVICES),
        )
        inp_size = [8, 10]
        rng_seed = 0
        torch.manual_seed(rng_seed)
        inp = torch.rand(*inp_size, device=self.device_type)
        model = MLPModule(self.device_type)

        LR = 0.25

        parallelize_plan = {
            "net1": ColwiseParallel(),
            "net2": RowwiseParallel(),
        }

        model = parallelize_module(model, device_mesh, parallelize_plan)

        comm_mode = CommDebugMode()

        with comm_mode:
            output_tp = model(inp)
            output_tp.sum().backward()

        # print the module level collective tracing information
        print(comm_mode.generate_module_tracing_table())
        comm_mode.log_module_tracing_table_to_file()

    def test_transformer_module_tracing(self, is_seq_parallel: bool = False) -> None:
        """
        Example code to demonstrate CommModeDebug's module level tracing using a distributed Transformer model.
        Prints a table of module level collective tracing information and logs table to output.txt

        Expected output:
        Global
        *c10d_functional.all_reduce: 6
        *c10d_functional.all_gather_into_tensor: 1
        Transformer
            *c10d_functional.all_reduce: 6
            *c10d_functional.all_gather_into_tensor: 1
            Transformer.tok_embeddings
            *c10d_functional.all_reduce: 1
            Transformer.pos_embeddings
            *c10d_functional.all_reduce: 1
            Transformer.dropout
            Transformer.layers.0
            *c10d_functional.all_reduce: 2
            Transformer.layers.0.attention_norm
            Transformer.layers.0.attention
                *c10d_functional.all_reduce: 1
                Transformer.layers.0.attention.wq
                Transformer.layers.0.attention.wk
                Transformer.layers.0.attention.wv
                Transformer.layers.0.attention.wo
                *c10d_functional.all_reduce: 1
                Transformer.layers.0.attention.resid_dropout
            Transformer.layers.0.ffn_norm
            Transformer.layers.0.feed_forward
                *c10d_functional.all_reduce: 1
                Transformer.layers.0.feed_forward.w1
                Transformer.layers.0.feed_forward.gelu
                Transformer.layers.0.feed_forward.w2
                *c10d_functional.all_reduce: 1
                Transformer.layers.0.feed_forward.resid_dropout
            Transformer.layers.1
            *c10d_functional.all_reduce: 2
            Transformer.layers.1.attention_norm
            Transformer.layers.1.attention
                *c10d_functional.all_reduce: 1
                Transformer.layers.1.attention.wq
                Transformer.layers.1.attention.wk
                Transformer.layers.1.attention.wv
                Transformer.layers.1.attention.wo
                *c10d_functional.all_reduce: 1
                Transformer.layers.1.attention.resid_dropout
            Transformer.layers.1.ffn_norm
            Transformer.layers.1.feed_forward
                *c10d_functional.all_reduce: 1
                Transformer.layers.1.feed_forward.w1
                Transformer.layers.1.feed_forward.gelu
                Transformer.layers.1.feed_forward.w2
                *c10d_functional.all_reduce: 1
                Transformer.layers.1.feed_forward.resid_dropout
            Transformer.norm
            Transformer.output
            *c10d_functional.all_gather_into_tensor: 1

        """
        device_mesh = DeviceMesh(
            self.device_type,
            torch.arange(0, NUM_DEVICES),
        )

        model_args = ModelArgs()
        model = Transformer(model_args).to(device=self.device_type)
        model = Transformer.parallelize(model, device_mesh, is_seq_parallel)

        LR = 0.25
        inp_size = [8, 8]

        torch.manual_seed(0)
        inp = torch.randint(model_args.vocab_size, inp_size, device=self.device_type)

        comm_mode = CommDebugMode()
        with comm_mode:
            output = model(inp)

        # print the module level collective tracing information
        print(comm_mode.generate_module_tracing_table())
        comm_mode.log_module_tracing_table_to_file()

    def test_MLP_operation_tracing(self) -> None:
        """
        Example code to demonstrate CommModeDebug's module operation level tracing using a distributed MLP model.
        Prints a table of module opoeration level collective tracing information and logs table to output.txt

        Expected output:
        Global
          *c10d_functional.all_reduce: 1
          MLPModule
            *c10d_functional.all_reduce: 1
<<<<<<< HEAD
            MLPModule.net1
              FORWARD PASS
                *aten.detach.default
                  shape: [torch.Size([16, 10])]
                  sharding: [(Shard(dim=0),)]
                *aten.detach.default
                *aten.detach.default
                *aten.detach.default
                  shape: [torch.Size([16, 10])]
                  sharding: [(Shard(dim=0),)]
                *aten.detach.default
                *aten.detach.default
                *aten.detach.default
                  shape: [torch.Size([16, 10])]
                  sharding: [(Shard(dim=0),)]
                *aten.detach.default
                *aten.detach.default
                *aten.detach.default
                  shape: [torch.Size([16])]
                  sharding: [(Shard(dim=0),)]
                *aten.detach.default
                *aten.detach.default
                *aten.detach.default
                  shape: [torch.Size([16])]
                  sharding: [(Shard(dim=0),)]
                *aten.detach.default
                *aten.detach.default
                *aten.detach.default
                  shape: [torch.Size([16])]
                  sharding: [(Shard(dim=0),)]
                *aten.detach.default
                *aten.detach.default
                *aten.view.default
                *aten.t.default
                  shape: [torch.Size([16, 10])]
                  sharding: [(Shard(dim=0),)]
                *aten.t.default
                *aten.addmm.default
                  shape: [torch.Size([16]), torch.Size([8, 10]), torch.Size([10, 16])]
                  sharding: [(Shard(dim=0),), (Replicate(),), (Shard(dim=1),)]
                *aten.addmm.default
                *aten.view.default
            MLPModule.relu
              FORWARD PASS
                *aten.relu.default
                *aten.detach.default
            MLPModule.net2
              *c10d_functional.all_reduce: 1
              FORWARD PASS
                *aten.detach.default
                  shape: [torch.Size([10, 16])]
                  sharding: [(Shard(dim=1),)]
                *aten.detach.default
                *aten.detach.default
                *aten.detach.default
                  shape: [torch.Size([10, 16])]
                  sharding: [(Shard(dim=1),)]
                *aten.detach.default
                *aten.detach.default
                *aten.detach.default
                  shape: [torch.Size([10, 16])]
                  sharding: [(Shard(dim=1),)]
                *aten.detach.default
                *aten.detach.default
                *aten.detach.default
                  shape: [torch.Size([10])]
                  sharding: [(Replicate(),)]
                *aten.detach.default
                *aten.detach.default
                *aten.detach.default
                  shape: [torch.Size([10])]
                  sharding: [(Replicate(),)]
                *aten.detach.default
                *aten.detach.default
                *aten.detach.default
                  shape: [torch.Size([10])]
                  sharding: [(Replicate(),)]
                *aten.detach.default
                *aten.detach.default
                *aten.view.default
                *aten.t.default
                  shape: [torch.Size([10, 16])]
                  sharding: [(Shard(dim=1),)]
                *aten.t.default
                *aten.addmm.default
                  shape: [torch.Size([10]), torch.Size([8, 16]), torch.Size([16, 10])]
                  sharding: [(Replicate(),), (Shard(dim=1),), (Shard(dim=0),)]
                *aten.div.Tensor
                *aten.addmm.default
                *_c10d_functional.all_reduce.default
                *aten.view.default
                *aten.sum.default
                *aten.ones_like.default

              BACKWARD PASS
                *aten.expand.default
                *aten.t.default
                  shape: [torch.Size([16, 10])]
                  sharding: [(Shard(dim=0),)]
                *aten.t.default
                *aten.mm.default
                  shape: [torch.Size([8, 10]), torch.Size([10, 16])]
                  sharding: [(Replicate(),), (Shard(dim=1),)]
                *aten.mm.default
                *aten.t.default
                  shape: [torch.Size([8, 10])]
                  sharding: [(Replicate(),)]
                *aten.t.default
                *aten.mm.default
                  shape: [torch.Size([10, 8]), torch.Size([8, 16])]
                  sharding: [(Replicate(),), (Shard(dim=1),)]
                *aten.mm.default
                *aten.t.default
                  shape: [torch.Size([10, 16])]
                  sharding: [(Shard(dim=1),)]
                *aten.t.default
                *aten.sum.dim_IntList
                  shape: [torch.Size([8, 10])]
                  sharding: [(Replicate(),)]
                *aten.sum.dim_IntList
                *aten.view.default
                  shape: [torch.Size([1, 10])]
                  sharding: [(Replicate(),)]
                *aten.view.default
                *aten.detach.default
                  shape: [torch.Size([10])]
                  sharding: [(Replicate(),)]
                *aten.detach.default
                *aten.detach.default
                  shape: [torch.Size([10])]
                  sharding: [(Replicate(),)]
                *aten.detach.default
                *aten.detach.default
                *aten.t.default
                  shape: [torch.Size([16, 10])]
                  sharding: [(Shard(dim=0),)]
                *aten.t.default
                *aten.detach.default
                  shape: [torch.Size([10, 16])]
                  sharding: [(Shard(dim=1),)]
                *aten.detach.default
                *aten.detach.default
                  shape: [torch.Size([10, 16])]
                  sharding: [(Shard(dim=1),)]
                *aten.detach.default
                *aten.detach.default
                *aten.detach.default
                *aten.threshold_backward.default
                *aten.t.default
                  shape: [torch.Size([8, 16])]
                  sharding: [(Shard(dim=1),)]
                *aten.t.default
                *aten.mm.default
                  shape: [torch.Size([16, 8]), torch.Size([8, 10])]
                  sharding: [(Shard(dim=0),), (Replicate(),)]
                *aten.mm.default
                *aten.t.default
                  shape: [torch.Size([16, 10])]
                  sharding: [(Shard(dim=0),)]
                *aten.t.default
                *aten.sum.dim_IntList
                  shape: [torch.Size([8, 16])]
                  sharding: [(Shard(dim=1),)]
                *aten.sum.dim_IntList
                *aten.view.default
                  shape: [torch.Size([1, 16])]
                  sharding: [(Shard(dim=1),)]
                *aten.view.default
                *aten.detach.default
                  shape: [torch.Size([16])]
                  sharding: [(Shard(dim=0),)]
                *aten.detach.default
                *aten.detach.default
                  shape: [torch.Size([16])]
                  sharding: [(Shard(dim=0),)]
                *aten.detach.default
                *aten.detach.default
                *aten.t.default
                  shape: [torch.Size([10, 16])]
                  sharding: [(Shard(dim=1),)]
                *aten.t.default
                *aten.detach.default
                  shape: [torch.Size([16, 10])]
                  sharding: [(Shard(dim=0),)]
                *aten.detach.default
                *aten.detach.default
                  shape: [torch.Size([16, 10])]
                  sharding: [(Shard(dim=0),)]
                *aten.detach.default
                *aten.detach.default
=======
            MLPModule
            *module type: class 'torch.testing._internal.distributed._tensor.common_dtensor.MLPModule'
              FORWARD PASS
                *c10d_functional.all_reduce: 1
                MLPModule.net1
                *module type: class 'torch.nn.modules.linear.Linear'
                *Parameter List
                *weight: (Shard(dim=0),)
                *bias: (Shard(dim=0),)
                  FORWARD PASS
                    **aten.detach.default
                      shape: [torch.Size([16, 10])]
                      sharding: [(Shard(dim=0),)]
                      device mesh: DeviceMesh([0, 1, 2, 3])
                    **aten.detach.default
                    **aten.detach.default
                    **aten.detach.default
                      shape: [torch.Size([16, 10])]
                      sharding: [(Shard(dim=0),)]
                      device mesh: DeviceMesh([0, 1, 2, 3])
                    **aten.detach.default
                    **aten.detach.default
                    **aten.detach.default
                      shape: [torch.Size([16, 10])]
                      sharding: [(Shard(dim=0),)]
                      device mesh: DeviceMesh([0, 1, 2, 3])
                    **aten.detach.default
                    **aten.detach.default
                    **aten.detach.default
                      shape: [torch.Size([16, 10])]
                      sharding: [(Shard(dim=0),)]
                      device mesh: DeviceMesh([0, 1, 2, 3])
                    **aten.detach.default
                    **aten.detach.default
                    **aten.detach.default
                      shape: [torch.Size([16])]
                      sharding: [(Shard(dim=0),)]
                      device mesh: DeviceMesh([0, 1, 2, 3])
                    **aten.detach.default
                    **aten.detach.default
                    **aten.detach.default
                      shape: [torch.Size([16])]
                      sharding: [(Shard(dim=0),)]
                      device mesh: DeviceMesh([0, 1, 2, 3])
                    **aten.detach.default
                    **aten.detach.default
                    **aten.detach.default
                      shape: [torch.Size([16])]
                      sharding: [(Shard(dim=0),)]
                      device mesh: DeviceMesh([0, 1, 2, 3])
                    **aten.detach.default
                    **aten.detach.default
                    **aten.detach.default
                      shape: [torch.Size([16])]
                      sharding: [(Shard(dim=0),)]
                      device mesh: DeviceMesh([0, 1, 2, 3])
                    **aten.detach.default
                    **aten.detach.default
                    **aten.view.default
                    **aten.t.default
                      shape: [torch.Size([16, 10])]
                      sharding: [(Shard(dim=0),)]
                      device mesh: DeviceMesh([0, 1, 2, 3])
                    **aten.t.default
                    **aten.addmm.default
                      shape: [torch.Size([16]), torch.Size([8, 10]), torch.Size([10, 16])]
                      sharding: [(Shard(dim=0),), (Replicate(),), (Shard(dim=1),)]
                      device mesh: DeviceMesh([0, 1, 2, 3])
                    **aten.addmm.default
                    **aten.view.default
                MLPModule.relu
                *module type: class 'torch.nn.modules.activation.ReLU'
                  FORWARD PASS
                    **aten.relu.default
                    **aten.detach.default
                MLPModule.net2
                *module type: class 'torch.nn.modules.linear.Linear'
                *Parameter List
                *weight: (Shard(dim=1),)
                *bias: (Replicate(),)
                  FORWARD PASS
                    *c10d_functional.all_reduce: 1
                    **aten.detach.default
                      shape: [torch.Size([10, 16])]
                      sharding: [(Shard(dim=1),)]
                      device mesh: DeviceMesh([0, 1, 2, 3])
                    **aten.detach.default
                    **aten.detach.default
                    **aten.detach.default
                      shape: [torch.Size([10, 16])]
                      sharding: [(Shard(dim=1),)]
                      device mesh: DeviceMesh([0, 1, 2, 3])
                    **aten.detach.default
                    **aten.detach.default
                    **aten.detach.default
                      shape: [torch.Size([10, 16])]
                      sharding: [(Shard(dim=1),)]
                      device mesh: DeviceMesh([0, 1, 2, 3])
                    **aten.detach.default
                    **aten.detach.default
                    **aten.detach.default
                      shape: [torch.Size([10, 16])]
                      sharding: [(Shard(dim=1),)]
                      device mesh: DeviceMesh([0, 1, 2, 3])
                    **aten.detach.default
                    **aten.detach.default
                    **aten.detach.default
                      shape: [torch.Size([10])]
                      sharding: [(Replicate(),)]
                      device mesh: DeviceMesh([0, 1, 2, 3])
                    **aten.detach.default
                    **aten.detach.default
                    **aten.detach.default
                      shape: [torch.Size([10])]
                      sharding: [(Replicate(),)]
                      device mesh: DeviceMesh([0, 1, 2, 3])
                    **aten.detach.default
                    **aten.detach.default
                    **aten.detach.default
                      shape: [torch.Size([10])]
                      sharding: [(Replicate(),)]
                      device mesh: DeviceMesh([0, 1, 2, 3])
                    **aten.detach.default
                    **aten.detach.default
                    **aten.detach.default
                      shape: [torch.Size([10])]
                      sharding: [(Replicate(),)]
                      device mesh: DeviceMesh([0, 1, 2, 3])
                    **aten.detach.default
                    **aten.detach.default
                    **aten.view.default
                    **aten.t.default
                      shape: [torch.Size([10, 16])]
                      sharding: [(Shard(dim=1),)]
                      device mesh: DeviceMesh([0, 1, 2, 3])
                    **aten.t.default
                    **aten.addmm.default
                      shape: [torch.Size([10]), torch.Size([8, 16]), torch.Size([16, 10])]
                      sharding: [(Replicate(),), (Shard(dim=1),), (Shard(dim=0),)]
                      device mesh: DeviceMesh([0, 1, 2, 3])
                    **aten.div.Tensor
                    **aten.addmm.default
                    **_c10d_functional.all_reduce.default
                    **aten.view.default
                    **aten.sum.default
                    **aten.ones_like.default
                  BACKWARD PASS
                    **aten.expand.default
                    **aten.t.default
                      shape: [torch.Size([16, 10])]
                      sharding: [(Shard(dim=0),)]
                      device mesh: DeviceMesh([0, 1, 2, 3])
                    **aten.t.default
                    **aten.mm.default
                      shape: [torch.Size([8, 10]), torch.Size([10, 16])]
                      sharding: [(Replicate(),), (Shard(dim=1),)]
                      device mesh: DeviceMesh([0, 1, 2, 3])
                    **aten.mm.default
                    **aten.t.default
                      shape: [torch.Size([8, 10])]
                      sharding: [(Replicate(),)]
                      device mesh: DeviceMesh([0, 1, 2, 3])
                    **aten.t.default
                    **aten.mm.default
                      shape: [torch.Size([10, 8]), torch.Size([8, 16])]
                      sharding: [(Replicate(),), (Shard(dim=1),)]
                      device mesh: DeviceMesh([0, 1, 2, 3])
                    **aten.mm.default
                    **aten.t.default
                      shape: [torch.Size([10, 16])]
                      sharding: [(Shard(dim=1),)]
                      device mesh: DeviceMesh([0, 1, 2, 3])
                    **aten.t.default
                    **aten.sum.dim_IntList
                      shape: [torch.Size([8, 10])]
                      sharding: [(Replicate(),)]
                      device mesh: DeviceMesh([0, 1, 2, 3])
                    **aten.sum.dim_IntList
                    **aten.view.default
                      shape: [torch.Size([1, 10])]
                      sharding: [(Replicate(),)]
                      device mesh: DeviceMesh([0, 1, 2, 3])
                    **aten.view.default
                    **aten.detach.default
                      shape: [torch.Size([10])]
                      sharding: [(Replicate(),)]
                      device mesh: DeviceMesh([0, 1, 2, 3])
                    **aten.detach.default
                    **aten.detach.default
                      shape: [torch.Size([10])]
                      sharding: [(Replicate(),)]
                      device mesh: DeviceMesh([0, 1, 2, 3])
                    **aten.detach.default
                    **aten.detach.default
                    **aten.t.default
                      shape: [torch.Size([16, 10])]
                      sharding: [(Shard(dim=0),)]
                      device mesh: DeviceMesh([0, 1, 2, 3])
                    **aten.t.default
                    **aten.detach.default
                      shape: [torch.Size([10, 16])]
                      sharding: [(Shard(dim=1),)]
                      device mesh: DeviceMesh([0, 1, 2, 3])
                    **aten.detach.default
                    **aten.detach.default
                      shape: [torch.Size([10, 16])]
                      sharding: [(Shard(dim=1),)]
                      device mesh: DeviceMesh([0, 1, 2, 3])
                    **aten.detach.default
                    **aten.detach.default
                    **aten.detach.default
                    **aten.threshold_backward.default
                    **aten.t.default
                      shape: [torch.Size([8, 16])]
                      sharding: [(Shard(dim=1),)]
                      device mesh: DeviceMesh([0, 1, 2, 3])
                    **aten.t.default
                    **aten.mm.default
                      shape: [torch.Size([16, 8]), torch.Size([8, 10])]
                      sharding: [(Shard(dim=0),), (Replicate(),)]
                      device mesh: DeviceMesh([0, 1, 2, 3])
                    **aten.mm.default
                    **aten.t.default
                      shape: [torch.Size([16, 10])]
                      sharding: [(Shard(dim=0),)]
                      device mesh: DeviceMesh([0, 1, 2, 3])
                    **aten.t.default
                    **aten.sum.dim_IntList
                      shape: [torch.Size([8, 16])]
                      sharding: [(Shard(dim=1),)]
                      device mesh: DeviceMesh([0, 1, 2, 3])
                    **aten.sum.dim_IntList
                    **aten.view.default
                      shape: [torch.Size([1, 16])]
                      sharding: [(Shard(dim=1),)]
                      device mesh: DeviceMesh([0, 1, 2, 3])
                    **aten.view.default
                    **aten.detach.default
                      shape: [torch.Size([16])]
                      sharding: [(Shard(dim=0),)]
                      device mesh: DeviceMesh([0, 1, 2, 3])
                    **aten.detach.default
                    **aten.detach.default
                      shape: [torch.Size([16])]
                      sharding: [(Shard(dim=0),)]
                      device mesh: DeviceMesh([0, 1, 2, 3])
                    **aten.detach.default
                    **aten.detach.default
                    **aten.t.default
                      shape: [torch.Size([10, 16])]
                      sharding: [(Shard(dim=1),)]
                      device mesh: DeviceMesh([0, 1, 2, 3])
                    **aten.t.default
                    **aten.detach.default
                      shape: [torch.Size([16, 10])]
                      sharding: [(Shard(dim=0),)]
                      device mesh: DeviceMesh([0, 1, 2, 3])
                    **aten.detach.default
                    **aten.detach.default
                      shape: [torch.Size([16, 10])]
                      sharding: [(Shard(dim=0),)]
                      device mesh: DeviceMesh([0, 1, 2, 3])
                    **aten.detach.default
                    **aten.detach.default

>>>>>>> 3f031b96
        """

        device_mesh = DeviceMesh(
            self.device_type,
            torch.arange(0, NUM_DEVICES),
        )
        inp_size = [8, 10]
        rng_seed = 0
        torch.manual_seed(rng_seed)
        inp = torch.rand(*inp_size, device=self.device_type)
        model = MLPModule(self.device_type)

        LR = 0.25

        parallelize_plan = {
            "net1": ColwiseParallel(),
            "net2": RowwiseParallel(),
        }

        model = parallelize_module(model, device_mesh, parallelize_plan)

        comm_mode = CommDebugMode()

        with comm_mode:
            output_tp = model(inp)
            output_tp.sum().backward()

        # print the operation level collective tracing information
        print(comm_mode.generate_operation_tracing_table())
        comm_mode.log_operation_tracing_table_to_file()

    def test_transformer_operation_tracing(self, is_seq_parallel: bool = False) -> None:
        """
        Example code to demonstrate CommModeDebug's module operation level tracing using a distributed transformer model.
        Prints a table of module opoeration level collective tracing information and logs table to output.txt
        """
        device_mesh = DeviceMesh(
            self.device_type,
            torch.arange(0, NUM_DEVICES),
        )

        model_args = ModelArgs()
        model = Transformer(model_args).to(device=self.device_type)
        model = Transformer.parallelize(model, device_mesh, is_seq_parallel)

        LR = 0.25
        inp_size = [8, 8]

        torch.manual_seed(0)
        inp = torch.randint(model_args.vocab_size, inp_size, device=self.device_type)

        comm_mode = CommDebugMode()
        with comm_mode:
            output = model(inp)

        # print the operation level collective tracing information
        print(comm_mode.generate_operation_tracing_table())
        comm_mode.log_operation_tracing_table_to_file()


def run_example(world_size: int, rank: int, example_name: str) -> None:
    # set manual seed
    torch.manual_seed(0)
    # intializing class with all of the functions
    instantiated_test = CommDebugModeExample(world_size, rank)
    # dict that stores example code function names
    name_to_example_code: Dict[str, Callable[[], None]] = {
        "MLP_distributed_sharding_display": instantiated_test.test_MLP_distributed_sharding_display,
        "MLPStacked_distributed_sharding_display": instantiated_test.test_MLPStacked_distributed_sharding_display,
        "MLP_module_tracing": instantiated_test.test_MLP_module_tracing,
        "transformer_module_tracing": instantiated_test.test_transformer_module_tracing,
        "MLP_operation_tracing": instantiated_test.test_MLP_operation_tracing,
        "transformer_operation_tracing": instantiated_test.test_transformer_operation_tracing,
    }

    name_to_example_code[example_name]()


if __name__ == "__main__":
    # this script is launched via torchrun which automatically manages ProcessGroup
    rank = int(os.environ["RANK"])
    world_size = int(os.environ["WORLD_SIZE"])
    assert world_size == 4  # our example uses 4 worker ranks

    run_example(world_size, rank, args())<|MERGE_RESOLUTION|>--- conflicted
+++ resolved
@@ -1,8 +1,10 @@
 import os
 
-from typing import Callable, Dict
+from typing import Callable, Dict, Union
 
 import torch
+import torch.nn as nn
+
 from torch.distributed._tensor import DeviceMesh
 from torch.distributed._tensor.debug import CommDebugMode
 from torch.distributed._tensor.examples.comm_mode_features_example_argparser import args
@@ -46,7 +48,52 @@
         self.rank = rank
         self.device_type = get_device_type()
 
-    def test_MLP_distributed_sharding_display(self) -> None:
+    def _MLP_model_setup(
+        self, model_type: type, parallelize_plan: Union[None, dict] = None
+    ) -> tuple[nn.Module, torch.Tensor]:
+        """
+        Creates MLP or MLPStacked model for examples
+        """
+
+        if parallelize_plan is None:
+            parallelize_plan = {
+                "net1": ColwiseParallel(),
+                "net2": RowwiseParallel(),
+            }
+
+        device_mesh = DeviceMesh(
+            self.device_type,
+            torch.arange(0, NUM_DEVICES),
+        )
+
+        inp_size = [8, 10]
+        inp = torch.rand(*inp_size, device=self.device_type)
+
+        model = model_type(self.device_type)
+        model = parallelize_module(model, device_mesh, parallelize_plan)
+        return model, inp
+
+    def _transformer_model_setup(
+        self, is_seq_parallel: bool = False
+    ) -> tuple[nn.Module, torch.Tensor]:
+        """
+        Creates transformer model for examples
+        """
+        device_mesh = DeviceMesh(
+            self.device_type,
+            torch.arange(0, NUM_DEVICES),
+        )
+
+        model_args = ModelArgs()
+        model = Transformer(model_args).to(device=self.device_type)
+        model = Transformer.parallelize(model, device_mesh, is_seq_parallel)
+        inp_size = [8, 8]
+
+        inp = torch.randint(model_args.vocab_size, inp_size, device=self.device_type)
+
+        return model, inp
+
+    def example_MLP_distributed_sharding_display(self) -> None:
         """
         Example of obtaining all module's FQN and parameters for a given distributed model and printing the sharding info
 
@@ -56,24 +103,9 @@
         MLPModule.net2.weight: (Shard(dim=1),)
         MLPModule.net2.bias: (Replicate(),)
         """
-        device_mesh = DeviceMesh(
-            self.device_type,
-            torch.arange(0, NUM_DEVICES),
-        )
-        inp_size = [8, 10]
-        rng_seed = 0
-        torch.manual_seed(rng_seed)
-        inp = torch.rand(*inp_size, device=self.device_type)
-        model = MLPModule(self.device_type)
-
-        LR = 0.25
-
-        parallelize_plan = {
-            "net1": ColwiseParallel(),
-            "net2": RowwiseParallel(),
-        }
-
-        model = parallelize_module(model, device_mesh, parallelize_plan)
+
+        torch.manual_seed(0)
+        model, inp = self._MLP_model_setup(model_type=MLPModule)
 
         comm_mode = CommDebugMode()
 
@@ -83,7 +115,7 @@
 
         comm_mode.print_sharding_info()
 
-    def test_MLPStacked_distributed_sharding_display(self) -> None:
+    def example_MLPStacked_distributed_sharding_display(self) -> None:
         """
         Example of obtaining all module's FQN and parameters for a given
         distributed model with nested modules and printing the sharding info
@@ -98,17 +130,8 @@
         MLPStacked.layers.1.net2.weight: (Shard(dim=1),)
         MLPStacked.layers.1.net2.bias: (Replicate(),)
         """
-        device_mesh = DeviceMesh(
-            self.device_type,
-            torch.arange(0, NUM_DEVICES),
-        )
-        inp_size = [8, 10]
-        rng_seed = 0
-        torch.manual_seed(rng_seed)
-        inp = torch.rand(*inp_size, device=self.device_type)
-        model = MLPStacked(self.device_type)
-
-        LR = 0.25
+
+        torch.manual_seed(0)
 
         parallelize_plan = {
             "MLPStacked.layers.0.net1": ColwiseParallel(),
@@ -117,7 +140,9 @@
             "MLPStacked.layers.1.net2": RowwiseParallel(),
         }
 
-        model = parallelize_module(model, device_mesh, parallelize_plan)
+        model, inp = self._MLP_model_setup(
+            model_type=MLPStacked, parallelize_plan=parallelize_plan
+        )
 
         comm_mode = CommDebugMode()
 
@@ -127,40 +152,28 @@
 
         comm_mode.print_sharding_info()
 
-    def test_MLP_module_tracing(self) -> None:
+    def example_MLP_module_tracing(self) -> None:
         """
         Example code to demonstrate CommModeDebug's module level tracing using a MLP model.
         Prints a table of module level collective tracing information and logs table to output.txt
 
-        Expected Output
+        Expected Output:
         Global
-        *c10d_functional.all_reduce: 1
-        MLPModule
+          FORWARD PASS
             *c10d_functional.all_reduce: 1
-            MLPModule.net1
-            MLPModule.relu
-            MLPModule.net2
-            *c10d_functional.all_reduce: 1
-        """
-
-        device_mesh = DeviceMesh(
-            self.device_type,
-            torch.arange(0, NUM_DEVICES),
-        )
-        inp_size = [8, 10]
-        rng_seed = 0
-        torch.manual_seed(rng_seed)
-        inp = torch.rand(*inp_size, device=self.device_type)
-        model = MLPModule(self.device_type)
-
-        LR = 0.25
-
-        parallelize_plan = {
-            "net1": ColwiseParallel(),
-            "net2": RowwiseParallel(),
-        }
-
-        model = parallelize_module(model, device_mesh, parallelize_plan)
+            MLPModule
+              FORWARD PASS
+                *c10d_functional.all_reduce: 1
+                MLPModule.net1
+                MLPModule.relu
+                MLPModule.net2
+                  FORWARD PASS
+                    *c10d_functional.all_reduce: 1
+        """
+
+        torch.manual_seed(0)
+
+        model, inp = self._MLP_model_setup(model_type=MLPModule)
 
         comm_mode = CommDebugMode()
 
@@ -172,80 +185,85 @@
         print(comm_mode.generate_module_tracing_table())
         comm_mode.log_module_tracing_table_to_file()
 
-    def test_transformer_module_tracing(self, is_seq_parallel: bool = False) -> None:
+    def example_transformer_module_tracing(self) -> None:
         """
         Example code to demonstrate CommModeDebug's module level tracing using a distributed Transformer model.
         Prints a table of module level collective tracing information and logs table to output.txt
 
         Expected output:
         Global
-        *c10d_functional.all_reduce: 6
-        *c10d_functional.all_gather_into_tensor: 1
-        Transformer
+          FORWARD PASS
             *c10d_functional.all_reduce: 6
             *c10d_functional.all_gather_into_tensor: 1
-            Transformer.tok_embeddings
-            *c10d_functional.all_reduce: 1
-            Transformer.pos_embeddings
-            *c10d_functional.all_reduce: 1
-            Transformer.dropout
-            Transformer.layers.0
-            *c10d_functional.all_reduce: 2
-            Transformer.layers.0.attention_norm
-            Transformer.layers.0.attention
-                *c10d_functional.all_reduce: 1
-                Transformer.layers.0.attention.wq
-                Transformer.layers.0.attention.wk
-                Transformer.layers.0.attention.wv
-                Transformer.layers.0.attention.wo
-                *c10d_functional.all_reduce: 1
-                Transformer.layers.0.attention.resid_dropout
-            Transformer.layers.0.ffn_norm
-            Transformer.layers.0.feed_forward
-                *c10d_functional.all_reduce: 1
-                Transformer.layers.0.feed_forward.w1
-                Transformer.layers.0.feed_forward.gelu
-                Transformer.layers.0.feed_forward.w2
-                *c10d_functional.all_reduce: 1
-                Transformer.layers.0.feed_forward.resid_dropout
-            Transformer.layers.1
-            *c10d_functional.all_reduce: 2
-            Transformer.layers.1.attention_norm
-            Transformer.layers.1.attention
-                *c10d_functional.all_reduce: 1
-                Transformer.layers.1.attention.wq
-                Transformer.layers.1.attention.wk
-                Transformer.layers.1.attention.wv
-                Transformer.layers.1.attention.wo
-                *c10d_functional.all_reduce: 1
-                Transformer.layers.1.attention.resid_dropout
-            Transformer.layers.1.ffn_norm
-            Transformer.layers.1.feed_forward
-                *c10d_functional.all_reduce: 1
-                Transformer.layers.1.feed_forward.w1
-                Transformer.layers.1.feed_forward.gelu
-                Transformer.layers.1.feed_forward.w2
-                *c10d_functional.all_reduce: 1
-                Transformer.layers.1.feed_forward.resid_dropout
-            Transformer.norm
-            Transformer.output
-            *c10d_functional.all_gather_into_tensor: 1
-
-        """
-        device_mesh = DeviceMesh(
-            self.device_type,
-            torch.arange(0, NUM_DEVICES),
-        )
-
-        model_args = ModelArgs()
-        model = Transformer(model_args).to(device=self.device_type)
-        model = Transformer.parallelize(model, device_mesh, is_seq_parallel)
-
-        LR = 0.25
-        inp_size = [8, 8]
-
-        torch.manual_seed(0)
-        inp = torch.randint(model_args.vocab_size, inp_size, device=self.device_type)
+            Transformer
+              FORWARD PASS
+                *c10d_functional.all_reduce: 6
+                *c10d_functional.all_gather_into_tensor: 1
+                Transformer.tok_embeddings
+                  FORWARD PASS
+                    *c10d_functional.all_reduce: 1
+                Transformer.pos_embeddings
+                  FORWARD PASS
+                    *c10d_functional.all_reduce: 1
+                Transformer.dropout
+                Transformer.layers.0
+                  FORWARD PASS
+                    *c10d_functional.all_reduce: 2
+                    Transformer.layers.0.attention_norm
+                    Transformer.layers.0.attention
+                      FORWARD PASS
+                        *c10d_functional.all_reduce: 1
+                        Transformer.layers.0.attention.wq
+                        Transformer.layers.0.attention.wk
+                        Transformer.layers.0.attention.wv
+                        Transformer.layers.0.attention.wo
+                          FORWARD PASS
+                            *c10d_functional.all_reduce: 1
+                        Transformer.layers.0.attention.resid_dropout
+                    Transformer.layers.0.ffn_norm
+                    Transformer.layers.0.feed_forward
+                      FORWARD PASS
+                        *c10d_functional.all_reduce: 1
+                        Transformer.layers.0.feed_forward.w1
+                        Transformer.layers.0.feed_forward.gelu
+                        Transformer.layers.0.feed_forward.w2
+                          FORWARD PASS
+                            *c10d_functional.all_reduce: 1
+                        Transformer.layers.0.feed_forward.resid_dropout
+                Transformer.layers.1
+                  FORWARD PASS
+                    *c10d_functional.all_reduce: 2
+                    Transformer.layers.1.attention_norm
+                    Transformer.layers.1.attention
+                      FORWARD PASS
+                        *c10d_functional.all_reduce: 1
+                        Transformer.layers.1.attention.wq
+                        Transformer.layers.1.attention.wk
+                        Transformer.layers.1.attention.wv
+                        Transformer.layers.1.attention.wo
+                          FORWARD PASS
+                            *c10d_functional.all_reduce: 1
+                        Transformer.layers.1.attention.resid_dropout
+                    Transformer.layers.1.ffn_norm
+                    Transformer.layers.1.feed_forward
+                      FORWARD PASS
+                        *c10d_functional.all_reduce: 1
+                        Transformer.layers.1.feed_forward.w1
+                        Transformer.layers.1.feed_forward.gelu
+                        Transformer.layers.1.feed_forward.w2
+                          FORWARD PASS
+                            *c10d_functional.all_reduce: 1
+                        Transformer.layers.1.feed_forward.resid_dropout
+                Transformer.norm
+                Transformer.output
+                  FORWARD PASS
+                    *c10d_functional.all_gather_into_tensor: 1
+
+        """
+
+        torch.manual_seed(0)
+
+        model, inp = self._transformer_model_setup()
 
         comm_mode = CommDebugMode()
         with comm_mode:
@@ -255,208 +273,15 @@
         print(comm_mode.generate_module_tracing_table())
         comm_mode.log_module_tracing_table_to_file()
 
-    def test_MLP_operation_tracing(self) -> None:
+    def example_MLP_operation_tracing(self) -> None:
         """
         Example code to demonstrate CommModeDebug's module operation level tracing using a distributed MLP model.
         Prints a table of module opoeration level collective tracing information and logs table to output.txt
 
         Expected output:
         Global
-          *c10d_functional.all_reduce: 1
-          MLPModule
+          FORWARD PASS
             *c10d_functional.all_reduce: 1
-<<<<<<< HEAD
-            MLPModule.net1
-              FORWARD PASS
-                *aten.detach.default
-                  shape: [torch.Size([16, 10])]
-                  sharding: [(Shard(dim=0),)]
-                *aten.detach.default
-                *aten.detach.default
-                *aten.detach.default
-                  shape: [torch.Size([16, 10])]
-                  sharding: [(Shard(dim=0),)]
-                *aten.detach.default
-                *aten.detach.default
-                *aten.detach.default
-                  shape: [torch.Size([16, 10])]
-                  sharding: [(Shard(dim=0),)]
-                *aten.detach.default
-                *aten.detach.default
-                *aten.detach.default
-                  shape: [torch.Size([16])]
-                  sharding: [(Shard(dim=0),)]
-                *aten.detach.default
-                *aten.detach.default
-                *aten.detach.default
-                  shape: [torch.Size([16])]
-                  sharding: [(Shard(dim=0),)]
-                *aten.detach.default
-                *aten.detach.default
-                *aten.detach.default
-                  shape: [torch.Size([16])]
-                  sharding: [(Shard(dim=0),)]
-                *aten.detach.default
-                *aten.detach.default
-                *aten.view.default
-                *aten.t.default
-                  shape: [torch.Size([16, 10])]
-                  sharding: [(Shard(dim=0),)]
-                *aten.t.default
-                *aten.addmm.default
-                  shape: [torch.Size([16]), torch.Size([8, 10]), torch.Size([10, 16])]
-                  sharding: [(Shard(dim=0),), (Replicate(),), (Shard(dim=1),)]
-                *aten.addmm.default
-                *aten.view.default
-            MLPModule.relu
-              FORWARD PASS
-                *aten.relu.default
-                *aten.detach.default
-            MLPModule.net2
-              *c10d_functional.all_reduce: 1
-              FORWARD PASS
-                *aten.detach.default
-                  shape: [torch.Size([10, 16])]
-                  sharding: [(Shard(dim=1),)]
-                *aten.detach.default
-                *aten.detach.default
-                *aten.detach.default
-                  shape: [torch.Size([10, 16])]
-                  sharding: [(Shard(dim=1),)]
-                *aten.detach.default
-                *aten.detach.default
-                *aten.detach.default
-                  shape: [torch.Size([10, 16])]
-                  sharding: [(Shard(dim=1),)]
-                *aten.detach.default
-                *aten.detach.default
-                *aten.detach.default
-                  shape: [torch.Size([10])]
-                  sharding: [(Replicate(),)]
-                *aten.detach.default
-                *aten.detach.default
-                *aten.detach.default
-                  shape: [torch.Size([10])]
-                  sharding: [(Replicate(),)]
-                *aten.detach.default
-                *aten.detach.default
-                *aten.detach.default
-                  shape: [torch.Size([10])]
-                  sharding: [(Replicate(),)]
-                *aten.detach.default
-                *aten.detach.default
-                *aten.view.default
-                *aten.t.default
-                  shape: [torch.Size([10, 16])]
-                  sharding: [(Shard(dim=1),)]
-                *aten.t.default
-                *aten.addmm.default
-                  shape: [torch.Size([10]), torch.Size([8, 16]), torch.Size([16, 10])]
-                  sharding: [(Replicate(),), (Shard(dim=1),), (Shard(dim=0),)]
-                *aten.div.Tensor
-                *aten.addmm.default
-                *_c10d_functional.all_reduce.default
-                *aten.view.default
-                *aten.sum.default
-                *aten.ones_like.default
-
-              BACKWARD PASS
-                *aten.expand.default
-                *aten.t.default
-                  shape: [torch.Size([16, 10])]
-                  sharding: [(Shard(dim=0),)]
-                *aten.t.default
-                *aten.mm.default
-                  shape: [torch.Size([8, 10]), torch.Size([10, 16])]
-                  sharding: [(Replicate(),), (Shard(dim=1),)]
-                *aten.mm.default
-                *aten.t.default
-                  shape: [torch.Size([8, 10])]
-                  sharding: [(Replicate(),)]
-                *aten.t.default
-                *aten.mm.default
-                  shape: [torch.Size([10, 8]), torch.Size([8, 16])]
-                  sharding: [(Replicate(),), (Shard(dim=1),)]
-                *aten.mm.default
-                *aten.t.default
-                  shape: [torch.Size([10, 16])]
-                  sharding: [(Shard(dim=1),)]
-                *aten.t.default
-                *aten.sum.dim_IntList
-                  shape: [torch.Size([8, 10])]
-                  sharding: [(Replicate(),)]
-                *aten.sum.dim_IntList
-                *aten.view.default
-                  shape: [torch.Size([1, 10])]
-                  sharding: [(Replicate(),)]
-                *aten.view.default
-                *aten.detach.default
-                  shape: [torch.Size([10])]
-                  sharding: [(Replicate(),)]
-                *aten.detach.default
-                *aten.detach.default
-                  shape: [torch.Size([10])]
-                  sharding: [(Replicate(),)]
-                *aten.detach.default
-                *aten.detach.default
-                *aten.t.default
-                  shape: [torch.Size([16, 10])]
-                  sharding: [(Shard(dim=0),)]
-                *aten.t.default
-                *aten.detach.default
-                  shape: [torch.Size([10, 16])]
-                  sharding: [(Shard(dim=1),)]
-                *aten.detach.default
-                *aten.detach.default
-                  shape: [torch.Size([10, 16])]
-                  sharding: [(Shard(dim=1),)]
-                *aten.detach.default
-                *aten.detach.default
-                *aten.detach.default
-                *aten.threshold_backward.default
-                *aten.t.default
-                  shape: [torch.Size([8, 16])]
-                  sharding: [(Shard(dim=1),)]
-                *aten.t.default
-                *aten.mm.default
-                  shape: [torch.Size([16, 8]), torch.Size([8, 10])]
-                  sharding: [(Shard(dim=0),), (Replicate(),)]
-                *aten.mm.default
-                *aten.t.default
-                  shape: [torch.Size([16, 10])]
-                  sharding: [(Shard(dim=0),)]
-                *aten.t.default
-                *aten.sum.dim_IntList
-                  shape: [torch.Size([8, 16])]
-                  sharding: [(Shard(dim=1),)]
-                *aten.sum.dim_IntList
-                *aten.view.default
-                  shape: [torch.Size([1, 16])]
-                  sharding: [(Shard(dim=1),)]
-                *aten.view.default
-                *aten.detach.default
-                  shape: [torch.Size([16])]
-                  sharding: [(Shard(dim=0),)]
-                *aten.detach.default
-                *aten.detach.default
-                  shape: [torch.Size([16])]
-                  sharding: [(Shard(dim=0),)]
-                *aten.detach.default
-                *aten.detach.default
-                *aten.t.default
-                  shape: [torch.Size([10, 16])]
-                  sharding: [(Shard(dim=1),)]
-                *aten.t.default
-                *aten.detach.default
-                  shape: [torch.Size([16, 10])]
-                  sharding: [(Shard(dim=0),)]
-                *aten.detach.default
-                *aten.detach.default
-                  shape: [torch.Size([16, 10])]
-                  sharding: [(Shard(dim=0),)]
-                *aten.detach.default
-                *aten.detach.default
-=======
             MLPModule
             *module type: class 'torch.testing._internal.distributed._tensor.common_dtensor.MLPModule'
               FORWARD PASS
@@ -722,27 +547,10 @@
                     **aten.detach.default
                     **aten.detach.default
 
->>>>>>> 3f031b96
-        """
-
-        device_mesh = DeviceMesh(
-            self.device_type,
-            torch.arange(0, NUM_DEVICES),
-        )
-        inp_size = [8, 10]
-        rng_seed = 0
-        torch.manual_seed(rng_seed)
-        inp = torch.rand(*inp_size, device=self.device_type)
-        model = MLPModule(self.device_type)
-
-        LR = 0.25
-
-        parallelize_plan = {
-            "net1": ColwiseParallel(),
-            "net2": RowwiseParallel(),
-        }
-
-        model = parallelize_module(model, device_mesh, parallelize_plan)
+        """
+        torch.manual_seed(0)
+
+        model, inp = self._MLP_model_setup(model_type=MLPModule)
 
         comm_mode = CommDebugMode()
 
@@ -754,25 +562,17 @@
         print(comm_mode.generate_operation_tracing_table())
         comm_mode.log_operation_tracing_table_to_file()
 
-    def test_transformer_operation_tracing(self, is_seq_parallel: bool = False) -> None:
+    def example_transformer_operation_tracing(
+        self, is_seq_parallel: bool = False
+    ) -> None:
         """
         Example code to demonstrate CommModeDebug's module operation level tracing using a distributed transformer model.
         Prints a table of module opoeration level collective tracing information and logs table to output.txt
         """
-        device_mesh = DeviceMesh(
-            self.device_type,
-            torch.arange(0, NUM_DEVICES),
-        )
-
-        model_args = ModelArgs()
-        model = Transformer(model_args).to(device=self.device_type)
-        model = Transformer.parallelize(model, device_mesh, is_seq_parallel)
-
-        LR = 0.25
-        inp_size = [8, 8]
-
-        torch.manual_seed(0)
-        inp = torch.randint(model_args.vocab_size, inp_size, device=self.device_type)
+
+        torch.manual_seed(0)
+
+        model, inp = self._transformer_model_setup()
 
         comm_mode = CommDebugMode()
         with comm_mode:
@@ -782,20 +582,53 @@
         print(comm_mode.generate_operation_tracing_table())
         comm_mode.log_operation_tracing_table_to_file()
 
+    def example_MLP_json_dump(self) -> None:
+        """
+        Example code to demonstrate CommModeDebug's json dump using a MLP model. Sends the information to default
+        comm_mode_log.json file
+        """
+        torch.manual_seed(0)
+
+        model, inp = self._MLP_model_setup(model_type=MLPModule)
+
+        comm_mode = CommDebugMode()
+        with comm_mode:
+            output_tp = model(inp)
+            output_tp.sum().backward()
+
+        comm_mode.generate_json_dump()
+
+    def example_transformer_json_dump(self, is_seq_parallel: bool = False) -> None:
+        """
+        Example code to demonstrate CommModeDebug's json dump using a transformer model. Sends the information to
+        user-passed transformer_log.json file
+        """
+
+        torch.manual_seed(0)
+
+        model, inp = self._transformer_model_setup()
+
+        comm_mode = CommDebugMode()
+        with comm_mode:
+            output = model(inp)
+
+        comm_mode.generate_json_dump(file_name="transformer_log.json")
+
 
 def run_example(world_size: int, rank: int, example_name: str) -> None:
     # set manual seed
-    torch.manual_seed(0)
     # intializing class with all of the functions
-    instantiated_test = CommDebugModeExample(world_size, rank)
+    instantiated_example = CommDebugModeExample(world_size, rank)
     # dict that stores example code function names
     name_to_example_code: Dict[str, Callable[[], None]] = {
-        "MLP_distributed_sharding_display": instantiated_test.test_MLP_distributed_sharding_display,
-        "MLPStacked_distributed_sharding_display": instantiated_test.test_MLPStacked_distributed_sharding_display,
-        "MLP_module_tracing": instantiated_test.test_MLP_module_tracing,
-        "transformer_module_tracing": instantiated_test.test_transformer_module_tracing,
-        "MLP_operation_tracing": instantiated_test.test_MLP_operation_tracing,
-        "transformer_operation_tracing": instantiated_test.test_transformer_operation_tracing,
+        "MLP_distributed_sharding_display": instantiated_example.example_MLP_distributed_sharding_display,
+        "MLPStacked_distributed_sharding_display": instantiated_example.example_MLPStacked_distributed_sharding_display,
+        "MLP_module_tracing": instantiated_example.example_MLP_module_tracing,
+        "transformer_module_tracing": instantiated_example.example_transformer_module_tracing,
+        "MLP_operation_tracing": instantiated_example.example_MLP_operation_tracing,
+        "transformer_operation_tracing": instantiated_example.example_transformer_operation_tracing,
+        "MLP_json_dump": instantiated_example.example_MLP_json_dump,
+        "transformer_json_dump": instantiated_example.example_transformer_json_dump,
     }
 
     name_to_example_code[example_name]()
