--- conflicted
+++ resolved
@@ -8,9 +8,6 @@
 from abc import ABC, abstractmethod
 from dataclasses import dataclass
 from pathlib import Path
-<<<<<<< HEAD
-from typing import cast, Dict, List, Optional, Union
-=======
 from typing import (
     Callable,
     cast,
@@ -23,17 +20,11 @@
     Tuple,
     Union,
 )
->>>>>>> 796d2703
 
 import torch
-import torch.distributed as dist
 from torch import Tensor
 from torch._utils import _get_device_module
 from torch.distributed._shard._utils import narrow_tensor_by_index
-<<<<<<< HEAD
-from torch.distributed.checkpoint.checkpointer import Checkpointer
-=======
->>>>>>> 796d2703
 from torch.futures import Future
 
 from .metadata import Metadata, MetadataIndex
@@ -50,11 +41,7 @@
 from .storage import StorageReader, StorageWriter, WriteResult
 from .utils import _create_file_view
 
-<<<<<<< HEAD
-__all__ = ["FileSystemWriter", "FileSystemReader", "FileSystemCheckpointer"]
-=======
 __all__ = ["FileSystemWriter", "FileSystemReader"]
->>>>>>> 796d2703
 
 
 @dataclass
@@ -207,11 +194,7 @@
     return size * torch._utils._element_size(dtype)
 
 
-<<<<<<< HEAD
-def _split_by_size_and_type(bins, items: List[WriteItem]) -> List[List[WriteItem]]:
-=======
 def _split_by_size_and_type(bins: int, items: List[WriteItem]) -> List[List[WriteItem]]:
->>>>>>> 796d2703
     if bins == 1:
         return [items]
 
@@ -529,58 +512,4 @@
         return plan
 
     def prepare_global_plan(self, global_plan: List[LoadPlan]) -> List[LoadPlan]:
-<<<<<<< HEAD
-        return global_plan
-
-
-class FileSystemCheckpointer(Checkpointer):
-    """An implementation of :py:class:`torch.distributed.checkpoint.checkpointer.Checkpointer`
-    for the file system. Wraps the creation and usage of ``FileSystemWriter`` and ``FileSystemReader``.
-    """
-
-    def __init__(
-        self,
-        path: Union[str, os.PathLike],
-        *,
-        single_file_per_rank: bool = True,
-        sync_files: bool = True,
-        thread_count: int = 1,
-        per_thread_copy_ahead: int = 10_000_000,
-        process_group: Optional[dist.ProcessGroup] = None,
-        coordinator_rank: int = 0,
-        no_dist: bool = False,
-        load_planner: Optional[LoadPlanner] = None,
-        save_planner: Optional[SavePlanner] = None,
-    ):
-        """Initializes Checkpointing defualts, including ``FileSystemWriter`` and ``FileSystemReader``
-
-        Args:
-            path: The directory to store/load checkpoints.
-            single_file_per_rank: Produce one file per rank instead of one file per tensor/blob. Default to True.
-            sync_files: force files to be synced to permanent storage. Default to True.
-            thread_count: Number of IO threads to use to write. Default to 1.
-            per_thread_copy_ahead: How many bytes to copy from the GPU ahead of saving then. Default 10Mb.
-            process_group: ProcessGroup to be used for cross-rank synchronization.
-            coordinator_rank: Rank to use to coordinate the checkpoint. rank0 is used by default.
-            no_dist: If ``True``, distributed checkpoint will not load in SPMD style. (Default: ``False``)
-            loader_planner: Instance of LoadPlanner to use when loading.
-            save_planner: Instance of SavePlanner to use when saving.
-        """
-
-        storage_writer = FileSystemWriter(
-            path, single_file_per_rank, sync_files, thread_count, per_thread_copy_ahead
-        )
-        storage_reader = FileSystemReader(path)
-
-        super().__init__(
-            storage_writer,
-            storage_reader,
-            process_group=process_group,
-            coordinator_rank=coordinator_rank,
-            no_dist=no_dist,
-            load_planner=load_planner,
-            save_planner=save_planner,
-        )
-=======
-        return global_plan
->>>>>>> 796d2703
+        return global_plan