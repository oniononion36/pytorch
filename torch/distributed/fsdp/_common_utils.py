--- conflicted
+++ resolved
@@ -141,14 +141,6 @@
         # Save these static lists to avoid the repeated tree traversals
         self._all_fsdp_states: List[_FSDPState] = []
         self._all_handles: List[flat_param_file.FlatParamHandle] = []
-<<<<<<< HEAD
-        self._gradient_predivide_factor: int = 0
-        self._gradient_postdivide_factor: int = 0
-        self._comm_hook: Optional[Callable] = None
-        self._comm_hook_state: Optional[Any] = None
-        self._device_mesh: Optional[DeviceMesh] = None
-=======
->>>>>>> 11602ac5
 
 
 def _get_module_fsdp_state(module: nn.Module) -> Optional[_FSDPState]:
