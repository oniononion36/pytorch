--- conflicted
+++ resolved
@@ -12,10 +12,7 @@
 import signal
 import socket
 from string import Template
-<<<<<<< HEAD
-=======
 import time
->>>>>>> f34905f6
 import uuid
 from typing import Any, Dict, Optional, Tuple
 
@@ -156,10 +153,7 @@
         self._log_line_prefix_template = log_line_prefix_template
         self._worker_watchdog: Optional[timer.FileTimerServer] = None
         self._logs_specs = logs_specs
-<<<<<<< HEAD
-=======
         self._health_check_server: Optional[HealthCheckServer] = None
->>>>>>> f34905f6
 
 
     def _setup_local_watchdog(self, envs: Dict[int, Dict[str, str]]) -> None:
