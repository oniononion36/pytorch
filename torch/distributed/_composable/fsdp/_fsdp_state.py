# mypy: allow-untyped-defs
import functools
<<<<<<< HEAD
=======
import logging

>>>>>>> cb126711
from typing import Any, Dict, List, Optional, Tuple, TYPE_CHECKING

import torch
import torch.nn as nn
from torch.autograd import Variable
from torch.distributed._composable_state import (
    _get_module_state,
    _insert_module_state,
    _State,
)
from torch.distributed.utils import _to_kwargs
from torch.utils._pytree import tree_flatten, tree_map

from ._fsdp_api import MixedPrecisionPolicy
from ._fsdp_common import _cast_fp_tensor, TrainingState
from ._fsdp_param_group import FSDPCommContext, FSDPParamGroup


if TYPE_CHECKING:
    from ._fsdp_param import FSDPParam

logger = logging.getLogger("torch.distributed._composable.fsdp")


class FSDPStateContext:
    """This has state shared across FSDP states."""

    def __init__(self):
        # All FSDP states in the root state's module tree
        self.all_states: List[FSDPState] = []
        # Iteration's forward root runs the once-per-forward logic; this root
        # may not be the overall root set by lazy initialization in cases where
        # only a submodule runs forward (e.g. encoder-only for eval)
        self.iter_forward_root: Optional[FSDPState] = None
        # Final callback should only be queued once per backward
        self.post_backward_final_callback_queued: bool = False
        # Whether to finalize backward in this backward's final callback
        self.is_last_backward: bool = True
        # Optional user-provided event recorded after optimizer for the
        # all-gather streams to wait on in the root pre-forward
        self.post_optim_event: Optional[torch.cuda.Event] = None


def disable_if_config_true(func):
    @functools.wraps(func)
    def fsdp_hook_wrapper(*args, **kwargs):
        if torch._dynamo.config.skip_fsdp_hooks:
            return torch._dynamo.disable(func, recursive=True)(*args, **kwargs)
        else:
            return func(*args, **kwargs)

    return fsdp_hook_wrapper


class FSDPState(_State):
    def __init__(self):
        super().__init__()
        self._fsdp_param_group: Optional[FSDPParamGroup] = None
        self._is_root: Optional[bool] = None  # root set during lazy init
        self._state_ctx = FSDPStateContext()
        self._comm_ctx = FSDPCommContext()
        self._training_state: TrainingState = TrainingState.IDLE
        self._states_to_forward_prefetch: List[FSDPState] = []
        self._states_to_backward_prefetch: List[FSDPState] = []

    # Define a separate init since `__init__` is called in the contract
    def init(
        self, module: nn.Module, device: torch.device, mp_policy: MixedPrecisionPolicy
    ) -> None:
        _insert_module_state(module, self)
        self._module = module
        self._device = device
        self._mp_policy = mp_policy
        self._pre_forward_hook_handle = module.register_forward_pre_hook(
            self._pre_forward, prepend=True, with_kwargs=True
        )
        self._post_forward_hook_handle = module.register_forward_hook(
            self._post_forward, prepend=False
        )

    def _root_pre_forward(
        self, module: nn.Module, args: Tuple[Any, ...], kwargs: Dict[str, Any]
    ) -> Tuple[Tuple[Any, ...], Dict[str, Any]]:
        self._lazy_init()
        if self._state_ctx.iter_forward_root is not None:
            return args, kwargs
        logger.debug("FSDP::root_pre_forward")
        self._state_ctx.iter_forward_root = self
        with torch.profiler.record_function("FSDP::root_pre_forward"):
            # Wait for optimizer before implicitly prefetched all-gathers
            if (event := self._state_ctx.post_optim_event) is not None:
                self._comm_ctx.all_gather_copy_in_stream.wait_event(event)
                self._comm_ctx.all_gather_stream.wait_event(event)
                self._state_ctx.post_optim_event = None
            else:
                current_stream = torch.cuda.current_stream()
                self._comm_ctx.all_gather_copy_in_stream.wait_stream(current_stream)
                self._comm_ctx.all_gather_stream.wait_stream(current_stream)
            if self._device.type == "cuda":
                with torch.profiler.record_function("FSDP::inputs_to_device"):
                    args_tuple, kwargs_tuple = _to_kwargs(
                        args, kwargs, self._device, False
                    )  # same as DDP
                args, kwargs = args_tuple[0], kwargs_tuple[0]
        return args, kwargs

    def _lazy_init(self) -> None:
        """
        Lazy initialization represents when all modules' parallelisms have
        finalized (e.g. FSDP has been applied to all desired modules). This
        means that we can determine which state is the root, and we do so by
        the 1st state to run forward.
        """
        if self._is_root is not None:
            return  # no-op: already initialized
        self._is_root = True
        root_module = self._module
        for module_name, module in root_module.named_modules():
            if (state := _get_module_fsdp_state(module)) is None:
                continue
            if module is not root_module:
                if state._is_root is not None:
                    raise RuntimeError(
                        "FSDP state has already been lazily initialized for "
                        f"{module_name}\nFSDP requires running forward through "
                        "the root module first"
                    )
                state._is_root = False
            self._state_ctx.all_states.append(state)
        if self._fsdp_param_group:
            # For the root, do not reshard after forward since for training,
            # the parameters would be freed and all-gathered immediately
            self._fsdp_param_group.post_forward_mesh_info = None
        self._init_fqns()
        self._init_shared_state()
        # Run parameter group lazy inits after initializing FQNs for improved
        # error messages
        for state in self._state_ctx.all_states:
            if state._fsdp_param_group:
                state._fsdp_param_group.lazy_init()

    def _init_shared_state(self) -> None:
        self._comm_ctx.init()
        for state in self._state_ctx.all_states:
            state._state_ctx = self._state_ctx
            state._comm_ctx = self._comm_ctx
            if fsdp_param_group := state._fsdp_param_group:
                fsdp_param_group.comm_ctx = self._comm_ctx

    def _init_fqns(self) -> None:
        """Sets module and parameter FQN attributes for debugging."""
        assert self._is_root
        root_module = self._module
        param_to_fsdp_param: Dict[nn.Parameter, FSDPParam] = {}
        module_to_fsdp_param_group: Dict[nn.Module, FSDPParamGroup] = {}
        for state in self._state_ctx.all_states:
            if fsdp_param_group := state._fsdp_param_group:
                for fsdp_param in fsdp_param_group.fsdp_params:
                    param_to_fsdp_param[fsdp_param.sharded_param] = fsdp_param
                module_to_fsdp_param_group[fsdp_param_group.module] = fsdp_param_group
        for param_name, param in root_module.named_parameters():
            if param in param_to_fsdp_param:
                param_to_fsdp_param[param]._param_fqn = param_name
        for module_name, module in root_module.named_modules():
            if module in module_to_fsdp_param_group:
                module_to_fsdp_param_group[module]._module_fqn = module_name

    @disable_if_config_true
    def _pre_forward(
        self, module: nn.Module, args: Tuple[Any, ...], kwargs: Dict[str, Any]
    ) -> Tuple[Tuple[Any, ...], Dict[str, Any]]:
        # When composing with module-hook-based activation checkpointing, the
        # the pre-backward hook is responsible for the unshard
        if self._training_state == TrainingState.PRE_BACKWARD:
            return args, kwargs
        self._training_state = TrainingState.FORWARD
        args, kwargs = self._root_pre_forward(module, args, kwargs)
        if self._mp_policy.cast_forward_inputs and self._mp_policy.param_dtype:
            with torch.profiler.record_function("FSDP::cast_forward_inputs"):
                cast_fn = functools.partial(
                    _cast_fp_tensor, self._mp_policy.param_dtype
                )
                args, kwargs = tree_map(cast_fn, args), tree_map(cast_fn, kwargs)
        if self._fsdp_param_group:
            args, kwargs = self._fsdp_param_group.pre_forward(module, args, kwargs)
        for fsdp_state in self._states_to_forward_prefetch:
            if (target_param_group := fsdp_state._fsdp_param_group) is not None:
                FSDPParamGroup._prefetch_unshard(target_param_group, "forward")
        return args, kwargs

    @disable_if_config_true
    def _post_forward(self, module: nn.Module, input: Any, output: Any) -> Any:
        # When composing with module-hook-based activation checkpointing, the
        # post-backward hook is responsible for the reshard
        if self._training_state == TrainingState.PRE_BACKWARD:
            return output
        if self._fsdp_param_group:
            output = self._fsdp_param_group.post_forward(module, input, output)
        output = self._register_pre_backward_hook(output)
        self._training_state = TrainingState.IDLE
        if self._state_ctx.iter_forward_root is self:
            if all_gather_state := self._comm_ctx.all_gather_state:
                # Free the last all-gather result if needed; refer to
                # [Note: Overlapping all-gather copy-in and all-gather]
                self._comm_ctx.all_gather_copy_in_stream.wait_event(
                    all_gather_state.event
                )
                self._comm_ctx.all_gather_stream.wait_event(all_gather_state.event)
                self._comm_ctx.all_gather_state = None  # free the all-gather result
            self._state_ctx.iter_forward_root = None
        if self._mp_policy.output_dtype is not None:
            with torch.profiler.record_function("FSDP::cast_forward_outputs"):
                output = tree_map(
                    functools.partial(_cast_fp_tensor, self._mp_policy.output_dtype),
                    output,
                )
        return output

    def _pre_backward(self, grad: torch.Tensor) -> torch.Tensor:
        self._training_state = TrainingState.PRE_BACKWARD
        self._register_root_post_backward_final_callback()
        if self._fsdp_param_group:
            default_prefetch = len(self._states_to_backward_prefetch) == 0
            self._fsdp_param_group.pre_backward(default_prefetch)
        for fsdp_state in self._states_to_backward_prefetch:
            if (target_param_group := fsdp_state._fsdp_param_group) is not None:
                FSDPParamGroup._prefetch_unshard(target_param_group, "backward")
        return grad

    def _root_post_backward_final_callback(self) -> None:
        logger.debug("FSDP::root_post_backward")
        with torch.profiler.record_function("FSDP::root_post_backward_callback"):
            for state in self._state_ctx.all_states:
                if state._fsdp_param_group and state._fsdp_param_group.is_unsharded:
                    # Run post-backward in case forward inputs did not require
                    # gradient so the autograd backward did not run
                    state._fsdp_param_group.post_backward()
                state._training_state = TrainingState.IDLE
                if state._fsdp_param_group:
                    state._fsdp_param_group._training_state = TrainingState.IDLE
                if self._state_ctx.is_last_backward:
                    state._finalize_backward()
            if self._state_ctx.is_last_backward:
                self._comm_ctx.post_forward_order.clear()
            self._state_ctx.post_backward_final_callback_queued = False

    def _finalize_backward(self) -> None:
        if self._fsdp_param_group:
            self._fsdp_param_group.finalize_backward()

    def _register_pre_backward_hook(self, output: Any) -> Any:
        if not torch.is_grad_enabled():
            return output
        flat_outputs, _ = tree_flatten(output)
        tensors = tuple(
            t for t in flat_outputs if (torch.is_tensor(t) and t.requires_grad)
        )
        if tensors:
            for tensor in tensors:
                tensor.register_hook(self._pre_backward)
        return output

    def _register_root_post_backward_final_callback(self):
        if self._state_ctx.post_backward_final_callback_queued:
            return
        self._state_ctx.post_backward_final_callback_queued = True
        Variable._execution_engine.queue_callback(
            self._root_post_backward_final_callback
        )


def _get_module_fsdp_state(module: nn.Module) -> Optional[FSDPState]:
    state = _get_module_state(module)
    if isinstance(state, FSDPState):
        return state
    return None<|MERGE_RESOLUTION|>--- conflicted
+++ resolved
@@ -1,10 +1,6 @@
 # mypy: allow-untyped-defs
 import functools
-<<<<<<< HEAD
-=======
 import logging
-
->>>>>>> cb126711
 from typing import Any, Dict, List, Optional, Tuple, TYPE_CHECKING
 
 import torch
@@ -25,6 +21,7 @@
 
 if TYPE_CHECKING:
     from ._fsdp_param import FSDPParam
+
 
 logger = logging.getLogger("torch.distributed._composable.fsdp")
 
