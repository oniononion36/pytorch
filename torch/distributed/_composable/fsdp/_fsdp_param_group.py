# mypy: allow-untyped-defs
import contextlib
import logging
from typing import Any, cast, Dict, List, NamedTuple, Optional, Set, Tuple

import torch
import torch._dynamo.compiled_autograd as ca
import torch.distributed as dist
import torch.nn as nn
from torch.distributed.fsdp._common_utils import _named_parameters_with_duplicates
from torch.profiler import record_function
from torch.utils._pytree import tree_flatten, tree_unflatten
from torch.utils.hooks import RemovableHandle

from ._fsdp_api import MixedPrecisionPolicy, OffloadPolicy
from ._fsdp_collectives import (
    AllGatherResult,
    foreach_all_gather,
    foreach_all_gather_copy_out,
    foreach_reduce,
)
from ._fsdp_common import FSDPMeshInfo, HSDPMeshInfo, TrainingState
from ._fsdp_param import FSDPParam, ParamModuleInfo, ShardedState


logger = logging.getLogger("torch.distributed._composable.fsdp")

_ModuleToHandleDict = Dict[nn.Module, RemovableHandle]  # for state dict


"""
[Note: Overlapping all-gather copy-in and all-gather]
For implicit forward prefetching, we want to overlap the next copy-in with the
current all-gather. We do so using a separate copy-in stream. However, since
we have the all-gather input as a view into the output, we must make sure to
copy into different memory from the current all-gather's output. Thus, we keep
a reference to the current all-gather's output and have the next FSDP parameter
group free it after its copy-in. Finally, we have the last FSDP state flush the
reference to avoid holding onto memory after forward.
"""


class FSDPCommContext:
    """This has the communication state shared across FSDP states/parameter groups."""

    def lazy_init(self):
        if not torch.cuda.is_available():
            raise RuntimeError("FSDP requires CUDA for streams")
        # Setting the all-gather/reduce-scatter streams to be higher priority
        # can help avoid some issues where their copies in/out are delayed and
        # block computation (this is different from high-pri NCCL streams)
        high_priority = -1
        # All-gather state and copy-in stream allow overlapping the next
        # copy-in with the current all-gather in forward; copy-in overlaps with
        # reduce-scatter in backward without the separate copy-in stream
        self.all_gather_copy_in_stream = torch.cuda.Stream(priority=high_priority)
        # All-gather stream allows overlapping next all-gather with current
        # forward compute
        self.all_gather_stream = torch.cuda.Stream(priority=high_priority)
        # Reduce-scatter stream gives separate execution "thread" for post-
        # backward logic like pre/post-gradient division and reduce-scatter
        self.reduce_scatter_stream = torch.cuda.Stream(priority=high_priority)
        # Run the HSDP all-reduces concurrently with all-gather/reduce-scatter
        # since collectives use different network resources and can overlap
        # in the typical intra-node sharding / inter-node replication case
        self.all_reduce_stream = torch.cuda.Stream()
        # All-gather/reduce-scatter states keep references to collective
        # tensors produced in one stream and used in another and accompanying
        # CUDA events for synchronization
        self.all_gather_state: Optional[AllGatherState] = None
        self.reduce_scatter_state: Optional[ReduceScatterState] = None
        # Post-forward order for explicit backward prefetching
        self.post_forward_order: List[FSDPParamGroup] = []  # will cause ref cycles

    def get_all_gather_streams(
        self, training_state: TrainingState
    ) -> Tuple[torch.cuda.Stream, torch.cuda.Stream]:
        if training_state in (TrainingState.FORWARD, TrainingState.PRE_BACKWARD):
            # Use separate streams for implicit prefetching
            return self.all_gather_copy_in_stream, self.all_gather_stream
        current_stream = torch.cuda.current_stream()
        return current_stream, current_stream


# See [Note: Overlapping all-gather copy-in and all-gather]
class AllGatherState(NamedTuple):
    all_gather_result: AllGatherResult
    event: torch.cuda.Event  # all-gather copy-out


class ReduceScatterState(NamedTuple):
    reduce_scatter_input: torch.Tensor
    event: torch.cuda.Event  # reduce-scatter event


class FSDPParamGroup:
    """This class represents a parameter group to communicate together."""

    _orig_dtype: torch.dtype
    _reduce_dtype: Optional[torch.dtype]

    def __init__(
        self,
        params: List[nn.Parameter],
        modules: Tuple[nn.Module, ...],
        mesh_info: FSDPMeshInfo,
        post_forward_mesh_info: Optional[FSDPMeshInfo],
        device: torch.device,
        mp_policy: MixedPrecisionPolicy,
        offload_policy: OffloadPolicy,
    ):
        self.modules = modules  # permit ref cycle because 1:1 lifetime
        param_module_infos = _get_param_module_infos(params, modules)
        self.fsdp_params = [
            FSDPParam(
                param,
                module_info,
                mesh_info,
                post_forward_mesh_info,
                device,
                mp_policy,
                offload_policy,
            )
            for param, module_info in zip(params, param_module_infos)
        ]
        self.mesh_info = mesh_info
        self.post_forward_mesh_info = post_forward_mesh_info
        self.device = device
        self.mp_policy = mp_policy
        self._training_state = TrainingState.IDLE
        # Group's sharded state always matches its parameters' sharded states
        self._sharded_state = ShardedState.SHARDED
        self._module_fqn: Optional[str] = None  # prefixed from root module

        # - Hook state
        self._module_to_pre_save_state_dict_hook_handle: _ModuleToHandleDict = {}
        self._module_to_pre_load_state_dict_hook_handle: _ModuleToHandleDict = {}

        # - Communication and communication/computation overlap
        self.comm_ctx = FSDPCommContext()
        # Group's indices in the shared post-forward order
        self._post_forward_indices: List[int] = []
        # Whether to reduce gradients at all (whether for FSDP or HSDP)
        self.reduce_grads: bool = True
        # Whether to all-reduce gradients for HSDP; only used if
        # `self.reduce_grads` is true, in which case setting this to false
        # means reduce-scatter but no all-reduce
        self.all_reduce_grads: bool = True
        # Whether to reshard parameters after backward (only useful for
        # gradient accumulation)
        self.reshard_after_backward: bool = True

        # - CUDA events for stream synchronization
        # Holds the all-gather output buffer, sync objects, and metadata
        self._all_gather_result: Optional[AllGatherResult] = None
        # Holds the reduce-scatter/all-reduce view-out CUDA event that marks the end of
        # the group's post-backward (e.g. reduce-scatter, all-reduce and div), which
        # should be waited on at the end of backward
        self._post_reduce_event: Optional[torch.cuda.Event] = None
        # Holds the reshard-after-forward CUDA event when resharding to a
        # different world size, which should be waited on in the next unshard
        self._reshard_after_forward_event: Optional[torch.cuda.Event] = None

        # Only for HSDP, if accumulating gradients without all-reduce, save the
        # partial reduce output (only reduce-scattered but not all-reduced)
        self._partial_reduce_output: Optional[torch.Tensor] = None

<<<<<<< HEAD
=======
        # TODO: remove this hook and hook register once 2D state dict is supported.
        def _raise_not_implemented_if_2d(*args: Any, **kwargs: Any) -> None:
            raise NotImplementedError(
                "2D state_dict is under development. Please check "
                "https://github.com/pytorch/pytorch/issues/129627 for more details."
            )

        modules_with_2d_params: Set[nn.Module] = set()
        for fsdp_param in self.fsdp_params:
            module = fsdp_param._module_info.module
            if len(fsdp_param._spmd_placements) > 1 and hasattr(fsdp_param, "_tp_spec"):
                modules_with_2d_params.add(module)
        for module in modules_with_2d_params:
            module.register_state_dict_pre_hook(_raise_not_implemented_if_2d)
            module._register_load_state_dict_pre_hook(_raise_not_implemented_if_2d)

>>>>>>> 811c5731
    # Initialization #
    def _init_mp_dtypes(self) -> None:
        for fsdp_param in self.fsdp_params:
            fsdp_param.init_dtype_attrs(self.mp_policy)
        orig_dtypes = {fsdp_param.orig_dtype for fsdp_param in self.fsdp_params}
        if len(orig_dtypes) != 1:
            # This can be relaxed if we copy-out for the reduce-scatter
            raise AssertionError(
                f"FSDP expects uniform original parameter dtype but got {orig_dtypes}"
            )
        self._orig_dtype = next(iter(orig_dtypes))
        reduce_dtypes = {fsdp_param.reduce_dtype for fsdp_param in self.fsdp_params}
        if len(reduce_dtypes) != 1:
            # This can be relaxed if we issue one reduce-scatter per reduce
            # dtype (but we would need a way for users to specify multiple
            # reduce dtypes)
            raise AssertionError(
                f"FSDP expects uniform reduce dtype but got {reduce_dtypes}"
            )
        self._reduce_dtype = next(iter(reduce_dtypes))

    def lazy_init(self):
        # Lazy init should be idempotent
        param_names_on_meta = [
            fsdp_param._param_fqn
            for fsdp_param in self.fsdp_params
            if fsdp_param.sharded_param.device.type == "meta"
        ]
        if param_names_on_meta:
            raise RuntimeError(
                "FSDP parameters should be materialized from meta device before training, "
                f"but the following were still on meta device: {param_names_on_meta}\n"
                "For example, call module.to_empty(device) to materialize to device and "
                "call module.reset_parameters() on each module to initialize values."
            )
        # Initialize mixed precision attributes lazily in case the user changes
        # the parameter dtypes after construction time but before forward
        self._init_mp_dtypes()
        self._register_state_dict_hooks()

    # Runtime #
    def unshard(self, async_op: bool = False):
        if self._all_gather_result is not None:  # already called, pending wait
            return
        if self.is_unsharded:
            return  # no-op
        if self._reshard_after_forward_event is not None:
            # Resharded parameter data is allocated in the default stream and
            # used in the all-gather streams
            self._wait_all_gather_streams_on_event(self._reshard_after_forward_event)
            self._reshard_after_forward_event = None
        with record_function(self._with_fqn("FSDP::all_gather")):
            self._all_gather_result = foreach_all_gather(
                self.fsdp_params,
                self._all_gather_process_group,
                async_op,
                *self.comm_ctx.get_all_gather_streams(self._training_state),
                self.device,
            )

    def wait_for_unshard(self):
        """
        1. In forward with implict prefetching, to overlap the current copy-out
        with the next all-gather, we save a reference to the current all-gather
        result to free after the next copy-out.
        2. Otherwise (explicit prefetching or in backward), we free the
        all-gather result immediately after the current copy-out since we can
        already overlap the current copy-out with the previous reduce-scatter.
        """
        if not self._all_gather_result:
            return  # no preceding unshard
        if self._training_state == TrainingState.FORWARD:  # implicit prefetch
            if prev_all_gather_state := self.comm_ctx.all_gather_state:
                self._wait_all_gather_streams_on_event(prev_all_gather_state.event)
                self.comm_ctx.all_gather_state = None  # free the all-gather result
        with record_function(self._with_fqn("FSDP::all_gather_copy_out")):
            foreach_all_gather_copy_out(
                self._all_gather_result,
                self.fsdp_params,
                self._all_gather_process_group,
            )
        for fsdp_param in self.fsdp_params:
            fsdp_param.init_unsharded_param()
        self._to_unsharded()
        all_gather_copy_out_event = torch.cuda.Event()
        all_gather_copy_out_event.record()
        if self._training_state == TrainingState.FORWARD:
            self.comm_ctx.all_gather_state = AllGatherState(
                self._all_gather_result, all_gather_copy_out_event
            )
        else:
            self._wait_all_gather_streams_on_event(all_gather_copy_out_event)
        self._all_gather_result = None  # free unless saved in `all_gather_state`

    def _wait_all_gather_streams_on_event(self, event: torch.cuda.Event):
        # Calling `unshard` before lazy init means streams are not initialized
        if hasattr(self.comm_ctx, "all_gather_copy_in_stream"):
            self.comm_ctx.all_gather_copy_in_stream.wait_event(event)
        if hasattr(self.comm_ctx, "all_gather_stream"):
            self.comm_ctx.all_gather_stream.wait_event(event)

    def reshard(self):
        if self._training_state == TrainingState.FORWARD:
            if not self._reshard_after_forward:
                return
            if self._use_post_forward_mesh:
                self._to_sharded_post_forward()
                self._reshard_after_forward_event = torch.cuda.Event()
                self._reshard_after_forward_event.record()
                return
        self._to_sharded()

    def pre_forward(
        self, module: nn.Module, args: Tuple[Any, ...], kwargs: Dict[str, Any]
    ) -> Tuple[Tuple[Any, ...], Dict[str, Any]]:
        if not ca.compiled_autograd_enabled:
            logger.debug("%s", self._with_fqn("FSDP::pre_forward"))
        with record_function(self._with_fqn("FSDP::pre_forward")):
            self._training_state = TrainingState.FORWARD
            self.unshard()
            self.wait_for_unshard()
            args, kwargs = self._register_post_backward_hook(args, kwargs)
            return args, kwargs

    def post_forward(self, module: nn.Module, input: Any, output: Any):
        if not ca.compiled_autograd_enabled:
            logger.debug("%s", self._with_fqn("FSDP::post_forward"))
        with record_function(self._with_fqn("FSDP::post_forward")):
            self.reshard()
            self._record_post_forward()
            self._training_state = TrainingState.IDLE
            return output

    def _record_post_forward(self) -> None:
        # Since a group has one pre-backward unshard for each forward call
        # before the backward, we record each usage (with multiplicity)
        post_forward_index = len(self.comm_ctx.post_forward_order)
        self.comm_ctx.post_forward_order.append(self)
        self._post_forward_indices.append(post_forward_index)

    def pre_backward(self, default_prefetch: bool, *unused: Any):
        if self._training_state == TrainingState.PRE_BACKWARD:
            return
        if not ca.compiled_autograd_enabled:
            logger.debug("%s", self._with_fqn("FSDP::pre_backward"))
        with record_function(self._with_fqn("FSDP::pre_backward")):
            self._training_state = TrainingState.PRE_BACKWARD
            self.unshard()  # no-op if prefetched
            self.wait_for_unshard()
            if default_prefetch:
                self._backward_prefetch()

    def post_backward(self, *unused: Any):
        if not ca.compiled_autograd_enabled:
            logger.debug("%s", self._with_fqn("FSDP::post_backward"))
        self._training_state = TrainingState.POST_BACKWARD
        with record_function(self._with_fqn("FSDP::post_backward_accumulate")):
            for fsdp_param in self.fsdp_params:
                fsdp_param.accumulate_unsharded_grad_if_needed()
        with record_function(self._with_fqn("FSDP::post_backward_reshard")):
            if not self.reduce_grads:
                if self.reshard_after_backward:
                    self.reshard()
                for fsdp_param in self.fsdp_params:
                    fsdp_param.to_accumulated_grad_if_needed()
                return
            # Save the autograd-computed gradients before resharding to only
            # access the unsharded parameters when their data is present
            fsdp_params_with_grad: List[FSDPParam] = []
            unsharded_grads: List[torch.Tensor] = []
            for fsdp_param in self.fsdp_params:
                # May have an accumulated gradient of the reduce dtype if the
                # previous backward did not reduce-scatter
                if fsdp_param.unsharded_accumulated_grad is not None:
                    fsdp_params_with_grad.append(fsdp_param)
                    unsharded_grads.append(fsdp_param.unsharded_accumulated_grad_data)
                    fsdp_param.unsharded_accumulated_grad = None
                elif fsdp_param.unsharded_param.grad is not None:
                    fsdp_params_with_grad.append(fsdp_param)
                    unsharded_grads.append(fsdp_param.unsharded_grad_data)
                    fsdp_param.unsharded_param.grad = None
            if self.reshard_after_backward:
                self.reshard()
        if len(fsdp_params_with_grad) == 0:
            return
        with record_function(self._with_fqn("FSDP::post_backward_reduce")):
            if self.comm_ctx.reduce_scatter_state is not None:
                torch.cuda.current_stream().wait_event(
                    self.comm_ctx.reduce_scatter_state.event
                )
                self.comm_ctx.reduce_scatter_state = None
            (
                reduce_scatter_input,
                reduce_scatter_event,
                self._post_reduce_event,
                self._partial_reduce_output,
            ) = foreach_reduce(
                fsdp_params_with_grad,
                unsharded_grads,
                self._reduce_scatter_process_group,
                self.comm_ctx.reduce_scatter_stream,
                self._orig_dtype,
                self._reduce_dtype,
                self.device,
                self._all_reduce_process_group if self._is_hsdp else None,
                self.comm_ctx.all_reduce_stream,
                self.all_reduce_grads,
                self._partial_reduce_output,
            )
            self.comm_ctx.reduce_scatter_state = ReduceScatterState(
                reduce_scatter_input, reduce_scatter_event
            )

    def finalize_backward(self):
        if self._post_reduce_event is not None:
            torch.cuda.current_stream().wait_event(self._post_reduce_event)
            self._post_reduce_event = None
        for fsdp_param in self.fsdp_params:
            if fsdp_param.grad_offload_event is not None:
                fsdp_param.grad_offload_event.synchronize()
                fsdp_param.grad_offload_event = None
        self._post_forward_indices.clear()

    def _backward_prefetch(self) -> None:
        if self._training_state == TrainingState.PRE_BACKWARD:
            if not self._post_forward_indices:
                # Can be cleared if running multiple `backward`s
                return
            curr_index = self._post_forward_indices.pop()
            if (target_index := curr_index - 1) < 0:
                return
            # Prefetch naively using the reverse post-forward order, which may
            # have mistargeted prefetches if not all modules used in forward
            # are used in this backward
            target_fsdp_param_group = self.comm_ctx.post_forward_order[target_index]
            self._prefetch_unshard(target_fsdp_param_group, "backward")

    @staticmethod
    def _prefetch_unshard(
        target_fsdp_param_group: "FSDPParamGroup", pass_type: str
    ) -> None:
        if pass_type == "backward":
            training_state = TrainingState.PRE_BACKWARD
        elif pass_type == "forward":
            training_state = TrainingState.FORWARD
        else:
            raise ValueError(f"Unknown pass type: {pass_type}")
        target_fqn = target_fsdp_param_group._module_fqn
        with record_function(
            f"FSDP::{pass_type}_prefetch for {target_fqn}"
        ), target_fsdp_param_group.use_training_state(training_state):
            target_fsdp_param_group.unshard()

    # Utilities #
    def _to_sharded(self):
        if not self.is_sharded:
            for fsdp_param in self.fsdp_params:
                fsdp_param.to_sharded()
            self._sharded_state = ShardedState.SHARDED

    def _to_sharded_post_forward(self):
        if not self.is_sharded_post_forward:
            for fsdp_param in self.fsdp_params:
                fsdp_param.to_sharded_post_forward()
            self._sharded_state = ShardedState.SHARDED_POST_FORWARD

    def _to_unsharded(self):
        if not self.is_unsharded:
            for fsdp_param in self.fsdp_params:
                fsdp_param.to_unsharded()
            self._sharded_state = ShardedState.UNSHARDED

    @property
    def is_sharded(self) -> bool:
        return self._sharded_state == ShardedState.SHARDED

    @property
    def is_sharded_post_forward(self) -> bool:
        return self._sharded_state == ShardedState.SHARDED_POST_FORWARD

    @property
    def is_unsharded(self) -> bool:
        return self._sharded_state == ShardedState.UNSHARDED

    @contextlib.contextmanager
    def use_training_state(self, training_state: TrainingState):
        old_training_state = self._training_state
        self._training_state = training_state
        try:
            yield
        finally:
            self._training_state = old_training_state

    # Hook Registration #
    def _register_post_backward_hook(
        self, args: Tuple[Any, ...], kwargs: Dict[str, Any]
    ) -> Tuple[Tuple[Any, ...], Dict[str, Any]]:
        # Compile relies on `root_post_backward_callback` to call each
        # `FSDPParamGroup.post_backward`
        if ca.compiled_autograd_enabled:
            return args, kwargs
        if not torch.is_grad_enabled():
            return args, kwargs
        args_list, args_spec = tree_flatten(args)
        kwargs_list, kwargs_spec = tree_flatten(kwargs)
        args_kwargs_list = list(args_list) + list(kwargs_list)
        inp_tensor_indices: List[int] = []
        inp_tensors: List[torch.Tensor] = []
        for i, obj in enumerate(args_kwargs_list):
            if torch.is_tensor(obj) and obj.requires_grad:
                inp_tensor_indices.append(i)
                inp_tensors.append(obj)
        if len(inp_tensors) == 0:
            return args, kwargs  # no tensors that require gradients
        inp_tensors = RegisterPostBackwardFunction.apply(self, *inp_tensors)
        for inp_tensor_idx, inp_tensor in zip(inp_tensor_indices, inp_tensors):
            args_kwargs_list[inp_tensor_idx] = inp_tensor
        args_list = args_kwargs_list[: len(args_list)]
        kwargs_list = args_kwargs_list[len(args_list) :]
        args = tree_unflatten(args_list, args_spec)
        kwargs = tree_unflatten(kwargs_list, kwargs_spec)
        return args, kwargs

    def _register_state_dict_hooks(self) -> None:
        num_pre_save_hooks = len(self._module_to_pre_save_state_dict_hook_handle)
        num_pre_load_hooks = len(self._module_to_pre_load_state_dict_hook_handle)
        assert (
            num_pre_save_hooks == num_pre_load_hooks
        ), f"Pre-save: {num_pre_save_hooks} pre-load: {num_pre_load_hooks}"
        if num_pre_save_hooks > 0:
            return  # already registered
        modules_with_fsdp_params: Set[nn.Module] = {
            fsdp_param._module_info.module for fsdp_param in self.fsdp_params
        }

        def to_sharded_hook(*args: Any, **kwargs: Any) -> None:
            self._to_sharded()

        for module in modules_with_fsdp_params:
            self._module_to_pre_save_state_dict_hook_handle[
                module
            ] = module.register_state_dict_pre_hook(to_sharded_hook)
            self._module_to_pre_load_state_dict_hook_handle[
                module
            ] = module._register_load_state_dict_pre_hook(to_sharded_hook)

    # Properties #
    @property
    def _reshard_after_forward(self) -> bool:
        return self.post_forward_mesh_info is not None

    @property
    def _use_post_forward_mesh(self) -> bool:
        return (
            self._reshard_after_forward
            and self.mesh_info != self.post_forward_mesh_info
        )

    @property
    def _is_hsdp(self) -> bool:
        return isinstance(self.mesh_info, HSDPMeshInfo)

    @property
    def _all_gather_process_group(self) -> dist.ProcessGroup:
        mesh_info = (
            cast(FSDPMeshInfo, self.post_forward_mesh_info)
            if self.is_sharded_post_forward
            else self.mesh_info
        )
        assert isinstance(mesh_info, FSDPMeshInfo)
        return mesh_info.shard_process_group

    @property
    def _reduce_scatter_process_group(self) -> dist.ProcessGroup:
        assert isinstance(self.mesh_info, FSDPMeshInfo)
        return self.mesh_info.shard_process_group

    @property
    def _all_reduce_process_group(self) -> dist.ProcessGroup:
        assert isinstance(self.mesh_info, HSDPMeshInfo)
        return self.mesh_info.replicate_process_group

    def _with_fqn(self, label: str) -> str:
        if self._module_fqn:
            return f"{label} ({self._module_fqn})"
        return label


def _get_param_module_infos(
    params: List[nn.Parameter], modules: Tuple[nn.Module, ...]
) -> List[ParamModuleInfo]:
    """
    Shared parameter: lin1.weight = lin2.weight
    Shared module: mlp.lin1 = mlp.lin2
    We do not remove duplicates when traversing both modules and parameters to
    find shared modules' parameters and shared parameters within a module.
    """
    params_set = set(params)
    param_to_module_info: Dict[nn.Parameter, ParamModuleInfo] = {}
    for module in modules:
        for _, submodule in module.named_modules(remove_duplicate=False):
            for param_name, param in _named_parameters_with_duplicates(
                submodule, recurse=False
            ):
                if param in params_set:
                    if param not in param_to_module_info:
                        param_to_module_info[param] = ParamModuleInfo(
                            submodule, param_name
                        )
                    else:
                        param_to_module_info[param].shared_modules.append(submodule)
                        param_to_module_info[param].shared_param_names.append(
                            param_name
                        )
    if len(param_to_module_info) != len(params):
        raise AssertionError(f"Some parameters are not in the module tree of {module}")
    return [param_to_module_info[param] for param in params]


class RegisterPostBackwardFunction(torch.autograd.Function):
    @staticmethod
    def forward(ctx, param_group: FSDPParamGroup, *inputs: torch.Tensor):
        # All tensors in `inputs` should require gradient
        ctx.param_group = param_group
        return inputs

    @staticmethod
    def backward(ctx, *grads: torch.Tensor):
        ctx.param_group.post_backward()
        return (None,) + grads<|MERGE_RESOLUTION|>--- conflicted
+++ resolved
@@ -165,25 +165,6 @@
         # partial reduce output (only reduce-scattered but not all-reduced)
         self._partial_reduce_output: Optional[torch.Tensor] = None
 
-<<<<<<< HEAD
-=======
-        # TODO: remove this hook and hook register once 2D state dict is supported.
-        def _raise_not_implemented_if_2d(*args: Any, **kwargs: Any) -> None:
-            raise NotImplementedError(
-                "2D state_dict is under development. Please check "
-                "https://github.com/pytorch/pytorch/issues/129627 for more details."
-            )
-
-        modules_with_2d_params: Set[nn.Module] = set()
-        for fsdp_param in self.fsdp_params:
-            module = fsdp_param._module_info.module
-            if len(fsdp_param._spmd_placements) > 1 and hasattr(fsdp_param, "_tp_spec"):
-                modules_with_2d_params.add(module)
-        for module in modules_with_2d_params:
-            module.register_state_dict_pre_hook(_raise_not_implemented_if_2d)
-            module._register_load_state_dict_pre_hook(_raise_not_implemented_if_2d)
-
->>>>>>> 811c5731
     # Initialization #
     def _init_mp_dtypes(self) -> None:
         for fsdp_param in self.fsdp_params:
