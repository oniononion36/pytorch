#include <torch/csrc/python_headers.h>

#include <c10/util/intrusive_ptr.h>
#include <c10/util/string_view.h>
#include <torch/csrc/distributed/c10d/FileStore.hpp>
#include <torch/csrc/distributed/c10d/GroupRegistry.hpp>
#include <torch/csrc/distributed/c10d/TCPStore.hpp>
#include <torch/csrc/distributed/c10d/Utils.hpp>
#include <torch/csrc/distributed/c10d/control_collectives/ControlCollectives.hpp>
#include <torch/csrc/distributed/c10d/control_collectives/StoreCollectives.hpp>
#include <torch/csrc/distributed/c10d/control_plane/WorkerServer.hpp>
#include <vector>
#ifndef _WIN32
#include <torch/csrc/distributed/c10d/HashStore.hpp>
#include <torch/csrc/distributed/c10d/ProcessGroupRoundRobin.hpp>
#endif
#include <torch/csrc/distributed/c10d/FakeProcessGroup.hpp>
#include <torch/csrc/distributed/c10d/ProcessGroup.hpp>
#include <torch/csrc/distributed/c10d/PyProcessGroup.hpp>

#ifdef USE_C10D_GLOO
#include <torch/csrc/distributed/c10d/ProcessGroupGloo.hpp>
#include <torch/csrc/distributed/c10d/ProcessGroupWrapper.hpp>
#endif

#ifdef USE_C10D_NCCL
#include <torch/csrc/distributed/c10d/NCCLUtils.hpp>
#include <torch/csrc/distributed/c10d/ProcessGroupNCCL.hpp>
#include <torch/csrc/distributed/c10d/intra_node_comm.hpp>
#endif

#ifdef USE_C10D_MPI
#include <torch/csrc/distributed/c10d/ProcessGroupMPI.hpp>
#endif

#ifdef USE_C10D_UCC
#include <torch/csrc/distributed/c10d/ProcessGroupUCC.hpp>
#endif

#include <fmt/format.h>
#include <pybind11/chrono.h>
#include <torch/csrc/distributed/c10d/DMAConnectivity.hpp>
#include <torch/csrc/distributed/c10d/PrefixStore.hpp>
#include <torch/csrc/distributed/c10d/SymmetricMemory.hpp>

#include <torch/csrc/distributed/c10d/comm.hpp>
#include <torch/csrc/distributed/c10d/debug.h>
#include <torch/csrc/distributed/c10d/logger.hpp>
#include <torch/csrc/distributed/c10d/reducer.hpp>

#include <torch/csrc/Exceptions.h>
#include <torch/csrc/distributed/c10d/python_comm_hook.h>
#include <torch/csrc/jit/python/pybind_utils.h>
#include <torch/csrc/utils/object_ptr.h>
#include <torch/csrc/utils/pybind.h>

#include <torch/custom_class.h>

namespace {

#ifdef USE_C10D_NCCL

bool acquire_gil() {
  // basically if this function can acquire the gil, it will return quickly.
  // if not, it will hang forever.  The idea is to call this from a thread
  // wrapped in a future, and then check the future after a timeout, to
  // determine whether we're facing gil contention.
  if (Py_IsInitialized()) {
    pybind11::gil_scoped_acquire gil;
    return true;
  }

  // If we end up here, its probably still a "pass" from the perspective of
  // checking whether python is stuck. but currently we don't check the return
  // value of this function anyway, just check whether it returned quickly vs
  // timing out.  Taking a long time is the main sign of trouble.  Fast return
  // with true or with false is both OK from the perspective of debugging python
  // hangs.
  return false;
}

bool registerGilChecker() {
  c10d::get_gil_checker() = &acquire_gil;
  return true;
}

static bool registered = registerGilChecker();
#endif // USE_C10D_NCCL

// Wrapper to ensure GIL is released before destructing ProcessGroupGloo
// TODO: move this somewhere more generally useful
template <typename T>
class IntrusivePtrNoGilDestructor {
  c10::intrusive_ptr<T> impl_{};

 public:
  IntrusivePtrNoGilDestructor() = default;
  IntrusivePtrNoGilDestructor(const IntrusivePtrNoGilDestructor&) = default;
  IntrusivePtrNoGilDestructor(IntrusivePtrNoGilDestructor&&) = default;
  IntrusivePtrNoGilDestructor& operator=(const IntrusivePtrNoGilDestructor&) =
      default;
  IntrusivePtrNoGilDestructor& operator=(IntrusivePtrNoGilDestructor&&) =
      default;
  /* implicit */ IntrusivePtrNoGilDestructor(c10::intrusive_ptr<T> impl)
      : impl_(std::move(impl)) {}
  // This ctor is very important; see
  // https://github.com/pybind/pybind11/issues/2957
  explicit IntrusivePtrNoGilDestructor(T* impl)
      : impl_(c10::intrusive_ptr<T>::unsafe_steal_from_new(impl)) {}
  ~IntrusivePtrNoGilDestructor() {
    if (impl_) {
      if (PyGILState_Check()) {
        pybind11::gil_scoped_release release;
        impl_.reset();
      } else {
        impl_.reset();
      }
    }
  }
  T& operator*() const noexcept {
    return *impl_;
  }
  T* operator->() const noexcept {
    return impl_.get();
  }
  C10_NODISCARD T* get() const noexcept {
    return impl_.get();
  }
  void reset() noexcept {
    impl_.reset();
  }
  operator bool() const noexcept {
    return impl_;
  }
};

} // anonymous namespace

PYBIND11_DECLARE_HOLDER_TYPE(T, IntrusivePtrNoGilDestructor<T>, true);

namespace torch::distributed::c10d {

namespace {

py::bytes toPyBytes(const std::vector<uint8_t>& data) {
  return py::bytes(reinterpret_cast<const char*>(data.data()), data.size());
}

std::vector<py::bytes> toPyBytes(
    const std::vector<std::vector<uint8_t>>& data) {
  std::vector<py::bytes> out;
  out.reserve(data.size());
  for (const std::vector<uint8_t>& data_ : data) {
    out.emplace_back(reinterpret_cast<const char*>(data_.data()), data_.size());
  }
  return out;
}

std::vector<uint8_t> toVec8(const std::string& data) {
  std::vector<uint8_t> out{data.begin(), data.end()};
  return out;
}

std::vector<std::vector<uint8_t>> toVec8(const std::vector<std::string>& data) {
  std::vector<std::vector<uint8_t>> out;
  out.reserve(data.size());
  for (auto& data_ : data) {
    out.emplace_back(toVec8(data_));
  }
  return out;
}

template <typename T>
using shared_ptr_class_ = py::class_<T, std::shared_ptr<T>>;

constexpr auto kDeprecationWarning =
    "{} API is being deprecated, please ping "
    "https://github.com/pytorch/pytorch/issues/46291 "
    "if you see this warning";
template <typename T>
using intrusive_ptr_class_ = py::class_<T, c10::intrusive_ptr<T>>;

template <typename T>
using intrusive_ptr_no_gil_destructor_class_ =
    py::class_<T, IntrusivePtrNoGilDestructor<T>>;

// PythonStore is a pybind11 trampoline class to allow a Python
// class to inherit from c10d.Store and implement its interface.
class PythonStore : public ::c10d::Store {
 public:
  using ::c10d::Store::Store;

  // Note: this function manually calls the Python-side overload
  // for this function instead of using the PYBIND11_OVERLOAD_XYZ
  // macros. This is done so that we can call the Python-side
  // function with a std::string instead of a std::vector<uint8_t>.
  void set(const std::string& key, const std::vector<uint8_t>& value) override {
    pybind11::gil_scoped_acquire gil;
    pybind11::function fn =
        pybind11::get_overload(static_cast<const ::c10d::Store*>(this), "set");
    TORCH_INTERNAL_ASSERT(fn, "Not implemented.");
    // Call function with a py::bytes object for the value.
    fn(key, toPyBytes(value));
  }

  // Note: this function manually calls the Python-side overload
  // for this function instead of using the PYBIND11_OVERLOAD_XYZ
  // macros. This is done so that the Python-side function can
  // return a py::bytes instead of a std::vector<uint8_t>.
  std::vector<uint8_t> get(const std::string& key) override {
    pybind11::gil_scoped_acquire gil;
    pybind11::function fn =
        pybind11::get_overload(static_cast<const ::c10d::Store*>(this), "get");
    TORCH_INTERNAL_ASSERT(fn, "Not implemented.");
    // Cast return value from Python to py::bytes, then implicitly
    // convert that to a std::string, so that we can construct a
    // std::vector<uint8_t>. There is no API for directly accessing
    // the contents of the py::bytes object.
    std::string str = pybind11::cast<py::bytes>(fn(key));
    return toVec8(str);
  }

  // Note: this function manually calls the Python-side overload
  // for this function instead of using the PYBIND11_OVERLOAD_XYZ
  // macros. This is done so that the Python-side function can
  // return a py::bytes instead of a std::vector<uint8_t>.
  std::vector<uint8_t> compareSet(
      const std::string& key,
      const std::vector<uint8_t>& expectedValue,
      const std::vector<uint8_t>& desiredValue) override {
    pybind11::gil_scoped_acquire gil;
    pybind11::function fn = pybind11::get_overload(
        static_cast<const ::c10d::Store*>(this), "compare_set");
    TORCH_INTERNAL_ASSERT(fn, "Not implemented.");
    // Cast return value from Python to py::bytes, then implicitly
    // convert that to a std::string, so that we can construct a
    // std::vector<uint8_t>. There is no API for directly accessing
    // the contents of the py::bytes object.
    std::string str = pybind11::cast<py::bytes>(
        fn(key, toPyBytes(expectedValue), toPyBytes(desiredValue)));
    return toVec8(str);
  }

  int64_t add(const std::string& key, int64_t value) override {
    PYBIND11_OVERLOAD_PURE(int64_t, ::c10d::Store, add, key, value);
  }

  int64_t getNumKeys() override {
    PYBIND11_OVERLOAD_PURE(int64_t, ::c10d::Store, getNumKeys);
  }

  bool deleteKey(const std::string& key) override {
    PYBIND11_OVERLOAD_PURE(bool, ::c10d::Store, deleteKey, key);
  }

  bool check(const std::vector<std::string>& keys) override {
    PYBIND11_OVERLOAD_PURE(bool, ::c10d::Store, check, keys);
  }

  void wait(const std::vector<std::string>& keys) override {
    PYBIND11_OVERLOAD_PURE(void, ::c10d::Store, wait, keys);
  }

  void wait(
      const std::vector<std::string>& keys,
      const std::chrono::milliseconds& timeout) override {
    PYBIND11_OVERLOAD_PURE(void, ::c10d::Store, wait, keys, timeout);
  }

  // Note: this function manually calls the Python-side overload
  // for this function instead of using the PYBIND11_OVERLOAD_XYZ
  // macros. This is done so that we can call the Python-side
  // function with a std::string instead of a std::vector<uint8_t>.
  void append(const std::string& key, const std::vector<uint8_t>& value)
      override {
    pybind11::gil_scoped_acquire gil;
    pybind11::function fn = pybind11::get_overload(
        static_cast<const ::c10d::Store*>(this), "append");
    if (!fn) {
      return Store::append(key, value);
    }
    // Call function with a py::bytes object for the value.
    fn(key, toPyBytes(value));
  }

  std::vector<std::vector<uint8_t>> multiGet(
      const std::vector<std::string>& keys) override {
    pybind11::gil_scoped_acquire gil;
    pybind11::function fn = pybind11::get_overload(
        static_cast<const ::c10d::Store*>(this), "multi_get");
    if (!fn) {
      return Store::multiGet(keys);
    }
    std::vector<std::string> py_list =
        pybind11::cast<std::vector<std::string>>(fn(keys));
    std::vector<std::vector<uint8_t>> res;
    res.reserve(py_list.size());

    for (auto& str : py_list) {
      res.emplace_back(str.begin(), str.end());
    }

    return res;
  }

  void multiSet(
      const std::vector<std::string>& keys,
      const std::vector<std::vector<uint8_t>>& values) override {
    pybind11::gil_scoped_acquire gil;
    pybind11::function fn = pybind11::get_overload(
        static_cast<const ::c10d::Store*>(this), "multi_set");
    if (!fn) {
      return Store::multiSet(keys, values);
    }

    fn(keys, toPyBytes(values));
  }

  bool hasExtendedApi() const override {
    PYBIND11_OVERLOAD_NAME(
        bool, ::c10d::Store, "has_extended_api", hasExtendedApi);
  }
};

// Called from DDP's Python API to create a c10d Python comm hook object.
// The input state and callable comm_hook are Python objects. It later calls
// register_comm_hook function of the reducer input to register the hook.
void _register_comm_hook(
    ::c10d::Reducer& reducer,
    py::object state,
    py::object comm_hook) {
  reducer.register_comm_hook(std::make_unique<::c10d::PythonCommHook>(
      std::move(state), std::move(comm_hook)));
}

// Called from DDP's Python API to create a c10d C++ comm hook.
// The input is an enum hook type. It later calls register_builtin_comm_hook
// function of the reducer input to set the hook type.
void _register_builtin_comm_hook(
    ::c10d::Reducer& reducer,
    ::c10d::BuiltinCommHookType comm_hook_type) {
  reducer.register_builtin_comm_hook(comm_hook_type);
}

// Customize the metaclass of ::c10d::ReduceOp for the backward compatibility.
// https://github.com/pytorch/pytorch/pull/84243 changed ::c10d::ReduceOp to
// struct from enum, sacrificing some of the Python built-in function supports
// such as `isinstance` (see https://github.com/pytorch/pytorch/issues/87191)
// and `copy` (see
// https://github.com/pytorch/pytorch/pull/87303#discussion_r1002879700). Below,
// we define a custom `isinstance` in CPython/pybind11
// (`reduceopmeta___instancecheck__`) and modify the default metaclass of
// pybind11 (`GetReduceOpMetaclass`) so that
// `isinstance(torch.distributed.ReduceOp.SUM, torch.distributed.ReduceOp)`
// returns :obj:`True` as if `ReduceOp` is enum.
// Ref:
//   - https://docs.python.org/3/extending/newtypes_tutorial.html
//   - https://docs.python.org/3/c-api/typeobj.html?highlight=tp_methods
//   - https://github.com/pybind/pybind11/issues/2696
static PyObject* reduceopmeta___instancecheck__(
    PyObject* self,
    PyObject* args) {
  if (Py_TYPE(self) == Py_TYPE(args)) {
    Py_RETURN_TRUE;
  }
  if (c10::string_view(args->ob_type->tp_name).find("RedOpType") !=
      c10::string_view::npos) {
    Py_RETURN_TRUE;
  }
  Py_RETURN_FALSE;
}
// NOLINTNEXTLINE(*c-arrays)
static PyMethodDef reduceopmeta_methods[] = {
    {"__instancecheck__",
     (PyCFunction)reduceopmeta___instancecheck__,
     METH_O,
     "Custom `__instancecheck__` for ReduceOp"},
    {nullptr, nullptr}};
PyTypeObject* GetReduceOpMetaclass() {
  static auto* metaclass = [] {
    PyTypeObject* base_metaclass =
        pybind11::detail::get_internals().default_metaclass;
    // NOLINTNEXTLINE(*c-arrays)
    PyType_Slot slots[] = {
        {Py_tp_base, base_metaclass},
        {Py_tp_methods, reduceopmeta_methods},
        {0},
    };
    PyType_Spec spec = {};
    spec.name = "torch._C._distributed_c10d._ReduceOpMeta";
    // NOLINTNEXTLINE(*-narrowing-conversions)
    spec.basicsize = base_metaclass->tp_basicsize;
    spec.flags = Py_TPFLAGS_DEFAULT | Py_TPFLAGS_BASETYPE;
    spec.slots = slots;
    PyTypeObject* metaclass = (PyTypeObject*)PyType_FromSpec(&spec);
    if (!metaclass)
      throw py::error_already_set();
    return metaclass;
  }();
  return metaclass;
}

PyObject* c10d_init(PyObject* _unused, PyObject* noargs) {
  C10_LOG_API_USAGE_ONCE("c10d.python.import");

  auto c10d_module = THPObjectPtr(PyImport_ImportModule("torch.distributed"));
  if (!c10d_module) {
    throw python_error();
  }

  auto torch_C_module = THPObjectPtr(PyImport_ImportModule("torch._C"));
  if (!torch_C_module) {
    throw python_error();
  }

  auto torch_C_m = py::handle(torch_C_module).cast<py::module>();
  auto m =
      torch_C_m.def_submodule("_distributed_c10d", "distributed c10d bindings");

  auto module = py::handle(m).cast<py::module>();

  module
      .def(
          "_register_comm_hook",
          &_register_comm_hook,
          py::arg("reducer"),
          py::arg("state"),
          py::arg("comm_hook"),
          py::call_guard<py::gil_scoped_release>())
      .def(
          "_register_builtin_comm_hook",
          &_register_builtin_comm_hook,
          py::arg("reducer"),
          py::arg("comm_hook_type"));

  shared_ptr_class_<::c10d::GradBucket>(
      module,
      "GradBucket",
      R"(
This class mainly passes a flattened gradient tensor
(returned by :meth:`~torch.distributed.GradBucket.buffer`)
to DDP communication hook.
This tensor can be further decomposed into a list of per-parameter tensors within this bucket
(returned by :meth:`~torch.distributed.GradBucket.get_per_parameter_tensors`)
to apply layer-wise operations.
)")
      .def(
          "index",
          &::c10d::GradBucket::getIndex,
          py::call_guard<py::gil_scoped_release>(),
          R"(
.. warning::
    Since the buckets are rebuilt after the first iteration, should not rely on the indices at the beginning of training.

Returns:
    The index of a bucket that stores gradients of a few contiguous layers.
    All the gradients are bucketized.
)")
      .def(
          "buffer",
          &::c10d::GradBucket::getBuffer,
          py::call_guard<py::gil_scoped_release>(),
          R"(
Returns:
    A flattened 1D ``torch.Tensor`` buffer,
    which can be further decomposed into a list of per-parameter tensors within this bucket.
)")
      .def(
          "gradients",
          &::c10d::GradBucket::getGradients,
          py::call_guard<py::gil_scoped_release>(),
          R"(
Returns:
    A list of ``torch.Tensor``. Each tensor in the list corresponds to a gradient.
)")
      .def(
          "parameters",
          &::c10d::GradBucket::getParameters,
          py::call_guard<py::gil_scoped_release>(),
          R"(
Returns:
    A list of ``torch.Tensor``. Each tensor in the list corresponds to a model
    parameter.
)")
      .def(
          "is_last",
          &::c10d::GradBucket::isLast,
          py::call_guard<py::gil_scoped_release>(),
          R"(
Returns:
    Whether this bucket is the last bucket to allreduce in an iteration.
    This also means that this bucket corresponds to the first few layers in the forward pass.
)")
      .def(
          "set_buffer",
          &::c10d::GradBucket::setBuffer,
          py::arg("buffer"),
          py::call_guard<py::gil_scoped_release>(),
          R"(
Replaces the tensor in the bucket with the input tensor buffer.
)");

  py::enum_<::c10d::BuiltinCommHookType>(module, "BuiltinCommHookType", R"(
An enum-like class for built-in communication hooks: ``ALLREDUCE`` and ``FP16_COMPRESS``.)")
      .value("ALLREDUCE", ::c10d::BuiltinCommHookType::ALLREDUCE)
      .value("FP16_COMPRESS", ::c10d::BuiltinCommHookType::FP16_COMPRESS);

  shared_ptr_class_<::c10d::Reducer>(module, "Reducer")
      .def(
          py::init<
              std::vector<at::Tensor>,
              std::vector<std::vector<size_t>>,
              std::vector<size_t>,
              c10::intrusive_ptr<::c10d::ProcessGroup>,
              std::vector<bool>,
              int64_t,
              bool,
              bool,
              std::unordered_map<size_t, std::string>,
              int64_t>(),
          py::arg("params"),
          py::arg("bucket_indices"),
          py::arg("per_bucket_size_limits"),
          py::arg("process_group"),
          py::arg("expect_sparse_gradients") = std::vector<bool>(),
          py::arg("bucket_bytes_cap") = ::c10d::kDefaultBucketBytesCap,
          py::arg("find_unused_parameters") = false,
          py::arg("gradient_as_bucket_view") = false,
          py::arg("param_to_name_mapping") =
              std::unordered_map<size_t, std::string>(),
          py::arg("first_bucket_bytes_cap") = ::c10d::kDefaultFirstBucketBytes,
          py::call_guard<py::gil_scoped_release>())
      .def(
          "prepare_for_forward",
          &::c10d::Reducer::prepare_for_forward,
          py::call_guard<py::gil_scoped_release>())
      .def(
          "prepare_for_backward",
          &::c10d::Reducer::prepare_for_backward,
          py::call_guard<py::gil_scoped_release>())
      .def(
          "prepare_for_backward",
          [](::c10d::Reducer& reducer, const at::Tensor& output) -> void {
            reducer.prepare_for_backward({output});
          },
          py::call_guard<py::gil_scoped_release>())
      .def("get_backward_stats", &::c10d::Reducer::get_backward_stats)
      .def(
          "_install_post_backward_futures",
          [](::c10d::Reducer& reducer,
             const std::vector<std::shared_ptr<jit::PythonFutureWrapper>>&
                 futs) {
            c10::List<c10::intrusive_ptr<c10::ivalue::Future>> futures(
                c10::FutureType::create(c10::TensorType::get()));
            for (const auto& fut : futs) {
              futures.push_back(fut->fut);
            }
            reducer.install_futures(futures);
          },
          py::call_guard<py::gil_scoped_release>())
      .def(
          "_rebuild_buckets",
          &::c10d::Reducer::rebuild_buckets,
          py::call_guard<py::gil_scoped_release>())
      .def(
          "_get_zeros_like_grad_buckets",
          [](::c10d::Reducer& reducer) {
            return reducer.get_grad_buckets(/* return_zero_tensors */ true);
          },
          py::call_guard<py::gil_scoped_release>())
      .def(
          "_set_optimizer_in_backward",
          [](::c10d::Reducer& reducer) { reducer.set_optimizer_in_backward(); },
          py::call_guard<py::gil_scoped_release>())
      .def(
          "_set_sparse_metadata",
          &::c10d::Reducer::setSparseMetadata,
          py::call_guard<py::gil_scoped_release>())
      .def(
          "_set_mixed_precision_param_dtype",
          [](::c10d::Reducer& reducer, py::object data_type_obj) {
            auto scalar_type =
                reinterpret_cast<THPDtype*>(data_type_obj.ptr())->scalar_type;
            reducer.set_mixed_precision_param_dtype(scalar_type);
          },
          py::call_guard<py::gil_scoped_release>())
      .def(
          "_push_all_rebuilt_params",
          &::c10d::Reducer::push_rebuilt_params_for_all_indices,
          py::call_guard<py::gil_scoped_release>())
      .def(
          "_set_forward_pass_work_handle",
          &::c10d::Reducer::set_forward_pass_work_handle,
          py::call_guard<py::gil_scoped_release>())
      .def(
          "_get_local_used_map", &::c10d::Reducer::get_local_used_map_on_device)
      .def(
          "_set_ddp_runtime_logging_sample_rate",
          &::c10d::Reducer::set_ddp_runtime_logging_sample_rate,
          py::arg("sample_rate"),
          py::call_guard<py::gil_scoped_release>())
      .def(
          "_set_static_graph",
          &::c10d::Reducer::set_static_graph,
          py::call_guard<py::gil_scoped_release>())
      .def(
          "_ddp_graph_static",
          &::c10d::Reducer::ddp_graph_static,
          py::call_guard<py::gil_scoped_release>())
      .def(
          "_delay_all_reduce",
          &::c10d::Reducer::delay_all_reduce,
          py::call_guard<py::gil_scoped_release>())
      .def(
          "_run_comm_hook",
          [](::c10d::Reducer& reducer, ::c10d::GradBucket& bucket)
              -> std::shared_ptr<jit::PythonFutureWrapper> {
            c10::intrusive_ptr<c10::ivalue::Future> fut =
                reducer.run_comm_hook(bucket);
            return std::make_shared<jit::PythonFutureWrapper>(fut);
          },
          py::call_guard<py::gil_scoped_release>())
      .def(
          "_run_allreduce_hook",
          [](::c10d::Reducer& reducer, ::c10d::GradBucket& bucket)
              -> std::shared_ptr<jit::PythonFutureWrapper> {
            c10::intrusive_ptr<c10::ivalue::Future> fut =
                reducer.run_allreduce_hook(bucket);
            return std::make_shared<jit::PythonFutureWrapper>(fut);
          },
          py::call_guard<py::gil_scoped_release>())
      .def(
          "_autograd_hook",
          [](::c10d::Reducer& reducer, int index) -> void {
            reducer.autograd_hook(index);
          },
          py::call_guard<py::gil_scoped_release>())
      .def(
          "set_logger",
          [](::c10d::Reducer& reducer,
             const std::shared_ptr<::c10d::Logger>& logger) {
            std::weak_ptr<::c10d::Logger> logger_weakref = logger;
            reducer.set_logger(logger_weakref);
          })
      .def(
          "_remove_autograd_hooks",
          [](::c10d::Reducer& reducer) { reducer.remove_autograd_hooks(); },
          py::call_guard<py::gil_scoped_release>())
      .def(
          "_check_reducer_finalized",
          [](::c10d::Reducer& reducer) { return reducer.check_finalized(); },
          py::call_guard<py::gil_scoped_release>())
      .def(
          "_reset_state",
          [](::c10d::Reducer& reducer) { return reducer.reset_state(); },
          py::call_guard<py::gil_scoped_release>())
      .def(
          "_update_process_group",
          [](::c10d::Reducer& reducer,
             c10::intrusive_ptr<::c10d::ProcessGroup> new_process_group) {
            return reducer.update_process_group(std::move(new_process_group));
          },
          py::call_guard<py::gil_scoped_release>());

  shared_ptr_class_<::c10d::Logger>(module, "Logger")
      .def(
          py::init<std::shared_ptr<::c10d::Reducer>>(),
          py::arg("reducer"),
          py::call_guard<py::gil_scoped_release>())
      .def(
          "set_construction_data_and_log",
          &::c10d::Logger::set_construction_data_and_log,
          py::arg("module_name"),
          py::arg("device_ids"),
          py::arg("output_device"),
          py::arg("broadcast_buffers"),
          py::arg("has_sync_bn"),
          py::arg("static_graph"),
          py::call_guard<py::gil_scoped_release>())
      .def(
          "set_runtime_stats_and_log",
          &::c10d::Logger::set_runtime_stats_and_log,
          py::call_guard<py::gil_scoped_release>())
      .def(
          "set_error_and_log",
          [](::c10d::Logger& logger, const std::string& error) {
            logger.set_error_and_log(error);
          },
          py::call_guard<py::gil_scoped_release>())
      .def(
          "_get_ddp_logging_data",
          &::c10d::Logger::get_ddp_logging_data,
          py::call_guard<py::gil_scoped_release>())
      .def(
          "_set_comm_hook_name",
          &::c10d::Logger::set_comm_hook,
          py::arg("comm_hook"),
          py::call_guard<py::gil_scoped_release>())
      .def(
          "_set_uneven_input_join",
          &::c10d::Logger::set_uneven_input_join,
          py::call_guard<py::gil_scoped_release>())
      .def(
          "_set_static_graph",
          &::c10d::Logger::set_static_graph,
          py::call_guard<py::gil_scoped_release>());

  py::enum_<::c10d::DebugLevel>(module, "DebugLevel", R"(
      An enum whose values correspond to different debug levels of the
      torch.distributed package. Currently supporting OFF, INFO, and DETAIL,
      which can be set via the TORCH_DISTRIBUTED_DEBUG environment variable
      or via ``set_debug_level()`` function.
  )")
      .value("OFF", ::c10d::DebugLevel::Off)
      .value("INFO", ::c10d::DebugLevel::Info)
      .value("DETAIL", ::c10d::DebugLevel::Detail);

  module
      .def(
          "get_debug_level",
          ::c10d::debug_level,
          R"(Gets the debug level of the torch.distributed package.)")
      .def(
          "set_debug_level",
          ::c10d::setDebugLevel,
          R"(Sets the debug level of the torch.distributed package.)")
      .def(
          "set_debug_level_from_env",
          ::c10d::setDebugLevelFromEnvironment,
          R"(Sets the debug level of the torch.distributed package from the
          ``TORCH_DISTRIBUTED_DEBUG`` environment variable.)");

  // TODO(crcrpar): Hardening `ReduceOp`.
  //    While keeping most op types as enum value,
  //    making `PREMUL_SUM` callable, i.e., allowing for
  //    `ReduceOp.PREMUL_SUM(scale)` might be better as per @wanchaol.
  // https://pybind11.readthedocs.io/en/stable/classes.html#enumerations-and-internal-types
  py::class_<::c10d::ReduceOp> reduce_op(
      module, "ReduceOp", py::metaclass((PyObject*)GetReduceOpMetaclass()), R"(
An enum-like class for available reduction operations: ``SUM``, ``PRODUCT``,
``MIN``, ``MAX``, ``BAND``, ``BOR``, ``BXOR``, and ``PREMUL_SUM``.

``BAND``, ``BOR``, and ``BXOR`` reductions are not available when
using the ``NCCL`` backend.

``AVG`` divides values by the world size before summing across ranks.
``AVG`` is only available with the ``NCCL`` backend,
and only for NCCL versions 2.10 or later.

``PREMUL_SUM`` multiplies inputs by a given scalar locally before reduction.
``PREMUL_SUM`` is only available with the ``NCCL`` backend,
and only available for NCCL versions 2.11 or later. Users are supposed to
use ``torch.distributed._make_nccl_premul_sum``.

Additionally, ``MAX``, ``MIN`` and ``PRODUCT`` are not supported for complex tensors.

The values of this class can be accessed as attributes, e.g., ``ReduceOp.SUM``.
They are used in specifying strategies for reduction collectives, e.g.,
:func:`reduce`.

This class does not support ``__members__`` property.)");

  reduce_op.def(py::init<::c10d::ReduceOp::RedOpType>())
      .def_readwrite("op", &::c10d::ReduceOp::op_);
  // The following are for some kind of backward compatibility.
  // Since c10d::ReduceOp had been an `enum class`, users can do comparison and
  // take hash of `::c10d::ReduceOp`. To avoid losing these functionality, here
  // I define some member methods.
  reduce_op
      // todo(crcrpar): Support `RedOpType == ReduceOp`.
      .def(
          // This calls `operator==(const ReduceOp::RedOpType)`
          "__eq__",
          [](const ::c10d::ReduceOp& self,
             const ::c10d::ReduceOp::RedOpType& other) {
            return self == other;
          })
      .def(
          // This calls `operator==(const ReduceOp)` for the future support of
          // `PREMUL_SUM` comparison
          "__eq__",
          [](const ::c10d::ReduceOp& self, const ::c10d::ReduceOp& other) {
            return self == other;
          })
      .def(
          // With the above custom `__eq__`'s, I have to manually support the
          // other types.
          "__eq__",
          // NOLINTNEXTLINE(performance-unnecessary-value-param)
          [](const ::c10d::ReduceOp& self, py::object) { return false; })
      .def(
          "__hash__",
          [](const ::c10d::ReduceOp& self) {
            return static_cast<uint8_t>(self.op_);
          })
      .def(
          "__copy__",
          [](const ::c10d::ReduceOp& self) { return ::c10d::ReduceOp(self); })
      .def(
          "__deepcopy__",
          [](const ::c10d::ReduceOp& self, const py::dict& memo) {
            return ::c10d::ReduceOp(self);
          })
      .def(py::pickle(
          [](const ::c10d::ReduceOp& r) {
            // __getstate__
            if (r.op_ != ::c10d::ReduceOp::RedOpType::PREMUL_SUM) {
              return py::make_tuple(r.op_, py::none());
            }
            TORCH_CHECK(r.supplement_.defined(), "Invalid PREMUL_SUM ReduceOp");
            const auto* preMulSupplement =
                reinterpret_cast<::c10d::NCCLPreMulSumSupplement*>(
                    r.supplement_.get());
            if (!preMulSupplement->tensor_factor.defined()) {
              return py::make_tuple(r.op_, preMulSupplement->double_factor);
            } else {
              return py::make_tuple(r.op_, preMulSupplement->tensor_factor);
            }
          },
          [](const py::tuple& t) {
            // __setstate__
            TORCH_CHECK(t.size() == 2, "Invalid state");
            const auto op =
                static_cast<::c10d::ReduceOp::RedOpType>(t[0].cast<uint8_t>());
            if (op != ::c10d::ReduceOp::RedOpType::PREMUL_SUM) {
              return ::c10d::ReduceOp(op);
            }
            const auto preMulSupplement_factor = t[1];
            if (py::isinstance<py::float_>(preMulSupplement_factor)) {
              return ::c10d::makeNCCLPreMulSum(t[1].cast<double>());
            } else {
              return ::c10d::makeNCCLPreMulSum(t[1].cast<at::Tensor>());
            }
          }));

  py::enum_<::c10d::ReduceOp::RedOpType>(reduce_op, "RedOpType")
      .value("SUM", ::c10d::ReduceOp::RedOpType::SUM)
      .value("AVG", ::c10d::ReduceOp::RedOpType::AVG)
      .value("PRODUCT", ::c10d::ReduceOp::RedOpType::PRODUCT)
      .value("MIN", ::c10d::ReduceOp::RedOpType::MIN)
      .value("MAX", ::c10d::ReduceOp::RedOpType::MAX)
      .value("BAND", ::c10d::ReduceOp::RedOpType::BAND)
      .value("BOR", ::c10d::ReduceOp::RedOpType::BOR)
      .value("BXOR", ::c10d::ReduceOp::RedOpType::BXOR)
      .value("PREMUL_SUM", ::c10d::ReduceOp::RedOpType::PREMUL_SUM)
      .export_values();

  // note(crcrpar): This could be removed because users will not pass
  // `RedOpType` to reduce collective ops Ref: [Implicit
  // conversions](https://pybind11.readthedocs.io/en/stable/advanced/classes.html#implicit-conversions)
  // Let us skip the explicit construction of `c10d::ReduceOp` from
  // `c10d::ReduceOp::RedOpType` in Python.
  py::implicitly_convertible<::c10d::ReduceOp::RedOpType, ::c10d::ReduceOp>();

  module
      .def(
          "_make_nccl_premul_sum",
          &::c10d::makeNCCLPreMulSum<double>,
          py::arg("factor").noconvert(),
          py::return_value_policy::copy, // seems safest
          py::call_guard<py::gil_scoped_release>())
      .def(
          "_make_nccl_premul_sum",
          &::c10d::makeNCCLPreMulSum<at::Tensor>,
          py::arg("factor").noconvert(),
          py::return_value_policy::copy, // seems safest
          py::call_guard<py::gil_scoped_release>());

  module.def(
      "_set_thread_isolation_mode",
      &::c10d::set_thread_isolation_mode,
      py::arg("enable"));

  // Bindings for GroupRegistry.hpp
  //
  // Register a process group in the native registry. Process groups registered
  // via `_register_process_group` can be resolved from both Python and C++.
  module.def(
      "_register_process_group",
      [](const std::string& group_name,
         c10::intrusive_ptr<::c10d::ProcessGroup> group) {
        ::c10d::register_process_group(group_name, std::move(group));
      },
      py::arg("group_name"),
      py::arg("group"));

  // Resolve a process group from the native registry
  module.def(
      "_resolve_process_group",
      [](const std::string& group_name) {
        return ::c10d::resolve_process_group(group_name);
      },
      py::arg("group_name"));

  // Remove a group from the native registry
  module.def(
      "_unregister_process_group",
      [](const std::string& group_name) {
        return ::c10d::unregister_process_group(group_name);
      },
      py::arg("group_name"));

  // Remove all process groups from the native registry
  module.def("_unregister_all_process_groups", []() {
    return ::c10d::unregister_all_process_groups();
  });

  py::class_<::c10d::BroadcastOptions>(module, "BroadcastOptions")
      .def(py::init<>())
      .def_readwrite("rootRank", &::c10d::BroadcastOptions::rootRank)
      .def_readwrite("rootTensor", &::c10d::BroadcastOptions::rootTensor)
      .def_readwrite("timeout", &::c10d::BroadcastOptions::timeout)
      .def_readwrite("asyncOp", &::c10d::BroadcastOptions::asyncOp);

  py::class_<::c10d::AllreduceOptions>(module, "AllreduceOptions")
      .def(py::init<>())
      .def_readwrite("reduceOp", &::c10d::AllreduceOptions::reduceOp)
      .def_readwrite("timeout", &::c10d::AllreduceOptions::timeout);

  py::class_<::c10d::AllreduceCoalescedOptions>(
      module, "AllreduceCoalescedOptions")
      .def(py::init<>())
      .def_readwrite("reduceOp", &::c10d::AllreduceCoalescedOptions::reduceOp)
      .def_readwrite("timeout", &::c10d::AllreduceCoalescedOptions::timeout);

  py::class_<::c10d::ReduceOptions>(module, "ReduceOptions")
      .def(py::init<>())
      .def_readwrite("reduceOp", &::c10d::ReduceOptions::reduceOp)
      .def_readwrite("rootRank", &::c10d::ReduceOptions::rootRank)
      .def_readwrite("rootTensor", &::c10d::ReduceOptions::rootTensor)
      .def_readwrite("timeout", &::c10d::ReduceOptions::timeout);

  py::class_<::c10d::AllgatherOptions>(module, "AllgatherOptions")
      .def(py::init<>())
      .def_readwrite("timeout", &::c10d::AllgatherOptions::timeout)
      .def_readwrite("asyncOp", &::c10d::AllgatherOptions::asyncOp);

  py::class_<::c10d::GatherOptions>(module, "GatherOptions")
      .def(py::init<>())
      .def_readwrite("rootRank", &::c10d::GatherOptions::rootRank)
      .def_readwrite("timeout", &::c10d::GatherOptions::timeout);

  py::class_<::c10d::ScatterOptions>(module, "ScatterOptions")
      .def(py::init<>())
      .def_readwrite("rootRank", &::c10d::ScatterOptions::rootRank)
      .def_readwrite("timeout", &::c10d::ScatterOptions::timeout)
      .def_readwrite("asyncOp", &::c10d::ScatterOptions::asyncOp);

  py::class_<::c10d::ReduceScatterOptions>(module, "ReduceScatterOptions")
      .def(py::init<>())
      .def_readwrite("reduceOp", &::c10d::ReduceScatterOptions::reduceOp)
      .def_readwrite("timeout", &::c10d::ReduceScatterOptions::timeout)
      .def_readwrite("asyncOp", &::c10d::ReduceScatterOptions::asyncOp);

  py::class_<::c10d::BarrierOptions>(module, "BarrierOptions")
      .def(py::init<>())
      .def_readwrite("device_ids", &::c10d::BarrierOptions::device_ids)
      .def_readwrite("timeout", &::c10d::BarrierOptions::timeout)
      .def_readwrite("device", &::c10d::BarrierOptions::device);

  py::class_<::c10d::AllToAllOptions>(module, "AllToAllOptions")
      .def(py::init<>())
      .def_readwrite("timeout", &::c10d::AllToAllOptions::timeout);

  py::class_<::c10d::DistributedBackendOptions>(
      module, "_DistributedBackendOptions")
      .def(py::init<>())
      .def_readwrite("store", &::c10d::DistributedBackendOptions::store)
      .def_readwrite(
          "group_rank", &::c10d::DistributedBackendOptions::group_rank)
      .def_readwrite(
          "group_size", &::c10d::DistributedBackendOptions::group_size)
      .def_readwrite("timeout", &::c10d::DistributedBackendOptions::timeout)
      .def_readwrite("group_id", &::c10d::DistributedBackendOptions::group_id)
      .def_readwrite(
          "global_ranks_in_group",
          &::c10d::DistributedBackendOptions::global_ranks_in_group);

<<<<<<< HEAD
=======
  py::class_<
      ::c10d::DMAConnectivity,
      c10::intrusive_ptr<::c10d::DMAConnectivity>>(module, "_DMAConnectivity")
      .def_readonly("device_type", &::c10d::DMAConnectivity::device_type)
      .def_readonly(
          "connection_type", &::c10d::DMAConnectivity::connection_type)
      .def_readonly("matrix", &::c10d::DMAConnectivity::matrix);

  module.def("_detect_dma_connectivity", ::c10d::detect_dma_connectivity);

>>>>>>> 9ae78a57
  using SymmetricMemory = ::c10d::symmetric_memory::SymmetricMemory;
  py::class_<SymmetricMemory, c10::intrusive_ptr<SymmetricMemory>>(
      module, "_SymmetricMemory")
      .def_static("set_group_info", &::c10d::symmetric_memory::set_group_info)
      .def_static(
          "empty_strided_p2p",
          ::c10d::symmetric_memory::empty_strided_p2p,
          py::arg("size"),
          py::arg("stride"),
          py::arg("dtype"),
          py::arg("device"),
          py::arg("group_name"),
          py::arg("alloc_id") = py::none())
      .def_static("rendezvous", &::c10d::symmetric_memory::rendezvous)
      .def_static(
          "get_symmetric_memory",
          &::c10d::symmetric_memory::get_symmetric_memory)
      .def_property_readonly("rank", &SymmetricMemory::get_rank)
      .def_property_readonly("world_size", &SymmetricMemory::get_world_size)
      .def(
          "get_buffer",
          &SymmetricMemory::get_buffer,
          py::arg("rank"),
          py::arg("sizes"),
          py::arg("dtype"),
          py::arg("storage_offset") = 0)
      .def("barrier", &SymmetricMemory::barrier, py::arg("channel") = 0)
      .def(
          "put_signal",
          &SymmetricMemory::put_signal,
          py::arg("dst_rank"),
          py::arg("channel") = 0)
      .def(
          "wait_signal",
          &SymmetricMemory::wait_signal,
          py::arg("src_rank"),
          py::arg("channel") = 0);

  auto store =
      py::class_<::c10d::Store, c10::intrusive_ptr<::c10d::Store>, PythonStore>(
          module,
          "Store",
          R"(
Base class for all store implementations, such as the 3 provided by PyTorch
distributed: (:class:`~torch.distributed.TCPStore`, :class:`~torch.distributed.FileStore`,
and :class:`~torch.distributed.HashStore`).
)")
          // Default constructor.
          .def(py::init<>())
          // Convert from std::string to std::vector<uint8>.
          .def(
              "set",
              [](::c10d::Store& store,
                 const std::string& key,
                 const std::string& value) { store.set(key, toVec8(value)); },
              py::call_guard<py::gil_scoped_release>(),
              R"(
Inserts the key-value pair into the store based on the supplied ``key`` and
``value``. If ``key`` already exists in the store, it will overwrite the old
value with the new supplied ``value``.

Arguments:
    key (str): The key to be added to the store.
    value (str): The value associated with ``key`` to be added to the store.

Example::
    >>> import torch.distributed as dist
    >>> from datetime import timedelta
    >>> store = dist.TCPStore("127.0.0.1", 0, 1, True, timedelta(seconds=30))
    >>> store.set("first_key", "first_value")
    >>> # Should return "first_value"
    >>> store.get("first_key")
)")
          .def(
              "compare_set",
              [](::c10d::Store& store,
                 const std::string& key,
                 const std::string& expected_value,
                 const std::string& desired_value) -> py::bytes {
                auto value = [&]() {
                  py::gil_scoped_release guard;
                  return store.compareSet(
                      key, toVec8(expected_value), toVec8(desired_value));
                }();
                return toPyBytes(value);
              },
              R"(
Inserts the key-value pair into the store based on the supplied ``key`` and
performs comparison between ``expected_value`` and ``desired_value`` before inserting. ``desired_value``
will only be set if ``expected_value`` for the ``key`` already exists in the store or if ``expected_value``
is an empty string.

Arguments:
    key (str): The key to be checked in the store.
    expected_value (str): The value associated with ``key`` to be checked before insertion.
    desired_value (str): The value associated with ``key`` to be added to the store.

Example::
    >>> import torch.distributed as dist
    >>> from datetime import timedelta
    >>> store = dist.TCPStore("127.0.0.1", 0, 1, True, timedelta(seconds=30))
    >>> store.set("key", "first_value")
    >>> store.compare_set("key", "first_value", "second_value")
    >>> # Should return "second_value"
    >>> store.get("key")
)")
          // Convert from std::vector<uint8_t> to py::bytes.
          // The returned value is not guaranteed to be valid UTF-8.
          .def(
              "get",
              [](::c10d::Store& store, const std::string& key) -> py::bytes {
                auto value = [&]() {
                  py::gil_scoped_release guard;
                  return store.get(key);
                }();
                return toPyBytes(value);
              },
              R"(
Retrieves the value associated with the given ``key`` in the store. If ``key`` is not
present in the store, the function will wait for ``timeout``, which is defined
when initializing the store, before throwing an exception.

Arguments:
    key (str): The function will return the value associated with this key.

Returns:
    Value associated with ``key`` if ``key`` is in the store.

Example::
    >>> import torch.distributed as dist
    >>> from datetime import timedelta
    >>> store = dist.TCPStore("127.0.0.1", 0, 1, True, timedelta(seconds=30))
    >>> store.set("first_key", "first_value")
    >>> # Should return "first_value"
    >>> store.get("first_key")
)")
          .def(
              "add",
              &::c10d::Store::add,
              py::call_guard<py::gil_scoped_release>(),
              R"(
The first call to add for a given ``key`` creates a counter associated
with ``key`` in the store, initialized to ``amount``. Subsequent calls to add
with the same ``key`` increment the counter by the specified ``amount``.
Calling :meth:`~torch.distributed.store.add` with a key that has already
been set in the store by :meth:`~torch.distributed.store.set` will result
in an exception.

Arguments:
    key (str): The key in the store whose counter will be incremented.
    amount (int): The quantity by which the counter will be incremented.

Example::
    >>> import torch.distributed as dist
    >>> from datetime import timedelta
    >>> # Using TCPStore as an example, other store types can also be used
    >>> store = dist.TCPStore("127.0.0.1", 0, 1, True, timedelta(seconds=30))
    >>> store.add("first_key", 1)
    >>> store.add("first_key", 6)
    >>> # Should return 7
    >>> store.get("first_key")
)")
          .def(
              "check",
              &::c10d::Store::check,
              py::call_guard<py::gil_scoped_release>(),
              R"(
The call to check whether a given list of ``keys`` have value stored in
the store. This call immediately returns in normal cases but still suffers
from some edge deadlock cases, e.g, calling check after TCPStore has been destroyed.
Calling :meth:`~torch.distributed.store.check` with a list of keys that
one wants to check whether stored in the store or not.

Arguments:
    keys (lisr[str]): The keys to query whether stored in the store.

Example::
    >>> import torch.distributed as dist
    >>> from datetime import timedelta
    >>> # Using TCPStore as an example, other store types can also be used
    >>> store = dist.TCPStore("127.0.0.1", 0, 1, True, timedelta(seconds=30))
    >>> store.add("first_key", 1)
    >>> # Should return 7
    >>> store.check(["first_key"])
)")
          .def(
              "delete_key",
              &::c10d::Store::deleteKey,
              py::call_guard<py::gil_scoped_release>(),
              R"(
Deletes the key-value pair associated with ``key`` from the store. Returns
`true` if the key was successfully deleted, and `false` if it was not.

.. warning::
    The ``delete_key`` API is only supported by the :class:`~torch.distributed.TCPStore` and :class:`~torch.distributed.HashStore`. Using this API
    with the :class:`~torch.distributed.FileStore` will result in an exception.

Arguments:
    key (str): The key to be deleted from the store

Returns:
    `True` if ``key`` was deleted, otherwise `False`.

Example::
    >>> import torch.distributed as dist
    >>> from datetime import timedelta
    >>> # Using TCPStore as an example, HashStore can also be used
    >>> store = dist.TCPStore("127.0.0.1", 0, 1, True, timedelta(seconds=30))
    >>> store.set("first_key")
    >>> # This should return true
    >>> store.delete_key("first_key")
    >>> # This should return false
    >>> store.delete_key("bad_key")
)")
          .def(
              "num_keys",
              &::c10d::Store::getNumKeys,
              py::call_guard<py::gil_scoped_release>(),
              R"(
Returns the number of keys set in the store. Note that this number will typically
be one greater than the number of keys added by :meth:`~torch.distributed.store.set`
and :meth:`~torch.distributed.store.add` since one key is used to coordinate all
the workers using the store.

.. warning::
    When used with the :class:`~torch.distributed.TCPStore`, ``num_keys`` returns the number of keys written to the underlying file. If the store is destructed and another store is created with the same file, the original keys will be retained.

Returns:
    The number of keys present in the store.

Example::
    >>> import torch.distributed as dist
    >>> from datetime import timedelta
    >>> # Using TCPStore as an example, other store types can also be used
    >>> store = dist.TCPStore("127.0.0.1", 0, 1, True, timedelta(seconds=30))
    >>> store.set("first_key", "first_value")
    >>> # This should return 2
    >>> store.num_keys()
)")
          .def(
              "set_timeout",
              &::c10d::Store::setTimeout,
              py::call_guard<py::gil_scoped_release>(),
              R"(
Sets the store's default timeout. This timeout is used during initialization and in
:meth:`~torch.distributed.store.wait` and :meth:`~torch.distributed.store.get`.

Arguments:
    timeout (timedelta): timeout to be set in the store.

Example::
    >>> import torch.distributed as dist
    >>> from datetime import timedelta
    >>> # Using TCPStore as an example, other store types can also be used
    >>> store = dist.TCPStore("127.0.0.1", 0, 1, True, timedelta(seconds=30))
    >>> store.set_timeout(timedelta(seconds=10))
    >>> # This will throw an exception after 10 seconds
    >>> store.wait(["bad_key"])
)")
          .def(
              "wait",
              [](::c10d::Store& store, const std::vector<std::string>& keys) {
                store.wait(keys);
              },
              py::call_guard<py::gil_scoped_release>(),
              R"(
Waits for each key in ``keys`` to be added to the store. If not all keys are
set before the ``timeout`` (set during store initialization), then ``wait``
will throw an exception.

Arguments:
    keys (list): List of keys on which to wait until they are set in the store.

Example::
    >>> import torch.distributed as dist
    >>> from datetime import timedelta
    >>> # Using TCPStore as an example, other store types can also be used
    >>> store = dist.TCPStore("127.0.0.1", 0, 1, True, timedelta(seconds=30))
    >>> # This will throw an exception after 30 seconds
    >>> store.wait(["bad_key"])
)")
          .def(
              "wait",
              [](::c10d::Store& store,
                 const std::vector<std::string>& keys,
                 const std::chrono::milliseconds& timeout) {
                store.wait(keys, timeout);
              },
              py::call_guard<py::gil_scoped_release>(),
              R"(
Waits for each key in ``keys`` to be added to the store, and throws an exception
if the keys have not been set by the supplied ``timeout``.

Arguments:
    keys (list): List of keys on which to wait until they are set in the store.
    timeout (timedelta): Time to wait for the keys to be added before throwing an exception.

Example::
    >>> import torch.distributed as dist
    >>> from datetime import timedelta
    >>> # Using TCPStore as an example, other store types can also be used
    >>> store = dist.TCPStore("127.0.0.1", 0, 1, True, timedelta(seconds=30))
    >>> # This will throw an exception after 10 seconds
    >>> store.wait(["bad_key"], timedelta(seconds=10))
)")
          .def_property_readonly(
              "timeout",
              &::c10d::Store::getTimeout,
              R"(Gets the timeout of the store.)")
          .def(
              "append",
              [](::c10d::Store& store,
                 const std::string& key,
                 const std::string& value) {
                store.append(key, toVec8(value));
              },
              py::call_guard<py::gil_scoped_release>(),
              R"(
Append the key-value pair into the store based on the supplied ``key`` and
``value``. If ``key`` does not exists in the store, it will be created.

Arguments:
    key (str): The key to be appended to the store.
    value (str): The value associated with ``key`` to be added to the store.

Example::
    >>> import torch.distributed as dist
    >>> from datetime import timedelta
    >>> store = dist.TCPStore("127.0.0.1", 0, 1, True, timedelta(seconds=30))
    >>> store.append("first_key", "po")
    >>> store.append("first_key", "tato")
    >>> # Should return "potato"
    >>> store.get("first_key")
)")
          .def(
              "multi_get",
              [](::c10d::Store& store, const std::vector<std::string>& keys) {
                auto values = [&]() {
                  py::gil_scoped_release guard;
                  return store.multiGet(keys);
                }();
                return toPyBytes(values);
              },
              R"(
Retrieve all values in ``keys``. If any key in ``keys`` is not
present in the store, the function will wait for ``timeout``

Arguments:
    keys (List[str]): The keys to be retrieved from the store.

Example::
    >>> import torch.distributed as dist
    >>> from datetime import timedelta
    >>> store = dist.TCPStore("127.0.0.1", 0, 1, True, timedelta(seconds=30))
    >>> store.set("first_key", "po")
    >>> store.set("second_key", "tato")
    >>> # Should return [b"po", b"tato"]
    >>> store.multi_get(["first_key", "second_key"])
)")
          .def(
              "multi_set",
              [](::c10d::Store& store,
                 const std::vector<std::string>& keys,
                 const std::vector<std::string>& values) {
                store.multiSet(keys, toVec8(values));
              },
              py::call_guard<py::gil_scoped_release>(),
              R"(
Inserts a list key-value pair into the store based on the supplied ``keys`` and ``values``

Arguments:
    keys (List[str]): The keys to insert.
    values (List[str]): The values to insert.

Example::
    >>> import torch.distributed as dist
    >>> from datetime import timedelta
    >>> store = dist.TCPStore("127.0.0.1", 0, 1, True, timedelta(seconds=30))
    >>> store.multi_set(["first_key", "second_key"], ["po", "tato"])
    >>> # Should return b"po"
    >>> store.get("first_key")
)")
          .def(
              "has_extended_api",
              &::c10d::Store::hasExtendedApi,
              R"(Returns true if the store supports extended operations.)");

  intrusive_ptr_class_<::c10d::FileStore>(
      module,
      "FileStore",
      store,
      R"(
A store implementation that uses a file to store the underlying key-value pairs.

Arguments:
    file_name (str): path of the file in which to store the key-value pairs
    world_size (int, optional): The total number of processes using the store. Default is -1 (a negative value indicates a non-fixed number of store users).

Example::
    >>> import torch.distributed as dist
    >>> store1 = dist.FileStore("/tmp/filestore", 2)
    >>> store2 = dist.FileStore("/tmp/filestore", 2)
    >>> # Use any of the store methods from either the client or server after initialization
    >>> store1.set("first_key", "first_value")
    >>> store2.get("first_key")

      )")
      .def(
          py::init<const std::string&, int>(),
          py::arg("file_name"),
          py::arg("world_size") = -1)
      .def_property_readonly(
          "path",
          &::c10d::FileStore::getPath,
          R"(Gets the path of the file used by FileStore to store key-value pairs.)");

#ifndef _WIN32
  intrusive_ptr_class_<::c10d::HashStore>(
      module,
      "HashStore",
      store,
      R"(
A thread-safe store implementation based on an underlying hashmap. This store can be used
within the same process (for example, by other threads), but cannot be used across processes.

Example::
    >>> import torch.distributed as dist
    >>> store = dist.HashStore()
    >>> # store can be used from other threads
    >>> # Use any of the store methods after initialization
    >>> store.set("first_key", "first_value")
      )")
      .def(py::init<>());
#endif

  intrusive_ptr_class_<::c10d::TCPStore>(
      module,
      "TCPStore",
      store,
      R"(
A TCP-based distributed key-value store implementation. The server store holds
the data, while the client stores can connect to the server store over TCP and
perform actions such as :meth:`~torch.distributed.store.set` to insert a key-value
pair, :meth:`~torch.distributed.store.get` to retrieve a key-value pair, etc. There
should always be one server store initialized because the client store(s) will wait for
the server to establish a connection.

Arguments:
    host_name (str): The hostname or IP Address the server store should run on.
    port (int): The port on which the server store should listen for incoming requests.
    world_size (int, optional): The total number of store users (number of clients + 1 for the server). Default is None (None indicates a non-fixed number of store users).
    is_master (bool, optional): True when initializing the server store and False for client stores. Default is False.
    timeout (timedelta, optional): Timeout used by the store during initialization and for methods such as :meth:`~torch.distributed.store.get` and :meth:`~torch.distributed.store.wait`. Default is timedelta(seconds=300)
    wait_for_workers (bool, optional): Whether to wait for all the workers to connect with the server store. This is only applicable when world_size is a fixed value. Default is True.
    multi_tenant (bool, optional): If True, all ``TCPStore`` instances in the current process with the same host/port will use the same underlying ``TCPServer``. Default is False.
    master_listen_fd (int, optional): If specified, the underlying ``TCPServer`` will listen on this file descriptor, which must be a socket already bound to ``port``. Useful to avoid port assignment races in some scenarios. Default is None (meaning the server creates a new socket and attempts to bind it to ``port``).
    use_libuv (bool, optional): If True, use libuv for ``TCPServer`` backend. Default is True.
Example::
    >>> import torch.distributed as dist
    >>> from datetime import timedelta
    >>> # Run on process 1 (server)
    >>> server_store = dist.TCPStore("127.0.0.1", 1234, 2, True, timedelta(seconds=30))
    >>> # Run on process 2 (client)
    >>> client_store = dist.TCPStore("127.0.0.1", 1234, 2, False)
    >>> # Use any of the store methods from either the client or server after initialization
    >>> server_store.set("first_key", "first_value")
    >>> client_store.get("first_key")
      )")
      .def(
          py::init([](const std::string& host,
                      uint16_t port,
                      std::optional<int> worldSize,
                      bool isServer,
                      std::chrono::milliseconds timeout,
                      bool waitWorkers,
                      bool multiTenant,
                      std::optional<int> masterListenFd,
                      bool useLibUV) {
            std::optional<std::size_t> numWorkers = c10::nullopt;
            if (worldSize.has_value() && worldSize.value() > -1) {
              numWorkers = static_cast<std::size_t>(worldSize.value());
            }

            ::c10d::TCPStoreOptions opts{
                port,
                isServer,
                numWorkers,
                waitWorkers,
                timeout,
                multiTenant,
                masterListenFd,
                useLibUV};

            return c10::make_intrusive<::c10d::TCPStore>(host, opts);
          }),
          py::arg("host_name"),
          py::arg("port"),
          py::arg("world_size") = py::none(),
          // using noconvert() requires this argument to be True or False
          // prevents accidental implicit conversion to bool
          py::arg("is_master").noconvert() = false,
          py::arg("timeout") =
              std::chrono::milliseconds(::c10d::Store::kDefaultTimeout),
          py::arg("wait_for_workers") = true,
          py::arg("multi_tenant") = false,
          py::arg("master_listen_fd") = py::none(),
          py::arg("use_libuv") = true,
          py::call_guard<py::gil_scoped_release>())
      .def(
          "collect_client_counters",
          &::c10d::TCPStore::collectClientCounters,
          "Return a dict of counters for tcp store client")
      .def_property_readonly(
          "host",
          &::c10d::TCPStore::getHost,
          R"(Gets the hostname on which the store listens for requests.)")

      .def_property_readonly(
          "port",
          &::c10d::TCPStore::getPort,
          R"(Gets the port number on which the store listens for requests.)")
      .def_property_readonly(
          "libuvBackend",
          &::c10d::TCPStore::isLibUvBackend,
          R"(Returns True if it's using the libuv backend.)");

  intrusive_ptr_class_<::c10d::PrefixStore>(
      module,
      "PrefixStore",
      store,
      R"(
A wrapper around any of the 3 key-value stores (:class:`~torch.distributed.TCPStore`,
:class:`~torch.distributed.FileStore`, and :class:`~torch.distributed.HashStore`)
that adds a prefix to each key inserted to the store.

Arguments:
    prefix (str): The prefix string that is prepended to each key before being inserted into the store.
    store (torch.distributed.store): A store object that forms the underlying key-value store.
      )")
      .def(py::init<const std::string&, c10::intrusive_ptr<::c10d::Store>>())
      .def_property_readonly(
          "underlying_store",
          &::c10d::PrefixStore::getUnderlyingStore,
          R"(Gets the underlying store object that PrefixStore wraps around.)")
      .def_property_readonly(
          "_underlying_non_prefix_store",
          &::c10d::PrefixStore::getUnderlyingNonPrefixStore,
          R"(Recursively to get the store before layers of wrapping with PrefixStore.)");

  using namespace std::chrono_literals;

  auto collectives =
      py::class_<
          ::c10d::ControlCollectives,
          c10::intrusive_ptr<::c10d::ControlCollectives>>(
          module,
          "_ControlCollectives",
          R"(
Base class for all ControlCollectives implementations.
)")
          .def(
              "barrier",
              &::c10d::ControlCollectives::barrier,
              py::arg("key"),
              py::arg("timeout") = 5min,
              py::arg("block") = true,
              py::call_guard<py::gil_scoped_release>(),
              R"(
Blocks until all workers have entered this function.

Arguments:
    key (str): The unique key used to identify this operation.
    timeout (duration): The timeout for this operation.
    block (bool): whether to block this working waiting on the results of the barrier.
)")
          .def(
              "all_sum",
              &::c10d::ControlCollectives::allSum,
              py::arg("key"),
              py::arg("data"),
              py::arg("timeout") = 5min,
              py::call_guard<py::gil_scoped_release>(),
              R"(
Computes a sum across all workers and returns the final value.

Arguments:
    key (str): The unique key used to identify this operation.
    data (int): The data to sum.
    timeout (duration): The timeout for this operation.
)")
          .def(
              "broadcast_send",
              [](::c10d::ControlCollectives& collectives,
                 const std::string& key,
                 const std::string& data,
                 std::chrono::milliseconds timeout = 5min) {
                collectives.broadcastSend(key, toVec8(data), timeout);
              },
              py::arg("key"),
              py::arg("data"),
              py::arg("timeout") = 5min,
              py::call_guard<py::gil_scoped_release>(),
              R"(
Sends data to all other workers. Must be only called from one worker.

Arguments:
    key (str): The unique key used to identify this operation.
    data (str): The data to send.
    timeout (duration): The timeout for this operation.
)")
          .def(
              "broadcast_recv",
              [](::c10d::ControlCollectives& collectives,
                 const std::string& key,
                 std::chrono::milliseconds timeout = 5min) {
                auto out = [&]() {
                  py::gil_scoped_release guard;
                  return collectives.broadcastRecv(key, timeout);
                }();
                return toPyBytes(out);
              },
              py::arg("key"),
              py::arg("timeout") = 5min,
              R"(
Receives data broadcasted from 1 worker.

Arguments:
    key (str): The unique key used to identify this operation.
    timeout (duration): The timeout for this operation.
)")
          .def(
              "gather_send",
              [](::c10d::ControlCollectives& collectives,
                 const std::string& key,
                 const std::string& data,
                 std::chrono::milliseconds timeout = 5min) {
                collectives.gatherSend(key, toVec8(data), timeout);
              },
              py::arg("key"),
              py::arg("data"),
              py::arg("timeout") = 5min,
              py::call_guard<py::gil_scoped_release>(),
              R"(
Sends data to one other worker.

Arguments:
    key (str): The unique key used to identify this operation.
    data (str): The data to send.
    timeout (duration): The timeout for this operation.
)")
          .def(
              "gather_recv",
              [](::c10d::ControlCollectives& collectives,
                 const std::string& key,
                 const std::string& data,
                 std::chrono::milliseconds timeout = 5min) {
                auto out = [&]() {
                  py::gil_scoped_release guard;
                  return collectives.gatherRecv(key, toVec8(data), timeout);
                }();
                return toPyBytes(out);
              },
              py::arg("key"),
              py::arg("data"),
              py::arg("timeout") = 5min,
              R"(
Receives data broadcasted from all workers. Must only be called by one worker.

Arguments:
    key (str): The unique key used to identify this operation.
    timeout (duration): The timeout for this operation.
)")

          .def(
              "scatter_send",
              [](::c10d::ControlCollectives& collectives,
                 const std::string& key,
                 const std::vector<std::string>& data,
                 std::chrono::milliseconds timeout = 5min) {
                auto out = [&]() {
                  py::gil_scoped_release guard;
                  return collectives.scatterSend(key, toVec8(data), timeout);
                }();
                return toPyBytes(out);
              },
              py::arg("key"),
              py::arg("data"),
              py::arg("timeout") = 5min,
              R"(
Sends rank specific data to all other workers.

Arguments:
    key (str): The unique key used to identify this operation.
    data (str): The data to send.
    timeout (duration): The timeout for this operation.
)")
          .def(
              "scatter_recv",
              [](::c10d::ControlCollectives& collectives,
                 const std::string& key,
                 std::chrono::milliseconds timeout = 5min) {
                auto out = [&]() {
                  py::gil_scoped_release guard;
                  return collectives.scatterRecv(key, timeout);
                }();
                return toPyBytes(out);
              },
              py::arg("key"),
              py::arg("timeout") = 5min,
              R"(
Receives rank specific data from one worker.

Arguments:
    key (str): The unique key used to identify this operation.
    timeout (duration): The timeout for this operation.
)")

          .def(
              "all_gather",
              [](::c10d::ControlCollectives& collectives,
                 const std::string& key,
                 const std::string& data,
                 std::chrono::milliseconds timeout = 5min) {
                auto out = [&]() {
                  py::gil_scoped_release guard;
                  return collectives.allGather(key, toVec8(data), timeout);
                }();
                return toPyBytes(out);
              },
              py::arg("key"),
              py::arg("data"),
              py::arg("timeout") = 5min,
              R"(
Sends data to all workers and receives data from all other workers.

Arguments:
    key (str): The unique key used to identify this operation.
    data (str): The data to send.
    timeout (duration): The timeout for this operation.
)");

  intrusive_ptr_class_<::c10d::StoreCollectives>(
      module,
      "_StoreCollectives",
      collectives,
      R"(
An implementation of ControlCollectives that uses the provided store as the underlying
communication mechanism.
      )")
      .def(
          py::init<c10::intrusive_ptr<::c10d::Store>, int, int>(),
          py::arg("store"),
          py::arg("rank"),
          py::arg("world_size"));

  auto processGroup =
      py::class_<
          ::c10d::ProcessGroup,
          c10::intrusive_ptr<::c10d::ProcessGroup>,
          ::c10d::PyProcessGroup>(module, "ProcessGroup")
          .def(py::init<int, int>())
          .def(
              py::init<
                  const c10::intrusive_ptr<::c10d::Store>&,
                  int,
                  int,
                  c10::intrusive_ptr<::c10d::ProcessGroup::Options>>(),
              py::call_guard<py::gil_scoped_release>())
          .def("rank", &::c10d::ProcessGroup::getRank)
          .def("size", &::c10d::ProcessGroup::getSize)
          .def("name", &::c10d::ProcessGroup::getBackendName)
          .def("_id", &::c10d::ProcessGroup::getID)
          .def(
              "_backend_id",
              &::c10d::ProcessGroup::getBackendID,
              py::arg("backend_type"))
          .def_property_readonly("options", &::c10d::ProcessGroup::getOptions)
          .def(
              "broadcast",
              &::c10d::ProcessGroup::broadcast,
              py::arg("tensors"),
              py::arg("opts") = ::c10d::BroadcastOptions(),
              py::call_guard<py::gil_scoped_release>())
          .def(
              "broadcast",
              [](const c10::intrusive_ptr<::c10d::ProcessGroup>& self,
                 at::Tensor& x,
                 int rootRank) {
                ::c10d::BroadcastOptions opts;
                opts.rootRank = rootRank;
                std::vector<at::Tensor> tensors = {x};
                return self->broadcast(tensors, opts);
              },
              py::arg("tensor"),
              py::arg("root"),
              py::call_guard<py::gil_scoped_release>())
          .def(
              "allreduce",
              &::c10d::ProcessGroup::allreduce,
              py::arg("tensors"),
              py::arg("opts") = ::c10d::AllreduceOptions(),
              py::call_guard<py::gil_scoped_release>())
          .def(
              "allreduce",
              [](const c10::intrusive_ptr<::c10d::ProcessGroup>& self,
                 std::vector<at::Tensor>& xs,
                 const ::c10d::ReduceOp& op) {
                ::c10d::AllreduceOptions opts;
                opts.reduceOp = op;
                return self->allreduce(xs, opts);
              },
              py::arg("tensors"),
              py::arg("op") = ::c10d::ReduceOp::SUM,
              py::call_guard<py::gil_scoped_release>())

          .def(
              "allreduce",
              [](const c10::intrusive_ptr<::c10d::ProcessGroup>& self,
                 at::Tensor& x,
                 const ::c10d::ReduceOp& op) {
                ::c10d::AllreduceOptions opts;
                opts.reduceOp = op;
                std::vector<at::Tensor> xs = {x};
                return self->allreduce(xs, opts);
              },
              py::arg("tensor"),
              py::arg("op") = ::c10d::ReduceOp::SUM,
              py::call_guard<py::gil_scoped_release>())
          .def(
              "allreduce_coalesced",
              &::c10d::ProcessGroup::allreduce_coalesced,
              py::arg("tensors"),
              py::arg("opts") = ::c10d::AllreduceCoalescedOptions(),
              py::call_guard<py::gil_scoped_release>())

          .def(
              "reduce",
              &::c10d::ProcessGroup::reduce,
              py::arg("tensors"),
              py::arg("opts") = ::c10d::ReduceOptions(),
              py::call_guard<py::gil_scoped_release>())

          .def(
              "reduce",
              [](const c10::intrusive_ptr<::c10d::ProcessGroup>& self,
                 at::Tensor& x,
                 int rootRank,
                 const ::c10d::ReduceOp& op) {
                ::c10d::ReduceOptions opts;
                opts.reduceOp = op;
                opts.rootRank = rootRank;
                std::vector<at::Tensor> xs = {x};
                return self->reduce(xs, opts);
              },
              py::arg("tensor"),
              py::arg("root"),
              py::arg("op") = ::c10d::ReduceOp::SUM,
              py::call_guard<py::gil_scoped_release>())
          .def(
              "allgather",
              &::c10d::ProcessGroup::allgather,
              py::arg("output_tensors"),
              py::arg("input_tensors"),
              py::arg("opts") = ::c10d::AllgatherOptions(),
              py::call_guard<py::gil_scoped_release>())
          .def(
              "allgather",
              [](const c10::intrusive_ptr<::c10d::ProcessGroup>& self,
                 std::vector<at::Tensor>& output,
                 at::Tensor& input) {
                std::vector<std::vector<at::Tensor>> outputs = {output};
                std::vector<at::Tensor> inputs = {input};
                return self->allgather(
                    outputs, inputs, ::c10d::AllgatherOptions());
              },
              py::arg("output_tensors"),
              py::arg("input_tensor"),
              py::call_guard<py::gil_scoped_release>())
          .def(
              "_allgather_base",
              &::c10d::ProcessGroup::_allgather_base,
              py::arg("output"),
              py::arg("input"),
              py::arg("opts") = ::c10d::AllgatherOptions(),
              py::call_guard<py::gil_scoped_release>())
          .def(
              "allgather_coalesced",
              &::c10d::ProcessGroup::allgather_coalesced,
              py::arg("output_lists"),
              py::arg("input_list"),
              py::arg("opts") = ::c10d::AllgatherOptions(),
              py::call_guard<py::gil_scoped_release>())
          .def(
              "allgather_into_tensor_coalesced",
              &::c10d::ProcessGroup::allgather_into_tensor_coalesced,
              py::arg("outputs"),
              py::arg("inputs"),
              py::arg("opts") = ::c10d::AllgatherOptions(),
              py::call_guard<py::gil_scoped_release>())
          .def(
              "gather",
              &::c10d::ProcessGroup::gather,
              py::arg("output_tensors"),
              py::arg("input_tensors"),
              py::arg("opts") = ::c10d::GatherOptions(),
              py::call_guard<py::gil_scoped_release>())

          .def(
              "gather",
              [](const c10::intrusive_ptr<::c10d::ProcessGroup>& self,
                 std::vector<at::Tensor>& output,
                 at::Tensor& input,
                 int rootRank) {
                ::c10d::GatherOptions opts;
                opts.rootRank = rootRank;
                std::vector<std::vector<at::Tensor>> outputs = {output};
                std::vector<at::Tensor> inputs = {input};
                return self->gather(outputs, inputs, opts);
              },
              py::arg("output_tensors"),
              py::arg("input_tensor"),
              py::arg("root"),
              py::call_guard<py::gil_scoped_release>())
          .def(
              "scatter",
              &::c10d::ProcessGroup::scatter,
              py::arg("output_tensors"),
              py::arg("input_tensors"),
              py::arg("opts") = ::c10d::ScatterOptions(),
              py::call_guard<py::gil_scoped_release>())
          .def(
              "scatter",
              [](const c10::intrusive_ptr<::c10d::ProcessGroup>& self,
                 at::Tensor& output,
                 std::vector<at::Tensor>& input,
                 int rootRank) {
                ::c10d::ScatterOptions opts;
                opts.rootRank = rootRank;
                std::vector<std::vector<at::Tensor>> inputs = {input};
                std::vector<at::Tensor> outputs = {output};
                return self->scatter(outputs, inputs, opts);
              },
              py::arg("output_tensor"),
              py::arg("input_tensors"),
              py::arg("root"),
              py::call_guard<py::gil_scoped_release>())
          .def(
              "reduce_scatter",
              &::c10d::ProcessGroup::reduce_scatter,
              py::arg("output_tensors"),
              py::arg("input_tensors"),
              py::arg("opts") = ::c10d::ReduceScatterOptions(),
              py::call_guard<py::gil_scoped_release>())
          .def(
              "reduce_scatter",
              [](const c10::intrusive_ptr<::c10d::ProcessGroup>& self,
                 at::Tensor& output,
                 std::vector<at::Tensor>& input,
                 const ::c10d::ReduceOp& op) {
                std::vector<at::Tensor> outputs = {output};
                std::vector<std::vector<at::Tensor>> inputs = {input};
                ::c10d::ReduceScatterOptions opts;
                opts.reduceOp = op;
                return self->reduce_scatter(outputs, inputs, opts);
              },
              py::arg("output"),
              py::arg("input"),
              py::arg("op") = ::c10d::ReduceOp::SUM,
              py::call_guard<py::gil_scoped_release>())
          .def(
              "_reduce_scatter_base",
              &::c10d::ProcessGroup::_reduce_scatter_base,
              py::arg("outputTensor"),
              py::arg("inputTensor"),
              py::arg("opts") = ::c10d::ReduceScatterOptions(),
              py::call_guard<py::gil_scoped_release>())
          .def(
              "reduce_scatter_tensor_coalesced",
              &::c10d::ProcessGroup::reduce_scatter_tensor_coalesced,
              py::arg("outputs"),
              py::arg("inputs"),
              py::arg("opts") = ::c10d::ReduceScatterOptions(),
              py::call_guard<py::gil_scoped_release>())
          .def(
              "alltoall_base",
              &::c10d::ProcessGroup::alltoall_base,
              py::arg("output"),
              py::arg("input"),
              py::arg("output_split_sizes"),
              py::arg("input_split_sizes"),
              py::arg("opts") = ::c10d::AllToAllOptions(),
              py::call_guard<py::gil_scoped_release>())
          .def(
              "alltoall",
              &::c10d::ProcessGroup::alltoall,
              py::arg("output_tensors"),
              py::arg("input_tensors"),
              py::arg("opts") = ::c10d::AllToAllOptions(),
              py::call_guard<py::gil_scoped_release>())
          .def(
              "send",
              &::c10d::ProcessGroup::send,
              py::arg("tensors"),
              py::arg("dstRank"),
              py::arg("tag"),
              py::call_guard<py::gil_scoped_release>())
          .def(
              "recv",
              &::c10d::ProcessGroup::recv,
              py::arg("tensors"),
              py::arg("srcRank"),
              py::arg("tag"),
              py::call_guard<py::gil_scoped_release>())
          .def(
              "recv_anysource",
              &::c10d::ProcessGroup::recvAnysource,
              py::call_guard<py::gil_scoped_release>())
          .def(
              "barrier",
              &::c10d::ProcessGroup::barrier,
              py::arg("opts") = ::c10d::BarrierOptions(),
              py::call_guard<py::gil_scoped_release>())
          .def(
              "_set_sequence_number_for_group",
              &::c10d::ProcessGroup::setSequenceNumberForGroup,
              py::call_guard<py::gil_scoped_release>())
          .def(
              "_get_sequence_number_for_group",
              &::c10d::ProcessGroup::getSequenceNumberForGroup,
              py::call_guard<py::gil_scoped_release>())
          .def(
              "monitored_barrier",
              [](const c10::intrusive_ptr<::c10d::ProcessGroup>& self,
                 const std::chrono::milliseconds& timeout,
                 bool waitAllRanks) {
                ::c10d::BarrierOptions opts;
                opts.timeout = timeout;
                return self->monitoredBarrier(opts, waitAllRanks);
              },
              py::arg("timeout") = ::c10d::kUnsetTimeout,
              py::arg("wait_all_ranks") = false,
              py::call_guard<py::gil_scoped_release>())
          .def_property_readonly(
              "_device_types", &::c10d::ProcessGroup::getDeviceTypes)
          .def(
              "_get_backend_name",
              &::c10d::ProcessGroup::getBackendName,
              py::call_guard<py::gil_scoped_release>())
          .def(
              "_start_coalescing",
              [](const c10::intrusive_ptr<::c10d::ProcessGroup>& self,
                 const c10::Device& device) {
                self->startCoalescing(device.type());
              },
              py::arg("device_type"),
              py::call_guard<py::gil_scoped_release>())
          .def(
              "_end_coalescing",
              [](const c10::intrusive_ptr<::c10d::ProcessGroup>& self,
                 const c10::Device& device) {
                return self->endCoalescing(device.type());
              },
              py::arg("device_type"),
              py::call_guard<py::gil_scoped_release>())
          .def(
              "_register_backend",
              [](const c10::intrusive_ptr<::c10d::ProcessGroup>& self,
                 const c10::Device& device,
                 const ::c10d::ProcessGroup::BackendType& backendType,
                 const std::optional<c10::intrusive_ptr<::c10d::Backend>>&
                     backend) {
                self->setBackend(device.type(), backendType, backend);
              },
              py::arg("device"),
              py::arg("backend_type"),
              py::arg("backend") =
                  std::optional<c10::intrusive_ptr<::c10d::Backend>>(),
              py::call_guard<py::gil_scoped_release>())
          .def(
              "_get_backend",
              [](const c10::intrusive_ptr<::c10d::ProcessGroup>& self,
                 const c10::Device& device) {
                return self->getBackend(device.type());
              },
              py::arg("device"),
              py::call_guard<py::gil_scoped_release>())
          .def(
              "_register_on_completion_hook",
              [](const c10::intrusive_ptr<::c10d::ProcessGroup>& self,
                 py::object hook) {
                // We need to wrap a py::object hook with a wrapper to hold
                // GIL before dereferencing the py::object.
                // This needs to happen here instead of in ProcessGroup
                // backend implementations and the latter cannot depend on
                // python-related libs.
                self->registerOnCompletionHook(
                    [hookWrapper = ::c10d::PythonOnCompletionHook(std::move(
                         hook))](std::shared_ptr<::c10d::WorkInfo> workInfo) {
                      hookWrapper(workInfo);
                    });
              },
              py::arg("hook"),
              // Intentionally holding GIL as we move hook py::object. This
              // should be OK as register a hook is cheap.
              py::call_guard<py::gil_scoped_acquire>(),
              R"(
Register a hook function which is fired on every ``ProcessGroup::Work`` completion.
The hook must have the following signature:

>>> def hook(work_info: torch._C._distributed_c10d.WorkInfo) -> None:
>>>     # custom code
>>>     # work_info.op_type: type of collective of this work
>>>     # work_info.seq: sequence number of collective of this work
>>>     # work_info.time_started: system time when user code called this collective
>>>     # work_info.time_finished: system time when the watchdog thread detected
>>>     #     completion of this work. Note that, there can be delays between the
>>>     #     actual completion time and the detection time.
>>>     # work_info.active_duration: duration of this collective measured by CUDAEvents
>>>     #     which can accurately represent the duration between when the collective
>>>     #     is launched and when the collective completes.

.. warning ::
    This only works for NCCL backend for now. All hooks are fired on the cpp watch dog
    thread. Firing the Python hook and acquiring GIL requires Python interpreter to be
    alive. Therefore, users need to make sure calling ``destroy_process_group(pg)`` on
    every active ProcessGroup ``pg`` before exiting.

.. warning ::
    Note that ``Work`` object passed to the hook is a partially copied version without
    the output objects. So accessing the output tensors from ``Work`` will not work.


Arguments:
    hook (Callable): hook function.
              )")
          .def(
              "_wait_for_pending_works",
              &::c10d::ProcessGroup::waitForPendingWorks,
              py::call_guard<py::gil_scoped_release>())
          .def(
              "_has_hooks",
              &::c10d::ProcessGroup::hasHooks,
              py::call_guard<py::gil_scoped_acquire>())
          .def(
              "_enable_collectives_timing",
              &::c10d::ProcessGroup::enableCollectivesTiming,
              py::call_guard<py::gil_scoped_acquire>(),
              "Enable timing of collectives by all backends. This might incur in additional overhead.")
          .def(
              "_set_group_name",
              &::c10d::ProcessGroup::setGroupName,
              py::call_guard<py::gil_scoped_acquire>(),
              "Sets the process group name. This is an internal C10D method, do not use.")
          .def_property_readonly(
              "group_name",
              &::c10d::ProcessGroup::getGroupName,
              "(Gets this process group name. It's cluster unique)")
          .def(
              "_set_group_desc",
              &::c10d::ProcessGroup::setGroupDesc,
              py::call_guard<py::gil_scoped_acquire>(),
              "Sets the process group description. This is an internal C10D method, do not use.")
          .def_property_readonly(
              "group_desc",
              &::c10d::ProcessGroup::getGroupDesc,
              "Gets this process group description")
          .def_property(
              "bound_device_id",
              &::c10d::ProcessGroup::getBoundDeviceId,
              &::c10d::ProcessGroup::setBoundDeviceId)
          .def("boxed", [](c10::intrusive_ptr<::c10d::ProcessGroup> self) {
            return torch::jit::toPyObject(c10::IValue(std::move(self)));
          })
          .def_static("unbox", [](py::object obj) {
              auto typePtr = torch::getCustomClass("__torch__.torch.classes.c10d.ProcessGroup");
              auto ivalue = torch::jit::toIValue(std::move(obj), typePtr);
              return ivalue.toCustomClass<::c10d::ProcessGroup>();
          });

  py::enum_<::c10d::ProcessGroup::BackendType>(processGroup, "BackendType")
      .value("UNDEFINED", ::c10d::ProcessGroup::BackendType::UNDEFINED)
      .value("GLOO", ::c10d::ProcessGroup::BackendType::GLOO)
      .value("NCCL", ::c10d::ProcessGroup::BackendType::NCCL)
      .value("UCC", ::c10d::ProcessGroup::BackendType::UCC)
      .value("MPI", ::c10d::ProcessGroup::BackendType::MPI)
      .value("CUSTOM", ::c10d::ProcessGroup::BackendType::CUSTOM)
      .export_values();

  // base ProcessGroup::Options binding
  auto processGroupOptions =
      intrusive_ptr_class_<::c10d::ProcessGroup::Options>(
          processGroup,
          "Options",
          R"(
Base class for all processes group options implementations, such as the nccl
options :class:`~torch.distributed.ProcessGroupNCCL.Options`).
)")
          .def(
              py::init([](const std::string& backend,
                          const std::chrono::milliseconds& timeout) {
                return c10::make_intrusive<::c10d::ProcessGroup::Options>(
                    backend, timeout);
              }),
              py::arg("backend"),
              py::arg("timeout") = kProcessGroupDefaultTimeout,
              py::call_guard<py::gil_scoped_release>())
          .def_readonly("backend", &::c10d::ProcessGroup::Options::backend)
          .def_readwrite("_timeout", &::c10d::ProcessGroup::Options::timeout);

#ifndef _WIN32
  module.def(
      "_round_robin_process_groups",
      [](std::vector<c10::intrusive_ptr<::c10d::ProcessGroup>> processGroups)
          -> c10::intrusive_ptr<::c10d::ProcessGroup> {
        if (processGroups.empty()) {
          throw std::invalid_argument("Specify at least 1 process group");
        }
        const auto& first = processGroups.front();
        return c10::make_intrusive<::c10d::ProcessGroupRoundRobin>(
            first->getRank(), first->getSize(), std::move(processGroups));
      },
      py::arg("process_groups"),
      py::call_guard<py::gil_scoped_release>());
#endif

  // TODO: The collection definitions handles direct instantiation of
  // ProcessGroup subclasses (e.g. dist.ProcessGroupGloo). This is not supported
  // and should be removed once all tests are transitioned
  auto backend =
      py::class_<::c10d::Backend, c10::intrusive_ptr<::c10d::Backend>>(
          module, "Backend")
          .def("rank", &::c10d::Backend::getRank)
          .def("size", &::c10d::Backend::getSize)
          .def("name", &::c10d::Backend::getBackendName)
          .def_property_readonly(
              "supports_splitting",
              &::c10d::Backend::supportsSplitting,
              "(test whether the backend supports splitting)")
          .def(
              "broadcast",
              &::c10d::Backend::broadcast,
              py::arg("tensors"),
              py::arg("opts") = ::c10d::BroadcastOptions(),
              py::call_guard<py::gil_scoped_release>())
          .def(
              "broadcast",
              [](const c10::intrusive_ptr<::c10d::Backend>& self,
                 at::Tensor& x,
                 int rootRank) {
                ::c10d::BroadcastOptions opts;
                opts.rootRank = rootRank;
                std::vector<at::Tensor> xs = {x};
                return self->broadcast(xs, opts);
              },
              py::arg("tensor"),
              py::arg("root"),
              py::call_guard<py::gil_scoped_release>())
          .def(
              "allreduce",
              &::c10d::Backend::allreduce,
              py::arg("tensors"),
              py::arg("opts") = ::c10d::AllreduceOptions(),
              py::call_guard<py::gil_scoped_release>())
          .def(
              "allreduce",
              [](const c10::intrusive_ptr<::c10d::Backend>& self,
                 std::vector<at::Tensor>& xs,
                 const ::c10d::ReduceOp& op) {
                ::c10d::AllreduceOptions opts;
                opts.reduceOp = op;
                return self->allreduce(xs, opts);
              },
              py::arg("tensors"),
              py::arg("op") = ::c10d::ReduceOp::SUM,
              py::call_guard<py::gil_scoped_release>())
          .def(
              "allreduce",
              [](const c10::intrusive_ptr<::c10d::Backend>& self,
                 at::Tensor& x,
                 const ::c10d::ReduceOp& op) {
                ::c10d::AllreduceOptions opts;
                opts.reduceOp = op;
                std::vector<at::Tensor> xs = {x};
                return self->allreduce(xs, opts);
              },
              py::arg("tensor"),
              py::arg("op") = ::c10d::ReduceOp::SUM,
              py::call_guard<py::gil_scoped_release>())
          .def(
              "allreduce_coalesced",
              &::c10d::Backend::allreduce_coalesced,
              py::arg("tensors"),
              py::arg("opts") = ::c10d::AllreduceCoalescedOptions(),
              py::call_guard<py::gil_scoped_release>())
          .def(
              "reduce",
              &::c10d::Backend::reduce,
              py::arg("tensors"),
              py::arg("opts") = ::c10d::ReduceOptions(),
              py::call_guard<py::gil_scoped_release>())
          .def(
              "reduce",
              [](const c10::intrusive_ptr<::c10d::Backend>& self,
                 at::Tensor& x,
                 int rootRank,
                 const ::c10d::ReduceOp& op) {
                ::c10d::ReduceOptions opts;
                opts.reduceOp = op;
                opts.rootRank = rootRank;
                std::vector<at::Tensor> xs = {x};
                return self->reduce(xs, opts);
              },
              py::arg("tensor"),
              py::arg("root"),
              py::arg("op") = ::c10d::ReduceOp::SUM,
              py::call_guard<py::gil_scoped_release>())
          .def(
              "allgather",
              &::c10d::Backend::allgather,
              py::arg("output_tensors"),
              py::arg("input_tensors"),
              py::arg("opts") = ::c10d::AllgatherOptions(),
              py::call_guard<py::gil_scoped_release>())
          .def(
              "_allgather_base",
              &::c10d::Backend::_allgather_base,
              py::arg("output"),
              py::arg("input"),
              py::arg("opts") = ::c10d::AllgatherOptions(),
              py::call_guard<py::gil_scoped_release>())
          .def(
              "allgather",
              [](const c10::intrusive_ptr<::c10d::Backend>& self,
                 std::vector<at::Tensor>& output,
                 at::Tensor& input) {
                std::vector<std::vector<at::Tensor>> outputs = {output};
                std::vector<at::Tensor> inputs = {input};
                return self->allgather(
                    outputs, inputs, ::c10d::AllgatherOptions());
              },
              py::arg("output_tensors"),
              py::arg("input_tensor"),
              py::call_guard<py::gil_scoped_release>())
          .def(
              "allgather_coalesced",
              &::c10d::Backend::allgather_coalesced,
              py::arg("output_lists"),
              py::arg("input_list"),
              py::arg("opts") = ::c10d::AllgatherOptions(),
              py::call_guard<py::gil_scoped_release>())
          .def(
              "gather",
              &::c10d::Backend::gather,
              py::arg("output_tensors"),
              py::arg("input_tensors"),
              py::arg("opts") = ::c10d::GatherOptions(),
              py::call_guard<py::gil_scoped_release>())
          .def(
              "gather",
              [](const c10::intrusive_ptr<::c10d::Backend>& self,
                 std::vector<at::Tensor>& output,
                 at::Tensor& input,
                 int rootRank) {
                ::c10d::GatherOptions opts;
                opts.rootRank = rootRank;
                std::vector<std::vector<at::Tensor>> outputs = {output};
                std::vector<at::Tensor> inputs = {input};
                return self->gather(outputs, inputs, opts);
              },
              py::arg("output_tensors"),
              py::arg("input_tensor"),
              py::arg("root"),
              py::call_guard<py::gil_scoped_release>())
          .def(
              "scatter",
              &::c10d::Backend::scatter,
              py::arg("output_tensors"),
              py::arg("input_tensors"),
              py::arg("opts") = ::c10d::ScatterOptions(),
              py::call_guard<py::gil_scoped_release>())
          .def(
              "scatter",
              [](const c10::intrusive_ptr<::c10d::Backend>& self,
                 at::Tensor& output,
                 std::vector<at::Tensor>& input,
                 int rootRank) {
                ::c10d::ScatterOptions opts;
                opts.rootRank = rootRank;
                std::vector<std::vector<at::Tensor>> inputs = {input};
                std::vector<at::Tensor> outputs = {output};
                return self->scatter(outputs, inputs, opts);
              },
              py::arg("output_tensor"),
              py::arg("input_tensors"),
              py::arg("root"),
              py::call_guard<py::gil_scoped_release>())
          .def(
              "reduce_scatter",
              &::c10d::Backend::reduce_scatter,
              py::arg("output_tensors"),
              py::arg("input_tensors"),
              py::arg("opts") = ::c10d::ReduceScatterOptions(),
              py::call_guard<py::gil_scoped_release>())
          .def(
              "reduce_scatter",
              [](const c10::intrusive_ptr<::c10d::Backend>& self,
                 at::Tensor& output,
                 std::vector<at::Tensor>& input,
                 const ::c10d::ReduceOp& op) {
                std::vector<at::Tensor> outputs = {output};
                std::vector<std::vector<at::Tensor>> inputs = {input};
                ::c10d::ReduceScatterOptions opts;
                opts.reduceOp = op;
                return self->reduce_scatter(outputs, inputs, opts);
              },
              py::arg("output_tensors"),
              py::arg("input_tensor"),
              py::arg("op") = ::c10d::ReduceOp::SUM,
              py::call_guard<py::gil_scoped_release>())
          .def(
              "_reduce_scatter_base",
              &::c10d::Backend::_reduce_scatter_base,
              py::arg("outputTensor"),
              py::arg("inputTensor"),
              py::arg("opts") = ::c10d::ReduceScatterOptions(),
              py::call_guard<py::gil_scoped_release>())
          .def(
              "alltoall_base",
              &::c10d::Backend::alltoall_base,
              py::arg("output_tensor"),
              py::arg("input_tensor"),
              py::arg("output_split_sizes"),
              py::arg("input_split_sizes"),
              py::arg("opts") = ::c10d::AllToAllOptions(),
              py::call_guard<py::gil_scoped_release>())
          .def(
              "alltoall_base",
              [](::c10d::Backend& self,
                 at::Tensor& output,
                 at::Tensor& input,
                 std::vector<int64_t> outputSplitSizes,
                 std::vector<int64_t> inputSplitSizes) {
                return self.alltoall_base(
                    output,
                    input,
                    outputSplitSizes,
                    inputSplitSizes,
                    ::c10d::AllToAllOptions());
              },
              py::arg("output"),
              py::arg("input"),
              py::arg("output_split_sizes"),
              py::arg("input_split_sizes"),
              py::call_guard<py::gil_scoped_release>())
          .def(
              "alltoall",
              &::c10d::Backend::alltoall,
              py::arg("output_tensor"),
              py::arg("input_tensor"),
              py::arg("opts") = ::c10d::AllToAllOptions(),
              py::call_guard<py::gil_scoped_release>())
          .def(
              "send",
              &::c10d::Backend::send,
              py::arg("tensors"),
              py::arg("dstRank"),
              py::arg("tag"),
              py::call_guard<py::gil_scoped_release>())
          .def(
              "recv",
              &::c10d::Backend::recv,
              py::arg("tensors"),
              py::arg("srcRank"),
              py::arg("tag"),
              py::call_guard<py::gil_scoped_release>())
          .def(
              "recv_anysource",
              &::c10d::Backend::recvAnysource,
              py::call_guard<py::gil_scoped_release>())
          .def(
              "barrier",
              [](const c10::intrusive_ptr<::c10d::Backend>& self,
                 const ::c10d::BarrierOptions& opts) {
                return self->barrier(opts);
              },
              py::arg("opts") = ::c10d::BarrierOptions(),
              py::call_guard<py::gil_scoped_release>())
          .def(
              "_set_sequence_number_for_group",
              &::c10d::Backend::setSequenceNumberForGroup,
              py::call_guard<py::gil_scoped_release>())
          .def(
              "_get_sequence_number_for_group",
              &::c10d::Backend::getSequenceNumberForGroup,
              py::call_guard<py::gil_scoped_release>())
          .def(
              "monitored_barrier",
              [](const c10::intrusive_ptr<::c10d::Backend>& self,
                 const std::chrono::milliseconds& timeout,
                 bool waitAllRanks) {
                ::c10d::BarrierOptions opts;
                opts.timeout = timeout;
                return self->monitoredBarrier(opts, waitAllRanks);
              },
              py::arg("timeout") = ::c10d::kUnsetTimeout,
              py::arg("wait_all_ranks") = false,
              py::call_guard<py::gil_scoped_release>())
          .def(
              "eager_connect_single_device",
              &::c10d::Backend::eagerConnectSingleDevice)
          .def(
              "_get_backend_name",
              &::c10d::Backend::getBackendName,
              py::call_guard<py::gil_scoped_release>())
          .def(
              "_start_coalescing",
              &::c10d::Backend::startCoalescing,
              py::call_guard<py::gil_scoped_release>())
          .def(
              "_end_coalescing",
              &::c10d::Backend::endCoalescing,
              py::call_guard<py::gil_scoped_release>());

#ifdef USE_C10D_GLOO
  static const std::string GLOO_SOCKET_IFNAME_ENV = "GLOO_SOCKET_IFNAME";

  auto processGroupGloo =
      intrusive_ptr_no_gil_destructor_class_<::c10d::ProcessGroupGloo>(
          module, "ProcessGroupGloo", backend);

  // NOLINTNEXTLINE(bugprone-unused-raii)
  shared_ptr_class_<::gloo::transport::Device>(processGroupGloo, "Device");

  intrusive_ptr_class_<::c10d::ProcessGroupGloo::Options>(
      processGroupGloo, "_Options", processGroupOptions)
      .def(py::init<>())
      .def_readwrite("_devices", &::c10d::ProcessGroupGloo::Options::devices)
      .def_readwrite("_threads", &::c10d::ProcessGroupGloo::Options::threads);

  processGroupGloo
      .def_static(
          "create_device",
          [](const std::string& hostname, const std::string& interface)
              -> std::shared_ptr<::gloo::transport::Device> {
            if (!hostname.empty()) {
              return ::c10d::ProcessGroupGloo::createDeviceForHostname(
                  hostname);
            }
            if (!interface.empty()) {
              return ::c10d::ProcessGroupGloo::createDeviceForInterface(
                  interface);
            }
            throw std::invalid_argument(
                "Specify either `hostname` or `interface` argument.");
          },
          py::arg("hostname") = "",
          py::arg("interface") = "")
      .def_static(
          "create_default_device",
          &::c10d::ProcessGroupGloo::createDefaultDevice);

  processGroupGloo
      .def(
          py::init<
              const c10::intrusive_ptr<::c10d::Store>&,
              int,
              int,
              c10::intrusive_ptr<::c10d::ProcessGroupGloo::Options>>(),
          py::call_guard<py::gil_scoped_release>())
      .def(
          py::init([](const c10::intrusive_ptr<::c10d::Store>& store,
                      int rank,
                      int size,
                      std::chrono::milliseconds timeout) {
            auto options = ::c10d::ProcessGroupGloo::Options::create();

            // Use interfaces listed in "GLOO_SOCKET_IFNAME", if set.
            char* ifnameEnv = getenv(GLOO_SOCKET_IFNAME_ENV.c_str());
            if (ifnameEnv && strlen(ifnameEnv) > 1) {
              for (const auto& iface : ::c10d::split(',', ifnameEnv)) {
                options->devices.push_back(
                    ::c10d::ProcessGroupGloo::createDeviceForInterface(iface));
              }
            } else {
              // If no hostname is specified, this function looks up
              // the machine's hostname and returns a device instance
              // associated with the address that the hostname resolves to.
              options->devices.push_back(
                  ::c10d::ProcessGroupGloo::createDefaultDevice());
            }

            options->timeout = timeout;
            // NOLINTNEXTLINE(bugprone-narrowing-conversions,cppcoreguidelines-narrowing-conversions)
            options->threads = options->devices.size() * 2;
            return c10::make_intrusive<::c10d::ProcessGroupGloo>(
                store, rank, size, options);
          }),
          py::arg("store"),
          py::arg("rank"),
          py::arg("size"),
          py::arg("timeout") = kProcessGroupDefaultTimeout,
          py::call_guard<py::gil_scoped_release>())
      .def(
          "_set_default_timeout",
          [](const c10::intrusive_ptr<::c10d::ProcessGroupGloo>& self,
             std::chrono::milliseconds timeout) {
            self->getOptions()->timeout = timeout;
          },
          py::arg("timeout"),
          py::call_guard<py::gil_scoped_release>())
      .def_property_readonly("options", &::c10d::ProcessGroupGloo::getOptions);

  // ProcessGroupWrapper is a wrapper pg that includes a helper gloo process
  // group. It can be used to validate collective calls across processes by
  // checking the op type and input tensor shapes.
  auto processGroupWrapper =
      intrusive_ptr_no_gil_destructor_class_<::c10d::ProcessGroupWrapper>(
          module, "_ProcessGroupWrapper", backend)
          .def(
              py::init(
                  [](const c10::intrusive_ptr<::c10d::Backend>& backend,
                     const c10::intrusive_ptr<::c10d::Backend>& gloo_backend) {
                    return c10::make_intrusive<::c10d::ProcessGroupWrapper>(
                        backend, gloo_backend);
                  }),
              py::arg("backend"),
              py::arg("gloo_backend"),
              py::call_guard<py::gil_scoped_release>())
          .def_property_readonly(
              "wrapped_pg", &::c10d::ProcessGroupWrapper::getWrappedPg);
#endif

#ifdef USE_C10D_NCCL
  auto processGroupNCCL =
      intrusive_ptr_no_gil_destructor_class_<::c10d::ProcessGroupNCCL>(
          module, "ProcessGroupNCCL", backend)
          .def(
              py::init<
                  const c10::intrusive_ptr<::c10d::Store>&,
                  int,
                  int,
                  c10::intrusive_ptr<::c10d::ProcessGroupNCCL::Options>>(),
              py::call_guard<py::gil_scoped_release>())
          .def(
              py::init([](const c10::intrusive_ptr<::c10d::Store>& store,
                          int rank,
                          int size,
                          const std::chrono::milliseconds& timeout) {
                auto options = ::c10d::ProcessGroupNCCL::Options::create();
                options->is_high_priority_stream = false;
                options->timeout = timeout;
                return c10::make_intrusive<::c10d::ProcessGroupNCCL>(
                    store, rank, size, options);
              }),
              py::arg("store"),
              py::arg("rank"),
              py::arg("size"),
              py::arg("timeout") = ::c10d::kProcessGroupNCCLDefaultTimeout,
              py::call_guard<py::gil_scoped_release>())
          .def(
              "_shutdown",
              [](const c10::intrusive_ptr<::c10d::ProcessGroupNCCL>& self) {
                return self->shutdown();
              },
              py::call_guard<py::gil_scoped_release>())
          .def("_group_start", &::c10d::ProcessGroupNCCL::groupStart)
          .def("_group_end", &::c10d::ProcessGroupNCCL::groupEnd)
          .def(
              "comm_split_count",
              &::c10d::ProcessGroupNCCL::getCommSplitCounter)
          .def(
              "_set_default_timeout",
              [](const c10::intrusive_ptr<::c10d::ProcessGroupNCCL>& self,
                 std::chrono::milliseconds timeout) {
                self->getOptions()->timeout = timeout;
              },
              py::arg("timeout"),
              py::call_guard<py::gil_scoped_release>())
          .def_property_readonly(
              "options", &::c10d::ProcessGroupNCCL::getOptions)
          .def_property_readonly("uid", &::c10d::ProcessGroupNCCL::getUid)
          .def_property(
              "bound_device_id",
              &::c10d::ProcessGroupNCCL::getBoundDeviceId,
              &::c10d::ProcessGroupNCCL::setBoundDeviceId)
          .def(
              "perform_nocolor_split",
              &::c10d::ProcessGroupNCCL::performNocolorSplit);

  module.def(
      "_get_intra_node_comm_usage_counter",
      &::c10d::intra_node_comm::getIntraNodeCommUsageCounter);

  using IntraNodeComm = ::c10d::intra_node_comm::IntraNodeComm;
  py::class_<IntraNodeComm, c10::intrusive_ptr<IntraNodeComm>>(
      module, "_IntraNodeComm")
      .def(
          py::init([](const c10::intrusive_ptr<::c10d::Store>& store,
                      size_t rank,
                      size_t world_size,
                      std::optional<size_t> buffer_size) {
            auto comm = c10::make_intrusive<IntraNodeComm>(
                store, rank, world_size, buffer_size);
            if (!comm->rendezvous()) {
              throw std::runtime_error("IntraNodeComm::rendezvous failed");
            }
            return comm;
          }),
          py::arg("store"),
          py::arg("rank"),
          py::arg("world_size"),
          py::arg("buffer_size") = c10::nullopt)
      .def("barrier", &IntraNodeComm::barrier, py::arg("ranks") = py::none());

#ifdef NCCL_HAS_COMM_CTA_CGA
  py::class_<ncclConfig_t>(
      processGroupNCCL,
      "NCCLConfig",
      R"(
ncclConfig_t data type for configuring NCCL communicators.
See https://docs.nvidia.com/deeplearning/nccl/user-guide/docs/api/types.html#ncclconfig-t
for details.
)")
      .def(py::init<>())
      .def_readwrite("blocking", &ncclConfig_t::blocking)
      .def_readwrite("cga_cluster_size", &ncclConfig_t::cgaClusterSize)
      .def_readwrite("min_ctas", &ncclConfig_t::minCTAs)
      .def_readwrite("max_ctas", &ncclConfig_t::maxCTAs)
      .def_property(
          "net_name",
          [](const ncclConfig_t& self) { return self.netName; },
          // Note: NCCL calls free on the netName pointer
          // when destroying the communicator. So memory
          // shouldn't leak because of allocation in strdup.
          [](ncclConfig_t& self, const char* tmp) {
            self.netName = strdup(tmp);
          });
#endif

  intrusive_ptr_class_<::c10d::ProcessGroupNCCL::Options>(
      processGroupNCCL,
      "Options",
      processGroupOptions,
      R"(
ProcessGroup options for the NCCL backend

Arguments:
    is_high_priority_stream (bool, optional): flag to enable/disable process
            group to pick up high priority cuda streams. It lets CUDA driver
            to prioritize NCCL kernels when there are compute kernels waiting.
            Default is False.

Attributes:
    config (NCCLConfig): configures NCCL communicators (only avaiable for
            builds using NCCL 2.17+). This can be used to improve
            communication-computation overlap for NCCL kernels by tuning
            available parameters in the config. See
            https://docs.nvidia.com/deeplearning/nccl/user-guide/docs/api/types.html#ncclconfig-t
            for details.

Example::
    >>> import torch.distributed as dist
    >>>
    >>> nccl_options = dist.ProcessGroupNCCL.Options(is_high_priority_stream=True)
    >>> # For builds using NCCL 2.17+, configure communicators
    >>> nccl_options.config.cga_cluster_size = 2
    >>> nccl_options.config.max_ctas = 4
    >>> nccl_options.config.min_ctas = 2
    >>> # initialize a nccl process group with the options just created
    >>> dist.init_process_group("nccl", pg_options=nccl_options)
      )")
      .def(py::init<bool>(), py::arg("is_high_priority_stream") = false)
#ifdef NCCL_HAS_COMM_CTA_CGA
      .def_readwrite("config", &::c10d::ProcessGroupNCCL::Options::config)
#endif
      .def_readwrite(
          "is_high_priority_stream",
          &::c10d::ProcessGroupNCCL::Options::is_high_priority_stream)
      .def_readwrite(
          "split_from", &::c10d::ProcessGroupNCCL::Options::split_from)
      .def_readwrite(
          "split_color", &::c10d::ProcessGroupNCCL::Options::split_color)
      .def_readwrite(
          "global_ranks_in_group",
          &::c10d::ProcessGroupNCCL::Options::global_ranks_in_group)
      .def_readwrite(
          "group_name", &::c10d::ProcessGroupNCCL::Options::group_name);
#endif

#ifdef USE_C10D_MPI
  auto processGroupMPI =
      intrusive_ptr_no_gil_destructor_class_<::c10d::ProcessGroupMPI>(
          module, "ProcessGroupMPI", backend);

  // Define static create function instead of a constructor, because
  // this function may return null. This happens if this process is not
  // part of a sub group that is to be created.
  processGroupMPI.def_static(
      "create",
      [](std::vector<int> ranks) {
        return ::c10d::ProcessGroupMPI::createProcessGroupMPI(std::move(ranks));
      },
      py::call_guard<py::gil_scoped_release>());
#endif

#ifdef USE_C10D_UCC
  auto processGroupUCC =
      intrusive_ptr_no_gil_destructor_class_<::c10d::ProcessGroupUCC>(
          module, "ProcessGroupUCC", backend)
          .def(
              py::init([](const c10::intrusive_ptr<::c10d::Store>& store,
                          int rank,
                          int size,
                          const std::chrono::milliseconds& timeout) {
                return c10::make_intrusive<::c10d::ProcessGroupUCC>(
                    store, rank, size, timeout);
              }),
              py::arg("store"),
              py::arg("rank"),
              py::arg("size"),
              py::arg("timeout") = kProcessGroupDefaultTimeout,
              py::call_guard<py::gil_scoped_release>());
#endif

  py::enum_<::c10d::OpType>(module, "OpType")
      .value("BROADCAST", ::c10d::OpType::BROADCAST)
      .value("ALLREDUCE", ::c10d::OpType::ALLREDUCE)
      .value("ALLREDUCE_COALESCED", ::c10d::OpType::ALLREDUCE_COALESCED)
      .value("REDUCE", ::c10d::OpType::REDUCE)
      .value("ALLGATHER", ::c10d::OpType::ALLGATHER)
      .value("_ALLGATHER_BASE", ::c10d::OpType::_ALLGATHER_BASE)
      .value("ALLGATHER_COALESCED", ::c10d::OpType::ALLGATHER_COALESCED)
      .value("GATHER", ::c10d::OpType::GATHER)
      .value("SCATTER", ::c10d::OpType::SCATTER)
      .value("REDUCE_SCATTER", ::c10d::OpType::REDUCE_SCATTER)
      .value("ALLTOALL_BASE", ::c10d::OpType::ALLTOALL_BASE)
      .value("ALLTOALL", ::c10d::OpType::ALLTOALL)
      .value("SEND", ::c10d::OpType::SEND)
      .value("RECV", ::c10d::OpType::RECV)
      .value("RECVANYSOURCE", ::c10d::OpType::RECVANYSOURCE)
      .value("BARRIER", ::c10d::OpType::BARRIER)
      .value("_REDUCE_SCATTER_BASE", ::c10d::OpType::_REDUCE_SCATTER_BASE)
      .value("COALESCED", ::c10d::OpType::COALESCED)
      .value("_ALLREDUCE_SPARSE", ::c10d::OpType::_ALLREDUCE_SPARSE)
      .value("UNKNOWN", ::c10d::OpType::UNKNOWN);

  py::class_<::c10d::WorkInfo, std::shared_ptr<::c10d::WorkInfo>>(
      module, "WorkInfo")
      .def_readonly("op_type", &::c10d::WorkInfo::opType)
      .def_readonly("seq", &::c10d::WorkInfo::seq)
      .def_readonly("time_started", &::c10d::WorkInfo::timeStarted)
      .def_readonly("time_finished", &::c10d::WorkInfo::timeFinished)
      .def_readonly("active_duration", &::c10d::WorkInfo::activeDuration);

  py::class_<
      ::c10d::Work,
      c10::intrusive_ptr<::c10d::Work>,
      ::c10d::PyProcessGroup::PyWork>(module, "Work", R"(
A `Work` object represents the handle to a pending asynchronous operation in
PyTorch's distributed package. It is returned by non-blocking collective operations,
such as `dist.all_reduce(tensor, async_op=True)`.
)")
      .def(py::init<>())
      .def("is_completed", &::c10d::Work::isCompleted)
      .def(
          "is_success",
          [](::c10d::Work& work) -> bool {
            TORCH_WARN_ONCE(
                fmt::format(kDeprecationWarning, "Work::is_success"));
            return work.isSuccess();
          })
      .def(
          "exception",
          [](::c10d::Work& work) -> std::exception_ptr {
            TORCH_WARN_ONCE(
                fmt::format(kDeprecationWarning, "Work::exception"));
            return work.exception();
          })
      .def(
          "source_rank",
          [](::c10d::Work& work) -> int {
            TORCH_WARN_ONCE(
                fmt::format(kDeprecationWarning, "Work::source_rank"));
            return work.sourceRank();
          })
      .def("_source_rank", &::c10d::Work::sourceRank)
      .def(
          "result",
          [](::c10d::Work& work) -> std::vector<at::Tensor> {
            // Deprecation reason:
            // Work.result() returns a vector of tensors. This signature is
            // problematic as some collectives may just return one tensor (e.g
            // all-reduce), while some others may return multiple tensors (e.g.
            // all-gather).
            // Deprecating work.result() would also allow us to remove the
            // `outputs_` field in the Work class, avoiding an "artificial"
            // reference to the tensors, which could potentially hold up the
            // tensors' memory.
            TORCH_WARN_ONCE(fmt::format(kDeprecationWarning, "Work::result"));
            return work.result();
          })
      .def(
          "synchronize",
          [](::c10d::Work& work) -> void {
            TORCH_WARN_ONCE(
                fmt::format(kDeprecationWarning, "Work::synchronize"));
            work.synchronize();
          })
      .def(
          "wait",
          &::c10d::Work::wait,
          py::arg("timeout") = kNoTimeout,
          py::call_guard<py::gil_scoped_release>())
      .def(
          "get_future",
          [](::c10d::Work& work) -> std::shared_ptr<jit::PythonFutureWrapper> {
            return std::make_shared<jit::PythonFutureWrapper>(work.getFuture());
          },
          R"(
            Returns:
                A ``torch.futures.Future`` object which is associated with the completion of
                the ``Work``. As an example, a future object can be retrieved
                by ``fut = process_group.allreduce(tensors).get_future()``.

            Example::
                Below is an example of a simple allreduce DDP communication hook that uses
                ``get_future` API to retrieve a Future associated with the completion of
                ``allreduce``.

                >>> def allreduce(process_group: dist.ProcessGroup, bucket: dist.GradBucket): -> torch.futures.Future
                >>>     group_to_use = process_group if process_group is not None else torch.distributed.group.WORLD
                >>>     tensor = bucket.buffer().div_(group_to_use.size())
                >>>     return torch.distributed.all_reduce(tensor, group=group_to_use, async_op=True).get_future()
                >>> ddp_model.register_comm_hook(state=None, hook=allreduce)

            .. warning ::
                ``get_future`` API supports NCCL, and partially GLOO and MPI backends
                (no support for peer-to-peer operations like send/recv) and will return a ``torch.futures.Future``.

                In the example above, ``allreduce`` work will be done on GPU using NCCL backend,
                ``fut.wait()`` will return after synchronizing the appropriate NCCL streams
                with PyTorch's current device streams to ensure we can have asynchronous CUDA
                execution and it does not wait for the entire operation to complete on GPU. Note that
                ``CUDAFuture``  does not support ``TORCH_NCCL_BLOCKING_WAIT`` flag or NCCL's ``barrier()``.
                In addition, if a callback function was added by ``fut.then()``, it will wait until
                ``WorkNCCL``'s NCCL streams synchronize with ``ProcessGroupNCCL``'s dedicated callback
                stream and invoke the callback inline after running the callback on the callback stream.
                ``fut.then()`` will return another ``CUDAFuture`` that holds the return value of the
                callback and a ``CUDAEvent`` that recorded the callback stream.

                    1. For CPU work, ``fut.done()`` returns true when work has been completed and value()
                       tensors are ready.
                    2. For GPU work, ``fut.done()`` returns true only whether the operation has been enqueued.
                    3. For mixed CPU-GPU work (e.g. sending GPU tensors with GLOO), ``fut.done()`` returns
                       true when tensors have arrived on respective nodes, but not yet necessarily synched on
                       respective GPUs (similarly to GPU work).
           )")
      .def(
          "_get_op_type",
          [](::c10d::Work& work) -> int {
            return static_cast<int>(work.retrieveOpType());
          })
      .def(
          "_get_duration",
          &::c10d::Work::getDuration,
          py::call_guard<py::gil_scoped_release>(),
          R"(
              Returns:
                  Duration of the corresponding collective communication.

              .. warning ::
                  This API only works for NCCL backend for now and must set
                  TORCH_NCCL_ENABLE_TIMING environment variable.
            )")
      .def(
          "boxed",
          [](c10::intrusive_ptr<::c10d::Work> self) {
            return torch::jit::toPyObject(c10::IValue(std::move(self)));
          })
      .def_static("unbox", [](py::object obj) {
        auto typePtr =
            torch::getCustomClass("__torch__.torch.classes.c10d.Work");
        auto ivalue = torch::jit::toIValue(std::move(obj), typePtr);
        return ivalue.toCustomClass<::c10d::Work>();
      });

  auto fakeProcessGroup =
      intrusive_ptr_no_gil_destructor_class_<::c10d::FakeProcessGroup>(
          module, "FakeProcessGroup", backend)
          .def(py::init([](int rank, int size) {
            return c10::make_intrusive<::c10d::FakeProcessGroup>(rank, size);
          }));

  py::class_<c10::DDPLoggingData>(module, "DDPLoggingData")
      .def(py::init<>())
      .def_readwrite("strs_map", &c10::DDPLoggingData::strs_map)
      .def_readwrite("ints_map", &c10::DDPLoggingData::ints_map);

  module.def(
      "_compute_bucket_assignment_by_size",
      [](const std::vector<at::Tensor>& tensors,
         const std::vector<size_t>& bucket_size_limits,
         const std::vector<bool>& expect_sparse_gradient,
         const std::vector<int64_t>& tensor_indices,
         const std::optional<std::shared_ptr<::c10d::Logger>>& logger) {
        if (logger.has_value()) {
          std::weak_ptr<::c10d::Logger> logger_weakref = logger.value();
          return ::c10d::compute_bucket_assignment_by_size(
              tensors,
              bucket_size_limits,
              expect_sparse_gradient,
              tensor_indices,
              {logger_weakref});
        } else {
          return ::c10d::compute_bucket_assignment_by_size(
              tensors,
              bucket_size_limits,
              expect_sparse_gradient,
              tensor_indices,
              {});
        }
      },
      py::arg("tensors"),
      py::arg("bucket_size"),
      py::arg("expect_sparse_gradient") = std::vector<bool>(),
      py::arg("tensor_indices") = std::vector<int64_t>(),
      py::arg("logger") = std::optional<std::shared_ptr<::c10d::Logger>>{},
      py::call_guard<py::gil_scoped_release>());

  module.def(
      "_verify_params_across_processes",
      [](const c10::intrusive_ptr<::c10d::ProcessGroup>& process_group,
         const std::vector<at::Tensor>& params,
         const std::optional<std::shared_ptr<::c10d::Logger>>& logger) {
        if (logger.has_value()) {
          std::weak_ptr<::c10d::Logger> logger_weakref = logger.value();
          verify_params_across_processes(
              process_group, params, {logger_weakref});
        } else {
          verify_params_across_processes(process_group, params, {});
        }
      },
      py::arg("process_group"),
      py::arg("params"),
      py::arg("logger") = std::optional<std::shared_ptr<::c10d::Logger>>{},
      py::call_guard<py::gil_scoped_release>());

  module.def(
      "_broadcast_coalesced",
      // Define a lambda such that the pybind11 prototype can take a std::vector
      // for the tensor list argument, but still pass it to the underlying
      // function as a c10::ArrayRef.
      [](const c10::intrusive_ptr<::c10d::ProcessGroup>& process_group,
         const std::vector<at::Tensor>& tensors,
         size_t buffer_size,
         int rank) {
        broadcast_coalesced(process_group, tensors, buffer_size, rank);
      },
      py::arg("process_group"),
      py::arg("tensors"),
      py::arg("buffer_size"),
      // The source of truth rank to broadcast the tensors from.
      py::arg("src") = 0,
      py::call_guard<py::gil_scoped_release>());

  module.def(
      "_test_python_store",
      // Define a function that takes a c10d store and runs a few tests.
      // This is used by the PythonStore tests, which we cannot test from the
      // Python side of the world. Calling Python functions on a Python object
      // completely bypasses pybind11. We need to test that the overloaded
      // functions call into Python and behave like we expect.
      [](c10::intrusive_ptr<::c10d::Store> store) {
        auto add = [&store](const std::string& key, int64_t value) {
          store->add(key, value);
        };

        auto set = [&store](const std::string& key, const std::string& value) {
          store->set(key, value);
        };

        auto get = [&store](const std::string& key) {
          auto value = store->get(key);
          return std::string(value.begin(), value.end());
        };

        add("key", 1);
        add("key", 2);
        add("key", 3);
        set("key0", "value0");
        add("key3", 1);
        set("key1", "value1");
        add("key3", 2);
        set("key2", "value2");
        add("key3", 3);
        add("key3", 4);
        add("key3", 3);
        add("key3", 2);
        if (get("key") != "6") {
          TORCH_CHECK(false, "assertion failed");
        }
        if (get("key0") != "value0") {
          TORCH_CHECK(false, "assertion failed");
        }
        if (get("key1") != "value1") {
          TORCH_CHECK(false, "assertion failed");
        }
        if (get("key2") != "value2") {
          TORCH_CHECK(false, "assertion failed");
        }
        if (get("key3") != "15") {
          TORCH_CHECK(false, "assertion failed");
        }
      },
      py::call_guard<py::gil_scoped_release>());

  module.attr("_DEFAULT_FIRST_BUCKET_BYTES") = ::c10d::kDefaultFirstBucketBytes;
  module.attr("_DEFAULT_PG_TIMEOUT") = py::cast(kProcessGroupDefaultTimeout);
#ifdef USE_C10D_NCCL
  module.attr("_DEFAULT_PG_NCCL_TIMEOUT") =
      py::cast(::c10d::kProcessGroupNCCLDefaultTimeout);
#endif
  module.attr("_DEFAULT_NO_TIMEOUT") = py::cast(kNoTimeout);

  module.def(
      "_set_global_rank",
      [](int64_t rank) { c10::SetGlobalRank(rank); },
      py::arg("rank"),
      R"(
        Arguments:
          rank(int): The rank of the default process group
        Informs the C++ runtime what the default process group (a strictly Python
        notion) is.  This mostly ensures that C++ log messages are prefixed with
        rank information.  This is not meant to be called manually; it is
        called by _update_default_pg.
      )");

  module.def(
      "_create_work_from_future",
      [](const std::shared_ptr<jit::PythonFutureWrapper>& future) {
        return ::c10d::Work::create_from_future(future->fut);
      },
      py::arg("future"),
      R"(
        Arguments:
            future(str): The future to wrap.
        Returns:
            A ``Work`` object which is associated with the completion of
            the ``torch.futures.Future``.
        This is the preferred way of constructing Work objects when writing a custom ProcessGroup
        in python.
        Example::
            >>> class SingleRankProcessGroup(torch.distributed.ProcessGroup):
            >>>     def broadcast(self, tensor_list, opts):
            >>>         fut = torch.futures.Future()
            >>>         fut.set_result(tensor_list)
            >>>         return torch._C._distributed_c10d._create_work_from_future(fut)
        .. warning ::
            This API is experimental and subject to change.
            The returned Work object has multiple limitations:
            - synchronize() does nothing. Use ``torch.futures.Future`` based synchronization.
            - wait() ignored timeout argument.
            - sourceRank() raises.
            - abort() raises.
            The provided Future object result must be a Tensor or a list of Tensors.
           )");

#ifdef USE_C10D_NCCL
  module.def(
      "_hash_tensors",
      [](const std::vector<at::Tensor>& tensors) {
        return ::c10d::hashTensors(tensors);
      },
      py::arg("tensors"),
      R"(
        Arguments:
          tensors(List[torch.Tensor]): List of tensors we want to hash.
      )");
  module.def(
      "_dump_nccl_trace",
      [](std::optional<bool> includeCollectives,
         std::optional<bool> includeStackTraces,
         std::optional<bool> onlyActive) {
        return py::bytes(::c10d::dump_nccl_trace(
            includeCollectives.value_or(true),
            includeStackTraces.value_or(true),
            onlyActive.value_or(false)));
      },
      py::arg("includeCollectives") = std::optional<bool>(),
      py::arg("includeStackTraces") = std::optional<bool>(),
      py::arg("onlyActive") = std::optional<bool>(),
      R"(
        Arguments:
            includeCollectives(bool, optional): Whether to include collective work traces. Default is True.
            includeStackTraces(bool, optional): Whether to include stacktraces in the collective work traces. Default is True.
            onlyActive (bool, optional): Whether to only include active collective work traces. Default is False.
        Returns:
            Stringified pickle work traces.
            Default settings return everything - i.e. contains NCCL comm dumps and collective traces.
      )");
#endif

  intrusive_ptr_class_<::c10d::control_plane::WorkerServer>(
      module, "_WorkerServer", R"(
)")
      .def(
          py::init([](const std::string& hostOrFile, int port) {
            return c10::make_intrusive<::c10d::control_plane::WorkerServer>(
                hostOrFile, port);
          }),
          py::arg("host_or_file"),
          py::arg("port") = -1)
      .def("shutdown", &::c10d::control_plane::WorkerServer::shutdown);
  Py_RETURN_TRUE;
}

#undef PROCESS_GROUP_DEPRECATION_WARNING

} // namespace

// c10d methods on torch._C
static PyMethodDef methods[] = { // NOLINT
    {"_c10d_init", c10d_init, METH_NOARGS, nullptr},
    {nullptr, nullptr, 0, nullptr}};

PyMethodDef* python_functions() {
  return methods;
}

} // namespace torch::distributed::c10d<|MERGE_RESOLUTION|>--- conflicted
+++ resolved
@@ -976,8 +976,6 @@
           "global_ranks_in_group",
           &::c10d::DistributedBackendOptions::global_ranks_in_group);
 
-<<<<<<< HEAD
-=======
   py::class_<
       ::c10d::DMAConnectivity,
       c10::intrusive_ptr<::c10d::DMAConnectivity>>(module, "_DMAConnectivity")
@@ -988,7 +986,6 @@
 
   module.def("_detect_dma_connectivity", ::c10d::detect_dma_connectivity);
 
->>>>>>> 9ae78a57
   using SymmetricMemory = ::c10d::symmetric_memory::SymmetricMemory;
   py::class_<SymmetricMemory, c10::intrusive_ptr<SymmetricMemory>>(
       module, "_SymmetricMemory")
