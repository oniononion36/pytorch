#include <torch/csrc/autograd/variable.h>

#include <torch/csrc/autograd/InferenceMode.h>
#include <torch/csrc/autograd/autograd.h>
#include <torch/csrc/autograd/edge.h>
#include <torch/csrc/autograd/engine.h>
#include <torch/csrc/autograd/function.h>
#include <torch/csrc/autograd/functions/accumulate_grad.h>
#include <torch/csrc/autograd/functions/tensor.h>
#include <torch/csrc/autograd/generated/Functions.h>
#include <torch/csrc/autograd/utils/error_messages.h>

#include <ATen/core/VariableHooksInterface.h>

#include <ATen/ATen.h>
#include <ATen/FuncTorchTLS.h>
#include <ATen/MemoryOverlap.h>
#include <c10/util/Exception.h>

#include <iostream>
#include <list>
#include <memory>
#include <mutex>
#include <stdexcept>
#include <string>
#include <typeinfo>
#include <vector>

namespace torch {
namespace autograd {

DifferentiableViewMeta::DifferentiableViewMeta(
    at::TensorImpl* self_impl,
    c10::optional<ViewInfo> backward_info,
    c10::optional<ViewInfo> forward_info,
    bool shared_view_info,
    CreationMeta creation_meta)
    : AutogradMeta(self_impl),
      backward_info_(std::move(backward_info)),
      forward_info_(std::move(forward_info)),
      shared_view_info_(shared_view_info),
      creation_meta_(creation_meta) {
  is_view_ = true;
  if (backward_info_.has_value()) {
    self_impl->set_version_counter(
        impl::version_counter(backward_info_.value().base_));
    attr_version_ = self_impl->version_counter().current_version();
    TORCH_INTERNAL_ASSERT(
        backward_info_.value().base_.unsafeGetTensorImpl() != self_impl);
  }
  if (shared_view_info_) {
    TORCH_INTERNAL_ASSERT(
        backward_info_.has_value(),
        "Shared view info require a backward view info.");
    TORCH_INTERNAL_ASSERT(
        !forward_info_.has_value(),
        "Shared view info require forward view info to be empty")
  }
}

// Chain this view info with the new view op between base and tensor
ViewInfo ViewInfo::chain(
    const Variable& base,
    const Variable& tensor,
    std::function<Variable(const Variable&)> view_func) const {
  // Set `view_func` using the root base as input.
  // `view_func` is used to recover views in backward when either as_strided is
  // not supported or the view function changes the metadata which is not
  // recorded by as_strided See Note [View + Inplace update on base tensor] and
  // [View + Inplace update on view tensor] for more details how we use this
  // function in backward.
  if (view_func) {
    // both current_view and it's parent have a view_func
    if (view_fn_) {
      // Copy parent view function to gain ownership
      auto prev_fn = view_fn_;
      view_func = [=](const at::Tensor& root_base) {
        auto temp = prev_fn(root_base);
        return view_func(temp);
      };
    } else {
      // current_view has a view_func and but it's parent doesn't have one
      if (base.unsafeGetTensorImpl()->support_as_strided()) {
        auto size = base.sym_sizes().vec();
        auto stride = base.sym_strides().vec();
        auto storage_offset = base.sym_storage_offset();
        view_func = [=](const at::Tensor& root_base) {
          auto temp = root_base.as_strided_symint(size, stride, storage_offset);
          return view_func(temp);
        };
      } else {
        // When base is a view but doesn't carry a view_fn in
        // DifferentiableViewMeta, it's a view that doesn't support inplace
        // update, e.g. unbind. In this case we should throw an error when
        // inplace update happens in **forward**. One would naturally think the
        // following function will be first called in backward pass. But the
        // first call site is indeed in **forward** pass when we refresh
        // `grad_fn` triggered by inplace update. Search Note [View + Inplace
        // update for view tensor] to for the call site.
        view_func = [=](const at::Tensor& root_base) {
          TORCH_CHECK(
              false,
              "This view is the output of a function that returns multiple views."
              "Such functions do not allow the output views to be modified inplace."
              "You should replace the inplace operation by an out-of-place one");
          return root_base;
        };
      }
    }
  } else if (view_fn_) {
    // if current_view doesn't have a view_func but it's parent has one
    // Copy parent view function to gain ownership
    auto prev_view_fn = view_fn_;
    auto size = tensor.sym_sizes().vec();
    auto stride = tensor.sym_strides().vec();
    auto storage_offset = tensor.sym_storage_offset();
    view_func = [=](const at::Tensor& root_base) {
      auto temp = prev_view_fn(root_base);
      return temp.as_strided_symint(size, stride, storage_offset);
    };
  }

  return ViewInfo(base_, view_func);
}

namespace {

at::Tensor singleton_undefined_tensor;

struct ConcreteAutogradMetaFactory : public c10::impl::AutogradMetaFactory {
  std::unique_ptr<c10::AutogradMetaInterface> make() const override {
    return std::make_unique<AutogradMeta>();
  }
  const at::Tensor& undefined_tensor() const override {
    return singleton_undefined_tensor;
  }
};

ConcreteAutogradMetaFactory meta_factory;

static c10::impl::AutogradMetaFactoryRegisterer meta_factory_registerer(
    &meta_factory);

} // namespace

namespace impl {

AutogradMeta* materialize_autograd_meta(const at::TensorBase& self) {
  TORCH_CHECK(
      self.defined(),
      "cannot call materialize_autograd_meta() on undefined tensor");
  auto p = self.unsafeGetTensorImpl();
  if (!p->autograd_meta()) {
    p->set_autograd_meta(std::make_unique<AutogradMeta>());
  }
  return get_autograd_meta(self);
}

void update_cpp_hooks_on_new_gradfn(
    const at::TensorBase& self,
    const std::shared_ptr<torch::autograd::Node>& new_fn) {
  // This function is called whenever the grad_fn of the tensor is
  // changed. We assume here that new_fn does not yet have hooks of
  // its own
  //
  // This function does two things:
  const auto& meta = impl::get_autograd_meta(self);
  TORCH_INTERNAL_ASSERT(meta);
  TORCH_INTERNAL_ASSERT(new_fn);
  // (1) reset the list when grad_fn is updated, so new hooks don't
  //     get erroneously registered to the old grad_fn.
  //     Note that the old cpp_hooks_list_ is still kept alive by the
  //     old grad_fn so hooks registered to the older version of the tensor
  //     will continue to be active.
  meta->cpp_hooks_list_ = nullptr;
  // (2) If there is a retains_grad hook registered, move that from the
  //     old cpp_hooks_list_ to the new one
<<<<<<< HEAD
  const auto& meta = impl::get_autograd_meta(self);
  TORCH_INTERNAL_ASSERT(meta);
  TORCH_INTERNAL_ASSERT(new_fn);
  meta->cpp_hooks_list_ = nullptr;
  const c10::impl::PyInterpreter* interp =
      self.unsafeGetTensorImpl()->pyobj_slot()->pyobj_interpreter();
  if (interp) {
    (*interp)->reset_backward_hooks(self.unsafeGetTensorImpl());
  }
=======
>>>>>>> 86f325ae
  if (self.retains_grad()) {
    auto new_list = std::make_shared<hooks_list>();
    new_list->push_back(std::move((*meta->retains_grad_hooks_list_)[0]));
    (*meta->retains_grad_hooks_list_)[0] = nullptr;
    meta->retains_grad_hooks_list_ = new_list;
    std::unique_ptr<FunctionPreHook> hook_ptr =
        std::make_unique<CppFunctionTensorPreHook>(
            meta->retains_grad_hooks_list_, self.output_nr());
    new_fn->add_retains_grad_hook(std::move(hook_ptr));
  }
}

void rebase_history(const Variable& self, Edge gradient_edge) {
  TORCH_INTERNAL_ASSERT(gradient_edge.function != nullptr);
  auto diff_view_meta = get_view_autograd_meta(self);
  if (diff_view_meta && diff_view_meta->has_bw_view()) {
    // See NOTE [ View + Inplace detection ]
    auto creation_meta = diff_view_meta->get_creation_meta();
    // Do not use handle_view_on_rebase here as check_inplace should have been
    // called before this and either throw an error
    TORCH_INTERNAL_ASSERT(creation_meta == CreationMeta::DEFAULT);
    TORCH_INTERNAL_ASSERT(gradient_edge.input_nr == 0);
    TORCH_INTERNAL_ASSERT(gradient_edge.function);
    TORCH_CHECK(
        gradient_edge.function->num_inputs() == 1,
        "Functions which modify views in-place must return a single Variable");
    auto view_info = diff_view_meta->get_backward_view();
    diff_view_meta->output_nr_ = gradient_edge.input_nr;
    auto copy_slices = std::make_shared<CopySlices>(
        view_info.base_,
        at::TensorGeometry(self),
        view_info.view_fn_,
        std::move(gradient_edge.function));
    set_gradient_edge(view_info.base_, {std::move(copy_slices), 0});
    self.grad_fn(); // trigger an update to the view's grad_fn
    return;
  }

  set_gradient_edge(self, std::move(gradient_edge));
  // Pass both self and its grad_fn to avoid calling into grad_fn reentrantly
  torch::autograd::impl::update_cpp_hooks_on_new_gradfn(self, self.grad_fn());
}

void create_cpp_hook(const at::TensorBase& self, bool is_retains_grad_hook) {
  const auto& fn = self.grad_fn();
  if (is_retains_grad_hook) {
    std::shared_ptr<hooks_list>& list =
        materialize_autograd_meta(self)->retains_grad_hooks_list_;
    // NOLINTNEXTLINE(modernize-make-shared)
    list.reset(new hooks_list());
    std::unique_ptr<FunctionPreHook> hook_ptr{
        new CppFunctionTensorPreHook(list, self.output_nr())};
    TORCH_INTERNAL_ASSERT(fn, "Expect grad_fn to be defined for retains_grad");
    fn->add_retains_grad_hook(std::move(hook_ptr));
  } else {
    std::shared_ptr<hooks_list>& list =
        materialize_autograd_meta(self)->cpp_hooks_list_;
    // NOLINTNEXTLINE(modernize-make-shared)
    list.reset(new hooks_list());
    std::unique_ptr<FunctionPreHook> hook_ptr{
        new CppFunctionTensorPreHook(list, self.output_nr())};
    // NB: we could potentially only update hooks_ if !fn, but it shouldn't
    // matter
    //     and this was the way before, so we keep it like this for now.
    clear_hooks(self);
    add_hook(self, std::make_unique<CppFunctionTensorPreHook>(list, 0));
    if (fn) {
      fn->add_tensor_pre_hook(std::move(hook_ptr));
    }
  }
}

void set_grad_accumulator(
    const Variable& self,
    std::weak_ptr<Node> grad_accumulator) {
  materialize_autograd_meta(self)->grad_accumulator_ =
      std::move(grad_accumulator);
}

std::shared_ptr<Node> try_get_grad_accumulator(const Variable& self) {
  if (get_autograd_meta(self)) {
    return get_autograd_meta(self)->grad_accumulator_.lock();
  } else {
    return nullptr;
  }
}

std::shared_ptr<Node> grad_accumulator(const Variable& self) {
  auto autograd_meta = get_autograd_meta(self);
  if (!autograd_meta) {
    return nullptr;
  }
  if (autograd_meta->grad_fn_) {
    throw std::logic_error(
        "grad_accumulator() should be only called on leaf Variables");
  }
  if (!autograd_meta->requires_grad_) {
    return nullptr;
  }

  std::lock_guard<std::mutex> lock(autograd_meta->mutex_);

  auto result = autograd_meta->grad_accumulator_.lock();
  if (result)
    return result;

  c10::raw::intrusive_ptr::incref(self.unsafeGetTensorImpl());
  auto intrusive_from_this =
      c10::intrusive_ptr<at::TensorImpl>::reclaim(self.unsafeGetTensorImpl());
  result = std::make_shared<AccumulateGrad>(
      Variable(std::move(intrusive_from_this)));
  autograd_meta->grad_accumulator_ = result;
  return result;
}

Edge gradient_edge(const Variable& self) {
  // If grad_fn is null (as is the case for a leaf node), we instead
  // interpret the gradient function to be a gradient accumulator, which will
  // accumulate its inputs into the grad property of the variable. These
  // nodes get suppressed in some situations, see "suppress gradient
  // accumulation" below. Note that only variables which have `requires_grad =
  // True` can have gradient accumulators.
  if (const auto& gradient = self.grad_fn()) {
    return Edge(gradient, self.output_nr());
  } else {
    return Edge(grad_accumulator(self), 0);
  }
}

void set_gradient_edge(const Variable& self, Edge edge) {
  auto* meta = materialize_autograd_meta(self);
  meta->grad_fn_ = std::move(edge.function);
  meta->output_nr_ = edge.input_nr;
  // For views, make sure this new grad_fn_ is not overwritten unless it is
  // necessary in the VariableHooks::grad_fn below. This logic is only relevant
  // for custom autograd Functions for which multiple operations can happen on a
  // given Tensor before its gradient edge is set when exiting the custom
  // Function.
  auto diff_view_meta = get_view_autograd_meta(self);
  if (diff_view_meta && diff_view_meta->has_bw_view()) {
    diff_view_meta->set_attr_version(self._version());
  }
}

Node* grad_fn_unsafe(const Variable& self) {
  if (get_autograd_meta(self)) {
    return get_autograd_meta(self)->grad_fn_.get();
  } else {
    return nullptr;
  }
}

// Versions
//~~~~~~~~~~~~~~~~~~~~~~~~~~~~~~~~~~~~~~~~~~~~~~~~~~~~~~~~~~~~~~~~~~~~~~~~~~~~~~

void set_version_counter(
    const Variable& self,
    const c10::VariableVersion& version_counter) {
  TORCH_CHECK(
      self.defined(), "cannot call set_version_counter() on undefined tensor");
  self.unsafeGetTensorImpl()->set_version_counter(version_counter);
}

void bump_version(const Variable& self) {
  TORCH_CHECK(self.defined(), "cannot call bump_version() on undefined tensor");
  self.unsafeGetTensorImpl()->bump_version();
}

const c10::VariableVersion& version_counter(const Variable& self) {
  TORCH_CHECK(
      self.defined(), "cannot call version_counter() on undefined tensor");
  return self.unsafeGetTensorImpl()->version_counter();
}

// Hooks
//~~~~~~~~~~~~~~~~~~~~~~~~~~~~~~~~~~~~~~~~~~~~~~~~~~~~~~~~~~~~~~~~~~~~~~~~~~~~~~

void add_hook(
    const at::TensorBase& self,
    std::unique_ptr<FunctionPreHook> hook) {
  AutogradMeta* meta = materialize_autograd_meta(self);
  TORCH_INTERNAL_ASSERT(meta->hooks_.size() == 0);
  meta->hooks_.push_back(std::move(hook));
}

std::vector<std::unique_ptr<FunctionPreHook>>& hooks(const Variable& self) {
  TORCH_INTERNAL_ASSERT(get_autograd_meta(self));
  return get_autograd_meta(self)->hooks_;
}

void clear_hooks(const at::TensorBase& self) {
  // This is a little goofy, but usually this should be a no oop
  materialize_autograd_meta(self)->hooks_.clear();
}

void set_name(const Variable& self, const std::string& name) {
  materialize_autograd_meta(self)->name_ = name;
}

// Miscellaneous
//~~~~~~~~~~~~~~~~~~~~~~~~~~~~~~~~~~~~~~~~~~~~~~~~~~~~~~~~~~~~~~~~~~~~~~~~~~~~~~

AutogradMeta* get_autograd_meta(const at::TensorBase& self) {
  // NB: could return nullptr
  TORCH_CHECK(
      self.defined(), "cannot call get_autograd_meta() on undefined tensor");
  return static_cast<AutogradMeta*>(
      self.unsafeGetTensorImpl()->autograd_meta());
}

DifferentiableViewMeta* get_view_autograd_meta(const at::TensorBase& self) {
  // NB: return nullptr if self is not a view
  AutogradMeta* meta = get_autograd_meta(self);
  if (meta && meta->is_view_) {
    return static_cast<DifferentiableViewMeta*>(meta);
  } else {
    return nullptr;
  }
}

} // namespace impl

using at::Tensor;

struct VariableHooks final : at::impl::VariableHooksInterface {
  at::TensorBase tensor_data(const at::TensorBase&) const override;
  at::TensorBase variable_data(const at::TensorBase&) const override;
  const std::shared_ptr<torch::autograd::Node>& grad_fn(
      const at::TensorBase&) const override;
  unsigned _register_hook(
      const at::TensorBase&,
      std::function<at::TensorBase(const at::TensorBase&)> hook) const override;
  void remove_hook(const at::TensorBase&, unsigned pos) const override;
  bool is_view(const at::TensorBase&) const override;
  const at::TensorBase& base(const at::TensorBase&) const override;
  const std::string& name(const at::TensorBase&) const override;
  bool is_leaf(const at::TensorBase&) const override;
  int64_t output_nr(const at::TensorBase&) const override;
  void set_data(const at::TensorBase& self, const at::TensorBase& new_data)
      const override;
  at::TensorBase data(const at::TensorBase& self) const override;
  int64_t _version(const at::TensorBase& self) const override;
  void retain_grad(const at::TensorBase& self) const override;
  bool retains_grad(const at::TensorBase& self) const override;
  void _backward(
      const Tensor& self,
      at::TensorList inputs,
      const c10::optional<Tensor>& gradient,
      c10::optional<bool> keep_graph,
      bool create_graph) const override;
  void requires_grad_(const at::TensorBase& self, bool _requires_grad)
      const override;
};

VariableHooks variableHooks;
at::impl::VariableHooksRegisterer registerVariableHooks(&variableHooks);

at::TensorBase VariableHooks::variable_data(const at::TensorBase& self) const {
  TORCH_CHECK(
      self.defined(), "cannot call variable_data() on undefined tensor");
  auto self_impl_copy = self.unsafeGetTensorImpl()->shallow_copy_and_detach(
      /*version_counter=*/0,
      /*allow_tensor_metadata_change=*/false);
  self_impl_copy->set_autograd_meta(nullptr);
  return at::Tensor(self_impl_copy);
}

at::TensorBase VariableHooks::tensor_data(const at::TensorBase& self) const {
  TORCH_CHECK(self.defined(), "cannot call tensor_data() on undefined tensor");
  auto self_impl_copy = self.unsafeGetTensorImpl()->shallow_copy_and_detach(
      /*version_counter=*/self.unsafeGetTensorImpl()->version_counter(),
      /*allow_tensor_metadata_change=*/
      self.unsafeGetTensorImpl()->allow_tensor_metadata_change());
  return at::Tensor(self_impl_copy);
}

bool VariableHooks::is_leaf(const at::TensorBase& self) const {
  if (impl::get_autograd_meta(self)) {
    return impl::get_autograd_meta(self)->grad_fn_ == nullptr;
  } else {
    return true;
  }
}

int64_t VariableHooks::output_nr(const at::TensorBase& self) const {
  if (impl::get_autograd_meta(self)) {
    return impl::get_autograd_meta(self)->output_nr_;
  } else {
    return 0;
  }
}

void VariableHooks::set_data(
    const at::TensorBase& self_base,
    const at::TensorBase& new_data_base) const {
  at::OptionalTensorRef self_ref(self_base);
  const Tensor& self = *self_ref;
  at::OptionalTensorRef new_data_ref(new_data_base);
  const Tensor& new_data = *new_data_ref;

  // `var.set_data(new_data)` shallow-copies all non-autograd TensorImpl fields
  // from `new_data` to `var`. It requires that `new_data` and `var` have
  // compatible tensor type.
  TORCH_CHECK(
      _has_compatible_shallow_copy_type(self, new_data),
      "Attempted to call `variable.set_data(tensor)`, but `variable` and `tensor` have incompatible tensor type.");

  TORCH_CHECK(
      !self.requires_grad() ||
          isDifferentiableType(at::typeMetaToScalarType(new_data.dtype())),
      "data set to a tensor that requires gradients must be floating point or complex dtype");

  // Resets gradient accumulator if metadata is out of date
  AutogradMeta* autograd_meta = impl::get_autograd_meta(self);
  if (autograd_meta) {
    std::lock_guard<std::mutex> lock(autograd_meta->mutex_);
    auto prior_accumulator = autograd_meta->grad_accumulator_.lock();
    if (prior_accumulator) {
      const auto prior_device = prior_accumulator->input_metadata(0).device();
      const auto new_device = new_data.device();

      if (!new_data.options().type_equal(self.options()) ||
          prior_device != new_device) {
        autograd_meta->grad_accumulator_.reset();
      }
    }
  }

  // Version counter is not shared when we replace a `Variable`'s tensor data
  // by calling `set_data(...)`. The original version of the `Variable` is
  // always preserved. See NOTE [ Version Counter Sharing ] for details.
  //
  // `var.set_data(new_data)` always ignores `var`'s
  // `allow_tensor_metadata_change_`, because users need this API as an escape
  // hatch for changing a tensor's metadata regardless of its
  // `allow_tensor_metadata_change_` value, and the users are responsible for
  // ensuring this is the behavior they want.
  self.unsafeGetTensorImpl()->shallow_copy_from(new_data.getIntrusivePtr());
}

at::TensorBase VariableHooks::data(const at::TensorBase& self) const {
  return self.variable_data();
}

int64_t VariableHooks::_version(const at::TensorBase& self) const {
  return self.unsafeGetTensorImpl()->version_counter().current_version();
}

unsigned register_retains_grad_hook(
    const at::TensorBase& self,
    std::function<at::TensorBase(const at::TensorBase&)> hook) {
  TORCH_CHECK(
      self.requires_grad(),
      "cannot retain grad on a variable that "
      "doesn't require gradient");
  // NB: materialize_autograd_meta unnecessary due to requires grad check
  auto& list =
      torch::autograd::impl::get_autograd_meta(self)->retains_grad_hooks_list_;
  if (!list) {
    torch::autograd::impl::create_cpp_hook(self, /*is_retains_grad_hook=*/true);
  }
  unsigned idx = list->size();
  list->push_back(hook);
  return idx;
}

void VariableHooks::retain_grad(const at::TensorBase& self) const {
  TORCH_CHECK(
      self.requires_grad(),
      "can't retain_grad on Tensor that has requires_grad=False");

  // temporary hack to improve functorch UX.
  const auto& functorch_tls = at::functorch::functorchTLSAccessor();
  if (functorch_tls) {
    functorch_tls->checkSupportsRetainGrad();
  }

  if (self.is_leaf()) { // no-op for leaves
    return;
  }
  if (impl::get_autograd_meta(self)->retains_grad_) {
    return;
  }
  c10::weak_intrusive_ptr<c10::TensorImpl> weak_self(self.getIntrusivePtr());

  auto retain_grad_hook = [weak_self](const at::TensorBase& grad_base) {
    at::Tensor grad{grad_base};
    if (!weak_self.expired() && grad.defined()) {
      auto var = weak_self.lock();
      if (!var->grad().defined()) {
        if (grad.is_sparse()) {
          var->mutable_grad() = grad.clone();
        } else {
          var->mutable_grad() = grad.clone(at::MemoryFormat::Contiguous);
        }
      } else {
        var->mutable_grad() = var->grad() + grad;
      }
    }
    return at::TensorBase{};
  };

  register_retains_grad_hook(self, retain_grad_hook);
  impl::get_autograd_meta(self)->retains_grad_ = true;
}

bool VariableHooks::retains_grad(const at::TensorBase& self) const {
  if (impl::get_autograd_meta(self)) {
    return impl::get_autograd_meta(self)->retains_grad_;
  } else {
    return false;
  }
}

void VariableHooks::_backward(
    const Tensor& self,
    at::TensorList inputs,
    const c10::optional<Tensor>& gradient,
    c10::optional<bool> keep_graph,
    bool create_graph) const {
  // TODO torch::autograd::backward should take the c10::optional<Tensor>
  // gradient directly instead of us having to unwrap it to Tensor _gradient
  // here.
  Tensor _gradient = gradient.has_value() ? *gradient : Tensor();
  std::vector<torch::autograd::Variable> input_vars(
      inputs.begin(), inputs.end());
  torch::autograd::backward(
      {self}, {_gradient}, keep_graph, create_graph, input_vars);
}

void VariableHooks::requires_grad_(
    const at::TensorBase& self,
    bool _requires_grad) const {
  if (!self.is_leaf() && !_requires_grad) {
    throw std::runtime_error(
        autograd::utils::requires_grad_leaf_error(_requires_grad));
  }
  self.set_requires_grad(_requires_grad);
}

// Backward View Variables
//~~~~~~~~~~~~~~~~~~~~~~~~~~~~~~~~~~~~~~~~~~~~~~~~~~~~~~~~~~~~~~~~~~~~~~~~~~~~~~

bool VariableHooks::is_view(const at::TensorBase& self) const {
  auto diff_view_meta = torch::autograd::impl::get_view_autograd_meta(self);
  if (diff_view_meta) {
    return diff_view_meta->has_bw_view();
  } else {
    return false;
  }
}

const at::TensorBase& VariableHooks::base(const at::TensorBase& self) const {
  auto diff_view_meta = torch::autograd::impl::get_view_autograd_meta(self);
  if (diff_view_meta) {
    TORCH_CHECK(
        diff_view_meta->has_bw_view(),
        "Can't get base of non-backward view Tensor");
    return diff_view_meta->get_backward_view().base_;
  } else {
    throw std::runtime_error("Can't get base of non-view Tensor");
  }
}

namespace {
std::string singleton_string;
}

const std::string& VariableHooks::name(const at::TensorBase& self) const {
  TORCH_CHECK(
      self.defined(), "cannot call variable_data() on undefined tensor");
  if (torch::autograd::impl::get_autograd_meta(self)) {
    return torch::autograd::impl::get_autograd_meta(self)->name_;
  } else {
    return singleton_string;
  }
}

namespace {
std::shared_ptr<torch::autograd::Node> singleton_shared_ptr;
}

const std::shared_ptr<torch::autograd::Node>& VariableHooks::grad_fn(
    const at::TensorBase& self) const {
  auto diff_view_meta = torch::autograd::impl::get_view_autograd_meta(self);
  if (diff_view_meta && diff_view_meta->has_bw_view()) {
    // See NOTE [ View + Inplace detection ]
    std::lock_guard<std::mutex> lock(diff_view_meta->mutex_);
    auto view_info = diff_view_meta->get_backward_view();
    if (!diff_view_meta->grad_fn_ && !view_info.base_.requires_grad()) {
      return diff_view_meta->grad_fn_;
    }
    auto current_version = self._version();
    if (diff_view_meta->get_attr_version() != current_version) {
      // This is an indirect rebase_history due to another view or the base
      // being modified inplace
      handle_view_on_rebase(diff_view_meta, /* indirect */ true);
      TORCH_INTERNAL_ASSERT(diff_view_meta->output_nr_ == 0);
      // Note [View + Inplace update for view tensor]
      // An inplace update happened on Tensor `self` (which is a view).
      // For example:
      //   view_1 = view_op_1(diff_view_meta->base_)
      //   view_2 = view_op_2(view_1)
      //   ...
      //   self = view_op_n(view_n-1)
      //   self = inplace_op(self)
      //
      // For CPU/CUDA backends, we employ one AsStridedBackward0 Node to
      // represent the chain of view backward ops for effienciency.
      //
      // However in XLA backend we don't have full support of
      // AsStridedBackward0, we instead run a full forward pass with a tensor
      // that requires gradient to get proper grad_fn setup, then save it to
      // DifferentiableViewMeta for future use. This is fairly cheap for XLA
      // lazy tensor approach (but would be really expensive for CPU/CUDA). XLA
      // Tensor only run thorugh VariableType dispatch and lower the forward
      // pass to a XLA HLO graph, then we take grad_fn and never materialize the
      // tensor content. So we only construct the graph but not execute it,
      // which is a fairly cheap operation to do.
      //
      // See Note [View + Inplace update for base tensor] for what we do to base
      // tensor when an in-place operation happens.
      //
      // TODO: Potentially the following logic can be replaced by special logic
      // in VariableType_x.cpp
      //       that would provide a way to recreate the grad_fn chain.
      if (view_info.has_view_fn()) {
        auto view_fn = view_info.view_fn();
        Tensor diff_view;
        {
          // We can reach this path with grad_mode disabled, e.g. engine
          AutoGradMode grad_mode(true);
          diff_view = view_fn(view_info.base_);
        }
        diff_view_meta->grad_fn_ = diff_view.grad_fn();
      } else {
        auto fn =
            std::make_shared<torch::autograd::generated::AsStridedBackward0>();
        fn->self_geometry = at::TensorGeometry(view_info.base_);
        fn->size = self.sym_sizes().vec();
        fn->stride = self.sym_strides().vec();
        fn->storage_offset = self.sym_storage_offset();
        fn->set_next_edges(
            torch::autograd::collect_next_edges(view_info.base_));
        fn->add_input_metadata(
            view_info.base_.options(),
            self.sym_sizes(), // Note: sizes(), not base_.sizes(), is
                              // intentional
            self.unsafeGetTensorImpl()->is_python_dispatch());
        diff_view_meta->grad_fn_ = std::move(fn);
      }
      diff_view_meta->set_attr_version(current_version);

      torch::autograd::impl::update_cpp_hooks_on_new_gradfn(
          self, diff_view_meta->grad_fn_);
    }
    return diff_view_meta->grad_fn_;
  }

  if (torch::autograd::impl::get_autograd_meta(self)) {
    return torch::autograd::impl::get_autograd_meta(self)->grad_fn_;
  } else {
    return singleton_shared_ptr;
  }
}

void VariableHooks::remove_hook(const at::TensorBase& self, unsigned pos)
    const {
  auto& list =
      torch::autograd::impl::materialize_autograd_meta(self)->cpp_hooks_list_;
  TORCH_CHECK(
      list && pos < list->size(), "Invalid index, no hook at position ", pos);
  // Hook will be ignored
  (*list)[pos] = nullptr;
}

unsigned VariableHooks::_register_hook(
    const at::TensorBase& self,
    std::function<at::TensorBase(const at::TensorBase&)> hook) const {
  TORCH_CHECK(
      self.requires_grad(),
      "cannot register a hook on a variable that "
      "doesn't require gradient");
  // NB: materialize_autograd_meta unnecessary due to requires grad check
  auto& list = torch::autograd::impl::get_autograd_meta(self)->cpp_hooks_list_;
  if (!list) {
    torch::autograd::impl::create_cpp_hook(
        self, /*is_retains_grad_hook=*/false);
  }
  unsigned idx = list->size();
  list->push_back(hook);
  return idx;
}

void handle_view_on_rebase(
    DifferentiableViewMeta* diff_view_meta,
    bool indirect) {
  /// See NOTE [ View + Inplace detection ] for justification of the logic below
  auto creation_meta = diff_view_meta->get_creation_meta();
  if (creation_meta != CreationMeta::DEFAULT) {
    auto grad_fn = diff_view_meta->grad_fn_.get();
    std::string msg;
    std::string modified_obj;
    // Create the header for the error message.
    if (indirect) {
      modified_obj = "its base or another view of its base has been";
    } else {
      modified_obj = "is being";
    }

    if (creation_meta == CreationMeta::INFERENCE_MODE ||
        creation_meta == CreationMeta::NO_GRAD_MODE || !grad_fn) {
      std::string prefix;
      if (grad_fn) {
        prefix = c10::str(
            "Output ",
            diff_view_meta->output_nr_,
            " of ",
            grad_fn->name(),
            " is a view of a view which was created in");
      } else {
        prefix = "A view was created in";
      }
      if (creation_meta == CreationMeta::INFERENCE_MODE) {
        msg = c10::str(
            prefix,
            " inference mode and ",
            modified_obj,
            " modified inplace in normal mode.");
      } else {
        // create_meta is not necessarily CreationMeta::NO_GRAD_MODE
        // e.g. CreationMeta::IN_CUSTOM_FUNCTION is possible, but we know that
        // if there is no grad_fn, that means that the view was performed in
        // no-grad mode
        msg = c10::str(
            prefix,
            " no_grad mode and ",
            modified_obj,
            " modified inplace with grad mode enabled.");
      }
    } else {
      msg = c10::str(
          "Output ",
          diff_view_meta->output_nr_,
          " of ",
          grad_fn->name(),
          " is a view and ",
          modified_obj,
          " modified inplace.");
    }

    if (creation_meta == CreationMeta::MULTI_OUTPUT_NODE) {
      msg = c10::str(
          msg,
          " This view is the output of a function that returns multiple views. Such functions do not"
          " allow the output views to be modified inplace. You should replace the inplace operation by an"
          " out-of-place one.");
    } else if (creation_meta == CreationMeta::NO_GRAD_MODE) {
      msg = c10::str(
          msg,
          " Given that this use case is ambiguous and error-prone, it is forbidden."
          " You can clarify your code by moving both the view and the inplace either both"
          " inside the no_grad block (if you don't want the inplace to be tracked) or both outside (if you want"
          " the inplace to be tracked).");
    } else if (creation_meta == CreationMeta::INFERENCE_MODE) {
      msg = c10::str(
          msg,
          " Given that this use case is ambiguous and error-prone, it is forbidden."
          " You can clarify your code by moving both the view and the inplace either both"
          " inside the inference_mode block (if you don't want the inplace to be tracked) or both outside (if you want"
          " the inplace to be tracked).");
    } else if (creation_meta == CreationMeta::IN_CUSTOM_FUNCTION) {
      msg = c10::str(
          msg,
          " This view was created inside a custom Function (or because an input was returned as-is) and the"
          " autograd logic to handle view+inplace would override the custom backward associated with the custom"
          " Function, leading to incorrect gradients. This behavior is forbidden. You can fix this by"
          " cloning the output of the custom Function.");
    } else {
      TORCH_INTERNAL_ASSERT(false, "Invalid CreationMeta state");
    }

    TORCH_CHECK(false, msg);
  }
}

} // namespace autograd
} // namespace torch<|MERGE_RESOLUTION|>--- conflicted
+++ resolved
@@ -156,7 +156,7 @@
   return get_autograd_meta(self);
 }
 
-void update_cpp_hooks_on_new_gradfn(
+void update_tensor_hooks_on_new_gradfn(
     const at::TensorBase& self,
     const std::shared_ptr<torch::autograd::Node>& new_fn) {
   // This function is called whenever the grad_fn of the tensor is
@@ -173,20 +173,13 @@
   //     old grad_fn so hooks registered to the older version of the tensor
   //     will continue to be active.
   meta->cpp_hooks_list_ = nullptr;
-  // (2) If there is a retains_grad hook registered, move that from the
-  //     old cpp_hooks_list_ to the new one
-<<<<<<< HEAD
-  const auto& meta = impl::get_autograd_meta(self);
-  TORCH_INTERNAL_ASSERT(meta);
-  TORCH_INTERNAL_ASSERT(new_fn);
-  meta->cpp_hooks_list_ = nullptr;
   const c10::impl::PyInterpreter* interp =
       self.unsafeGetTensorImpl()->pyobj_slot()->pyobj_interpreter();
   if (interp) {
     (*interp)->reset_backward_hooks(self.unsafeGetTensorImpl());
   }
-=======
->>>>>>> 86f325ae
+  // (2) If there is a retains_grad hook registered, move that from the
+  //     old cpp_hooks_list_ to the new one
   if (self.retains_grad()) {
     auto new_list = std::make_shared<hooks_list>();
     new_list->push_back(std::move((*meta->retains_grad_hooks_list_)[0]));
@@ -227,7 +220,7 @@
 
   set_gradient_edge(self, std::move(gradient_edge));
   // Pass both self and its grad_fn to avoid calling into grad_fn reentrantly
-  torch::autograd::impl::update_cpp_hooks_on_new_gradfn(self, self.grad_fn());
+  torch::autograd::impl::update_tensor_hooks_on_new_gradfn(self, self.grad_fn());
 }
 
 void create_cpp_hook(const at::TensorBase& self, bool is_retains_grad_hook) {
@@ -740,7 +733,7 @@
       }
       diff_view_meta->set_attr_version(current_version);
 
-      torch::autograd::impl::update_cpp_hooks_on_new_gradfn(
+      torch::autograd::impl::update_tensor_hooks_on_new_gradfn(
           self, diff_view_meta->grad_fn_);
     }
     return diff_view_meta->grad_fn_;
