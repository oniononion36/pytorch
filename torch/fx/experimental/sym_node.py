--- conflicted
+++ resolved
@@ -108,8 +108,6 @@
         # unbacked symint that a hint was now possible, but as we added more
         # potential refinements to unbacked symints this got harder to keep
         # in sync, so we've deleted it for now.)
-<<<<<<< HEAD
-=======
 
         def compute_hint():
             # This occasionally gets exercised by, e.g.,
@@ -120,14 +118,11 @@
                 hint = self.pytype(hint) if not isinstance(hint, SymTypes) else hint
             return hint
 
->>>>>>> 6f275ae4
         if hint is not None:
             assert type(hint) is pytype or type(hint) is _to_symtype(pytype), (
                 "Cannot create SymNode of type "
                 f"{pytype} with incompatible hint of type {type(hint)}"
             )
-<<<<<<< HEAD
-=======
             if self.shape_env._translation_validation_enabled:
                 # This is technically not TV, but this assert is expensive so
                 # let's only do it when we're already doing expensive things
@@ -137,7 +132,6 @@
                 ), f"{hint} != {computed_hint} (for {self.expr})"
         else:
             hint = compute_hint()
->>>>>>> 6f275ae4
         self._hint = hint
         self.constant: Optional[Union[int, float, bool]] = constant
 
@@ -157,27 +151,14 @@
     def expr(self):
         return self.shape_env.replace(self._expr)
 
-    # Recompute the hint and see if we've got it now
-    # Precondition: self._hint is None
-    def _update_hint(self):
-        r = self.shape_env._maybe_evaluate_static(self.expr, compute_hint=True)
-        if r is not None:
-            self._hint = self.pytype(r) if not isinstance(r, SymTypes) else r
-
     @property
     def hint(self):
-        if self._hint is None:
-            self._update_hint()
         return self._hint
 
     def has_hint(self):
-        if self._hint is None:
-            self._update_hint()
         return self._hint is not None
 
     def require_hint(self, fallback=None):
-        if self._hint is None:
-            self._update_hint()
         if self._hint is None:
             if fallback is not None:
                 return fallback
