--- conflicted
+++ resolved
@@ -1,11 +1,8 @@
 # Owner(s): ["module: codegen"]
 
-<<<<<<< HEAD
 from __future__ import annotations
 
-=======
 import os
->>>>>>> 065c3869
 import tempfile
 import unittest
 
