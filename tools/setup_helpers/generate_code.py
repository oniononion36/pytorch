from __future__ import annotations

import argparse
import os
import sys
from pathlib import Path
from typing import Any, cast

import yaml


try:
    # use faster C loader if available
    from yaml import CSafeLoader as YamlLoader
except ImportError:
    from yaml import SafeLoader as YamlLoader  # type: ignore[assignment, misc]


NATIVE_FUNCTIONS_PATH = "aten/src/ATen/native/native_functions.yaml"
TAGS_PATH = "aten/src/ATen/native/tags.yaml"


def generate_code(
<<<<<<< HEAD
    gen_dir: pathlib.Path,
    native_functions_path: str | None = None,
    tags_path: str | None = None,
    install_dir: str | None = None,
    subset: str | None = None,
=======
    gen_dir: Path,
    native_functions_path: Optional[str] = None,
    tags_path: Optional[str] = None,
    install_dir: Optional[str] = None,
    subset: Optional[str] = None,
>>>>>>> d79a2378
    disable_autograd: bool = False,
    force_schema_registration: bool = False,
    operator_selector: Any = None,
) -> None:
    from tools.autograd.gen_annotated_fn_args import gen_annotated
    from tools.autograd.gen_autograd import gen_autograd, gen_autograd_python

    from torchgen.selective_build.selector import SelectiveBuilder

    # Build ATen based Variable classes
    if install_dir is None:
        install_dir = os.fspath(gen_dir / "torch/csrc")
        python_install_dir = os.fspath(gen_dir / "torch/testing/_internal/generated")
    else:
        python_install_dir = install_dir
    autograd_gen_dir = os.path.join(install_dir, "autograd", "generated")
    for d in (autograd_gen_dir, python_install_dir):
        os.makedirs(d, exist_ok=True)
    autograd_dir = os.fspath(Path(__file__).absolute().parent.parent / "autograd")

    if subset == "pybindings" or not subset:
        gen_autograd_python(
            native_functions_path or NATIVE_FUNCTIONS_PATH,
            tags_path or TAGS_PATH,
            autograd_gen_dir,
            autograd_dir,
        )

    if operator_selector is None:
        operator_selector = SelectiveBuilder.get_nop_selector()

    if subset == "libtorch" or not subset:
        gen_autograd(
            native_functions_path or NATIVE_FUNCTIONS_PATH,
            tags_path or TAGS_PATH,
            autograd_gen_dir,
            autograd_dir,
            disable_autograd=disable_autograd,
            operator_selector=operator_selector,
        )

    if subset == "python" or not subset:
        gen_annotated(
            native_functions_path or NATIVE_FUNCTIONS_PATH,
            tags_path or TAGS_PATH,
            python_install_dir,
            autograd_dir,
        )


def get_selector_from_legacy_operator_selection_list(
    selected_op_list_path: str,
) -> Any:
    with open(selected_op_list_path) as f:
        # strip out the overload part
        # It's only for legacy config - do NOT copy this code!
        selected_op_list = {
            opname.split(".", 1)[0] for opname in yaml.load(f, Loader=YamlLoader)
        }

    # Internal build doesn't use this flag any more. Only used by OSS
    # build now. Every operator should be considered a root operator
    # (hence generating unboxing code for it, which is consistent with
    # the current behavior), and also be considered as used for
    # training, since OSS doesn't support training on mobile for now.
    #
    is_root_operator = True
    is_used_for_training = True

    from torchgen.selective_build.selector import SelectiveBuilder

    selector = SelectiveBuilder.from_legacy_op_registration_allow_list(
        selected_op_list,
        is_root_operator,
        is_used_for_training,
    )

    return selector


def get_selector(
    selected_op_list_path: str | None,
    operators_yaml_path: str | None,
) -> Any:
    # cwrap depends on pyyaml, so we can't import it earlier
    REPO_ROOT = Path(__file__).absolute().parents[2]
    sys.path.insert(0, str(REPO_ROOT))

    from torchgen.selective_build.selector import SelectiveBuilder

    assert not (
        selected_op_list_path is not None and operators_yaml_path is not None
    ), (
        "Expected at most one of selected_op_list_path and "
        + "operators_yaml_path to be set."
    )

    if selected_op_list_path is None and operators_yaml_path is None:
        return SelectiveBuilder.get_nop_selector()
    elif selected_op_list_path is not None:
        return get_selector_from_legacy_operator_selection_list(selected_op_list_path)
    else:
        return SelectiveBuilder.from_yaml_path(cast(str, operators_yaml_path))


def main() -> None:
    parser = argparse.ArgumentParser(description="Autogenerate code")
    parser.add_argument("--native-functions-path")
    parser.add_argument("--tags-path")
    parser.add_argument(
        "--gen-dir",
        type=Path,
        default=Path("."),
        help="Root directory where to install files. Defaults to the current working directory.",
    )
    parser.add_argument(
        "--install-dir",
        "--install_dir",
        help=(
            "Deprecated. Use --gen-dir instead. The semantics are different, do not change "
            "blindly."
        ),
    )
    parser.add_argument(
        "--subset",
        help='Subset of source files to generate. Can be "libtorch" or "pybindings". Generates both when omitted.',
    )
    parser.add_argument(
        "--disable-autograd",
        default=False,
        action="store_true",
        help="It can skip generating autograd related code when the flag is set",
    )
    parser.add_argument(
        "--selected-op-list-path",
        help="Path to the YAML file that contains the list of operators to include for custom build.",
    )
    parser.add_argument(
        "--operators-yaml-path",
        "--operators_yaml_path",
        help="Path to the model YAML file that contains the list of operators to include for custom build.",
    )
    parser.add_argument(
        "--force-schema-registration",
        "--force_schema_registration",
        action="store_true",
        help="force it to generate schema-only registrations for ops that are not"
        "listed on --selected-op-list",
    )
    parser.add_argument(
        "--gen-lazy-ts-backend",
        "--gen_lazy_ts_backend",
        action="store_true",
        help="Enable generation of the torch::lazy TorchScript backend",
    )
    parser.add_argument(
        "--per-operator-headers",
        "--per_operator_headers",
        action="store_true",
        help="Build lazy tensor ts backend with per-operator ATen headers, must match how ATen was built",
    )
    options = parser.parse_args()

    generate_code(
        options.gen_dir,
        options.native_functions_path,
        options.tags_path,
        options.install_dir,
        options.subset,
        options.disable_autograd,
        options.force_schema_registration,
        # options.selected_op_list
        operator_selector=get_selector(
            options.selected_op_list_path, options.operators_yaml_path
        ),
    )

    if options.gen_lazy_ts_backend:
        aten_path = os.path.dirname(os.path.dirname(options.native_functions_path))
        ts_backend_yaml = os.path.join(aten_path, "native/ts_native_functions.yaml")
        ts_native_functions = "torch/csrc/lazy/ts_backend/ts_native_functions.cpp"
        ts_node_base = "torch/csrc/lazy/ts_backend/ts_node.h"
        install_dir = options.install_dir or os.fspath(options.gen_dir / "torch/csrc")
        lazy_install_dir = os.path.join(install_dir, "lazy/generated")
        os.makedirs(lazy_install_dir, exist_ok=True)

        assert os.path.isfile(
            ts_backend_yaml
        ), f"Unable to access ts_backend_yaml: {ts_backend_yaml}"
        assert os.path.isfile(
            ts_native_functions
        ), f"Unable to access {ts_native_functions}"
        from torchgen.dest.lazy_ir import GenTSLazyIR
        from torchgen.gen_lazy_tensor import run_gen_lazy_tensor

        run_gen_lazy_tensor(
            aten_path=aten_path,
            source_yaml=ts_backend_yaml,
            backend_name="TorchScript",
            output_dir=lazy_install_dir,
            dry_run=False,
            impl_path=ts_native_functions,
            node_base="TsNode",
            node_base_hdr=ts_node_base,
            build_in_tree=True,
            lazy_ir_generator=GenTSLazyIR,
            per_operator_headers=options.per_operator_headers,
            gen_forced_fallback_code=True,
        )


if __name__ == "__main__":
    main()<|MERGE_RESOLUTION|>--- conflicted
+++ resolved
@@ -21,19 +21,11 @@
 
 
 def generate_code(
-<<<<<<< HEAD
-    gen_dir: pathlib.Path,
+    gen_dir: Path,
     native_functions_path: str | None = None,
     tags_path: str | None = None,
     install_dir: str | None = None,
     subset: str | None = None,
-=======
-    gen_dir: Path,
-    native_functions_path: Optional[str] = None,
-    tags_path: Optional[str] = None,
-    install_dir: Optional[str] = None,
-    subset: Optional[str] = None,
->>>>>>> d79a2378
     disable_autograd: bool = False,
     force_schema_registration: bool = False,
     operator_selector: Any = None,
