//  Copyright © 2022 Apple Inc.

#pragma once
#include <c10/core/Allocator.h>
#include <c10/macros/Macros.h>
#include <c10/util/Exception.h>


#ifdef __OBJC__
#include <Foundation/Foundation.h>
#include <Metal/Metal.h>
#include <MetalPerformanceShaders/MetalPerformanceShaders.h>
typedef id<MTLDevice> MTLDevice_t;
typedef id<MTLLibrary> MTLLibrary_t;
typedef id<MTLComputePipelineState> MTLComputePipelineState_t;
typedef id<MTLLibrary> MTLLibrary_t;
#else
typedef void* MTLDevice;
typedef void* MTLDevice_t;
typedef void* MTLLibrary_t;
typedef void* MTLComputePipelineState_t;
typedef void* MTLLibrary_t;
#endif

namespace at::mps {

// Helper enum to check if a MPSGraph op is supported in a given macOS version
enum class MacOSVersion : uint32_t {
  MACOS_VER_13_0_PLUS = 0,
  MACOS_VER_13_1_PLUS,
  MACOS_VER_13_2_PLUS,
  MACOS_VER_13_3_PLUS,
  MACOS_VER_14_0_PLUS,
<<<<<<< HEAD
  MACOS_VER_15_0_PLUS,
=======
  MACOS_VER_14_4_PLUS,
>>>>>>> 6bbef2a0
};

//-----------------------------------------------------------------
//  MPSDevice
//
// MPSDevice is a singleton class that returns the default device
//-----------------------------------------------------------------

class TORCH_API MPSDevice {
 public:
  /**
   * MPSDevice should not be cloneable.
   */
  MPSDevice(MPSDevice& other) = delete;
  /**
   * MPSDevice should not be assignable.
   */
  void operator=(const MPSDevice&) = delete;
  /**
   * Gets single instance of the Device.
   */
  static MPSDevice* getInstance();
  /**
   * Returns the single device.
   */
  MTLDevice_t device() {
    return _mtl_device;
  }
  /**
   * Returns whether running on Ventura or newer
   */
  bool isMacOS13Plus(MacOSVersion version) const;

  MTLComputePipelineState_t metalIndexingPSO(const std::string &kernel);
  MTLLibrary_t getMetalIndexingLibrary();

  ~MPSDevice();

 private:
  static MPSDevice* _device;
  MTLDevice_t _mtl_device;
  MTLLibrary_t _mtl_indexing_library;
  MPSDevice();
};

TORCH_API bool is_available();
TORCH_API bool is_macos_13_or_newer(MacOSVersion version = MacOSVersion::MACOS_VER_13_0_PLUS);
TORCH_API at::Allocator* GetMPSAllocator(bool useSharedAllocator = false);

} // namespace at::mps<|MERGE_RESOLUTION|>--- conflicted
+++ resolved
@@ -31,11 +31,8 @@
   MACOS_VER_13_2_PLUS,
   MACOS_VER_13_3_PLUS,
   MACOS_VER_14_0_PLUS,
-<<<<<<< HEAD
-  MACOS_VER_15_0_PLUS,
-=======
   MACOS_VER_14_4_PLUS,
->>>>>>> 6bbef2a0
+  MACOS_VER_15_0_PLUS,  
 };
 
 //-----------------------------------------------------------------
