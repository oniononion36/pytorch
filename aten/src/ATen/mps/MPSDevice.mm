//  Copyright © 2022 Apple Inc.

#include <c10/util/CallOnce.h>

#include <ATen/mps/IndexKernels.h>
#include <ATen/mps/MPSAllocatorInterface.h>
#include <ATen/mps/MPSDevice.h>
#include <ATen/mps/MPSStream.h>

namespace at::mps {

static std::unique_ptr<MPSDevice> mps_device;
static c10::once_flag mpsdev_init;

static inline MTLLanguageVersion getMetalLanguageVersion(const id<MTLDevice>& device, bool macOS13Plus) {
  // MPS Advanced Indexing needs at least Metal 2.0 (support for Argument Buffers and function constants)
  // host_name attribute needs at least Metal 2.2 and ulong needs Metal 2.3 (supported on MacOS 11+
  MTLLanguageVersion languageVersion = MTLLanguageVersion2_3;
#if defined(__MAC_13_0)
  if (macOS13Plus) {
    languageVersion = MTLLanguageVersion3_0;
  }
#endif

  TORCH_CHECK([device supportsFamily:MTLGPUFamilyMac2], "Missing Metal support for MTLGPUFamilyMac2");
  return languageVersion;
}

MPSDevice* MPSDevice::getInstance() {
  c10::call_once(mpsdev_init, [] { mps_device = std::unique_ptr<MPSDevice>(new MPSDevice()); });
  return mps_device.get();
}

id<MTLLibrary> MPSDevice::getMetalIndexingLibrary() {
  TORCH_INTERNAL_ASSERT_DEBUG_ONLY(_mtl_device);
  NSError* error = nil;
  if (!_mtl_indexing_library) {
    MTLCompileOptions* options = [MTLCompileOptions new];
    [options setLanguageVersion:getMetalLanguageVersion(_mtl_device, isMacOS13Plus(MacOSVersion::MACOS_VER_13_0_PLUS))];
    [options setFastMathEnabled:YES];
    _mtl_indexing_library = [_mtl_device newLibraryWithSource:[NSString stringWithCString:mps::indexing_metal_shaders
                                                                                 encoding:NSASCIIStringEncoding]
                                                      options:options
                                                        error:&error];
    TORCH_CHECK(_mtl_indexing_library, "Failed to create indexing library, error: ", [[error description] UTF8String]);
  }
  return _mtl_indexing_library;
}

id<MTLComputePipelineState> MPSDevice::metalIndexingPSO(const std::string& kernel) {
  TORCH_INTERNAL_ASSERT_DEBUG_ONLY(_mtl_device);
  NSError* error = nil;
  static std::unordered_map<std::string, id<MTLComputePipelineState>> psoCache;
  id<MTLLibrary> indexing_lib = getMetalIndexingLibrary();
  id<MTLComputePipelineState> state = psoCache[kernel];
  if (state) {
    return state;
  }

  id<MTLFunction> indexFunction =
      [[indexing_lib newFunctionWithName:[NSString stringWithUTF8String:kernel.c_str()]] autorelease];
  TORCH_CHECK(indexFunction, "Can't find function ", kernel);

  state = [_mtl_device newComputePipelineStateWithFunction:indexFunction error:&error];
  TORCH_CHECK(state, error.localizedDescription.UTF8String);
  psoCache[kernel] = state;
  return state;
}

MPSDevice::~MPSDevice() {
  [_mtl_device release];
  [_mtl_indexing_library release];
  _mtl_device = nil;
  _mtl_indexing_library = nil;
}

MPSDevice::MPSDevice() : _mtl_device(nil), _mtl_indexing_library(nil) {
  // Check that MacOS 12.3+ version of MPS framework is available
  // Create the MPSGraph and check method introduced in 12.3+
  // which is used by MPS backend.
  id mpsCD = NSClassFromString(@"MPSGraph");

  if ([mpsCD instancesRespondToSelector:@selector
             (LSTMWithSourceTensor:recurrentWeight:inputWeight:bias:initState:initCell:descriptor:name:)] == NO) {
    return;
  }

  NSArray* devices = [MTLCopyAllDevices() autorelease];
  for (unsigned long i = 0; i < [devices count]; i++) {
    id<MTLDevice> device = devices[i];
    if ([device isLowPower]) { // exclude Intel GPUs
      continue;
    }
    if (![device supportsFamily:MTLGPUFamilyMac2]) {
      // Exclude devices that does not support Metal 2.0
      // Virtualised MPS device on MacOS 12.6 should fail this check
      TORCH_WARN("Skipping device ", [[device name] UTF8String], " that does not support Metal 2.0");
      continue;
    }
    _mtl_device = [device retain];
    break;
  }
  TORCH_INTERNAL_ASSERT_DEBUG_ONLY(_mtl_device);
}

bool MPSDevice::isMacOS13Plus(MacOSVersion version) const {
  id mpsCD = NSClassFromString(@"MPSGraph");
  static auto compileOptions = [[[MTLCompileOptions alloc] init] autorelease];
  static bool _macos_13_0_plus = [mpsCD instancesRespondToSelector:@selector(cumulativeSumWithTensor:
                                                                                                axis:name:)] == YES;
  static bool _macos_13_1_plus =
      [mpsCD instancesRespondToSelector:@selector
             (sampleGridWithSourceTensor:
                        coordinateTensor:layout:normalizeCoordinates:relativeCoordinates:alignCorners:paddingMode
                                        :samplingMode:constantValue:name:)] == YES;
  static bool _macos_13_2_plus =
      [mpsCD instancesRespondToSelector:@selector(convolution3DWithSourceTensor:weightsTensor:descriptor:name:)] == YES;
  static bool _macos_13_3_plus = [compileOptions respondsToSelector:@selector(maxTotalThreadsPerThreadgroup)] == YES;

  static bool _macos_14_0_plus = [mpsCD instancesRespondToSelector:@selector(conjugateWithTensor:name:)] == YES;

<<<<<<< HEAD
  static bool _macos_15_0_plus = []() {
    NSProcessInfo* processInfo = [[NSProcessInfo alloc] init];
    return [processInfo isOperatingSystemAtLeastVersion:{.majorVersion = 15, .minorVersion = 0, .patchVersion = 0}];
=======
  // TODO: Change all version checks to use this API
  static bool _macos_14_4_plus = []() {
    NSProcessInfo* processInfo = [[NSProcessInfo alloc] init];
    return [processInfo isOperatingSystemAtLeastVersion:{.majorVersion = 14, .minorVersion = 4, .patchVersion = 0}];
>>>>>>> 6bbef2a0
  }();

  switch (version) {
    case MacOSVersion::MACOS_VER_13_0_PLUS:
      return _macos_13_0_plus;
    case MacOSVersion::MACOS_VER_13_1_PLUS:
      return _macos_13_1_plus;
    case MacOSVersion::MACOS_VER_13_2_PLUS:
      return _macos_13_2_plus;
    case MacOSVersion::MACOS_VER_13_3_PLUS:
      return _macos_13_3_plus;
    case MacOSVersion::MACOS_VER_14_0_PLUS:
      return _macos_14_0_plus;
<<<<<<< HEAD
    case MacOSVersion::MACOS_VER_15_0_PLUS:
      return _macos_15_0_plus;
=======
    case MacOSVersion::MACOS_VER_14_4_PLUS:
      return _macos_14_4_plus;
>>>>>>> 6bbef2a0
    default:
      return false;
  }
}

at::Allocator* GetMPSAllocator(bool useSharedAllocator) {
  return getIMPSAllocator(useSharedAllocator);
}

bool is_available() {
  return MPSDevice::getInstance()->device() != nil;
}

bool is_macos_13_or_newer(MacOSVersion version) {
  return MPSDevice::getInstance()->isMacOS13Plus(version);
}

} // namespace at::mps<|MERGE_RESOLUTION|>--- conflicted
+++ resolved
@@ -118,17 +118,14 @@
   static bool _macos_13_3_plus = [compileOptions respondsToSelector:@selector(maxTotalThreadsPerThreadgroup)] == YES;
 
   static bool _macos_14_0_plus = [mpsCD instancesRespondToSelector:@selector(conjugateWithTensor:name:)] == YES;
-
-<<<<<<< HEAD
-  static bool _macos_15_0_plus = []() {
-    NSProcessInfo* processInfo = [[NSProcessInfo alloc] init];
-    return [processInfo isOperatingSystemAtLeastVersion:{.majorVersion = 15, .minorVersion = 0, .patchVersion = 0}];
-=======
   // TODO: Change all version checks to use this API
   static bool _macos_14_4_plus = []() {
     NSProcessInfo* processInfo = [[NSProcessInfo alloc] init];
     return [processInfo isOperatingSystemAtLeastVersion:{.majorVersion = 14, .minorVersion = 4, .patchVersion = 0}];
->>>>>>> 6bbef2a0
+  }();  
+  static bool _macos_15_0_plus = []() {
+    NSProcessInfo* processInfo = [[NSProcessInfo alloc] init];
+    return [processInfo isOperatingSystemAtLeastVersion:{.majorVersion = 15, .minorVersion = 0, .patchVersion = 0}];
   }();
 
   switch (version) {
@@ -142,13 +139,10 @@
       return _macos_13_3_plus;
     case MacOSVersion::MACOS_VER_14_0_PLUS:
       return _macos_14_0_plus;
-<<<<<<< HEAD
+    case MacOSVersion::MACOS_VER_14_4_PLUS:
+      return _macos_14_4_plus;
     case MacOSVersion::MACOS_VER_15_0_PLUS:
       return _macos_15_0_plus;
-=======
-    case MacOSVersion::MACOS_VER_14_4_PLUS:
-      return _macos_14_4_plus;
->>>>>>> 6bbef2a0
     default:
       return false;
   }
