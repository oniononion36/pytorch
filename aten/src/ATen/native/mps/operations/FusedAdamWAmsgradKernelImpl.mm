--- conflicted
+++ resolved
@@ -29,10 +29,6 @@
   const auto kernel_name =
       "fused_adamw_amsgrad_" + scalarToMetalTypeString(params[0]) + "_" + scalarToMetalTypeString(state_steps[0]);
 
-<<<<<<< HEAD
-  multi_tensor_apply_for_fused_adam<5, 512>(
-      kernel_name, tensor_lists, state_steps, lr, beta1, beta2, weight_decay, eps, maximize);
-=======
   multi_tensor_apply_for_fused_optimizer<5, 512>(kernel_name,
                                                  tensor_lists,
                                                  state_steps,
@@ -74,7 +70,6 @@
                                                  weight_decay,
                                                  eps,
                                                  maximize);
->>>>>>> 6f275ae4
 }
 
 } // namespace at::native::mps