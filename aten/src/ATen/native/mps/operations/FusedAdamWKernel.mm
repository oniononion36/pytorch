#define TORCH_ASSERT_ONLY_METHOD_OPERATORS
#include <ATen/TypeDefault.h>
#include <ATen/native/ForeachUtils.h>
#include <ATen/native/mps/operations/FusedAdamWAmsgradKernelImpl.h>
#include <ATen/native/mps/operations/FusedAdamWKernelImpl.h>
#include <c10/util/Exception.h>
#include <iostream>

#ifndef AT_PER_OPERATOR_HEADERS
#include <ATen/Functions.h>
#include <ATen/NativeFunctions.h>
#else
#include <ATen/ops/_fused_adamw_native.h>
#endif

namespace at::native {

void _fused_adamw_kernel_mps_(at::TensorList params,
                              at::TensorList grads,
                              at::TensorList exp_avgs,
                              at::TensorList exp_avg_sqs,
                              at::TensorList max_exp_avg_sqs,
                              at::TensorList state_steps,
                              const double lr,
                              const double beta1,
                              const double beta2,
                              const double weight_decay,
                              const double eps,
                              const bool amsgrad,
                              const bool maximize,
                              const std::optional<at::Tensor>& grad_scale,
                              const std::optional<at::Tensor>& found_inf) {
  if (amsgrad) {
    TORCH_CHECK(at::native::check_fast_path_restrictions({params, grads, exp_avgs, exp_avg_sqs, max_exp_avg_sqs}),
                "params, grads, exp_avgs, exp_avg_sqs, and max_exp_avg_sqs must have same dtype, device, and layout");
    mps::_fused_adamw_amsgrad_mps_impl_(params,
                                        grads,
                                        exp_avgs,
                                        exp_avg_sqs,
                                        max_exp_avg_sqs,
                                        state_steps,
                                        lr,
                                        beta1,
                                        beta2,
                                        weight_decay,
                                        eps,
                                        maximize,
                                        grad_scale,
                                        found_inf);
  } else {
    TORCH_CHECK(at::native::check_fast_path_restrictions({params, grads, exp_avgs, exp_avg_sqs}),
                "params, grads, exp_avgs, and exp_avg_sqs must have same dtype, device, and layout");
    mps::_fused_adamw_mps_impl_(params,
                                grads,
                                exp_avgs,
                                exp_avg_sqs,
                                state_steps,
                                lr,
                                beta1,
                                beta2,
                                weight_decay,
                                eps,
                                maximize,
                                grad_scale,
                                found_inf);
  }
}
<<<<<<< HEAD
=======

void _fused_adamw_kernel_mps_(at::TensorList params,
                              at::TensorList grads,
                              at::TensorList exp_avgs,
                              at::TensorList exp_avg_sqs,
                              at::TensorList max_exp_avg_sqs,
                              at::TensorList state_steps,
                              const at::Tensor& lr,
                              const double beta1,
                              const double beta2,
                              const double weight_decay,
                              const double eps,
                              const bool amsgrad,
                              const bool maximize,
                              const std::optional<at::Tensor>& grad_scale,
                              const std::optional<at::Tensor>& found_inf) {
  if (lr.is_cpu()) {
    return _fused_adamw_kernel_mps_(params,
                                    grads,
                                    exp_avgs,
                                    exp_avg_sqs,
                                    max_exp_avg_sqs,
                                    state_steps,
                                    lr.item<double>(),
                                    beta1,
                                    beta2,
                                    weight_decay,
                                    eps,
                                    amsgrad,
                                    maximize,
                                    grad_scale,
                                    found_inf);
  }

  // Manually check devices since we specify no device check in
  // native_functions.yaml
  Device param_device = params[0].device();

  TORCH_CHECK(lr.device() == param_device, "lr must be on the same GPU device as the params");

  if (amsgrad) {
    TORCH_CHECK(at::native::check_fast_path_restrictions({params, grads, exp_avgs, exp_avg_sqs, max_exp_avg_sqs}),
                "params, grads, exp_avgs, exp_avg_sqs, and max_exp_avg_sqs must have same dtype, device, and layout");
    mps::_fused_adamw_amsgrad_mps_impl_(params,
                                        grads,
                                        exp_avgs,
                                        exp_avg_sqs,
                                        max_exp_avg_sqs,
                                        state_steps,
                                        lr,
                                        beta1,
                                        beta2,
                                        weight_decay,
                                        eps,
                                        maximize,
                                        grad_scale,
                                        found_inf);
  } else {
    TORCH_CHECK(at::native::check_fast_path_restrictions({params, grads, exp_avgs, exp_avg_sqs}),
                "params, grads, exp_avgs, and exp_avg_sqs must have same dtype, device, and layout");
    mps::_fused_adamw_mps_impl_(params,
                                grads,
                                exp_avgs,
                                exp_avg_sqs,
                                state_steps,
                                lr,
                                beta1,
                                beta2,
                                weight_decay,
                                eps,
                                maximize,
                                grad_scale,
                                found_inf);
  }
}

>>>>>>> 6f275ae4
} // namespace at::native<|MERGE_RESOLUTION|>--- conflicted
+++ resolved
@@ -1,10 +1,7 @@
 #define TORCH_ASSERT_ONLY_METHOD_OPERATORS
-#include <ATen/TypeDefault.h>
 #include <ATen/native/ForeachUtils.h>
 #include <ATen/native/mps/operations/FusedAdamWAmsgradKernelImpl.h>
 #include <ATen/native/mps/operations/FusedAdamWKernelImpl.h>
-#include <c10/util/Exception.h>
-#include <iostream>
 
 #ifndef AT_PER_OPERATOR_HEADERS
 #include <ATen/Functions.h>
@@ -65,8 +62,6 @@
                                 found_inf);
   }
 }
-<<<<<<< HEAD
-=======
 
 void _fused_adamw_kernel_mps_(at::TensorList params,
                               at::TensorList grads,
@@ -143,5 +138,4 @@
   }
 }
 
->>>>>>> 6f275ae4
 } // namespace at::native