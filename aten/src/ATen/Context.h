--- conflicted
+++ resolved
@@ -216,6 +216,9 @@
   void setSDPUseCuDNN(bool);
   bool userEnabledCuDNNSDP() const;
 
+  void setSDPUseOverrideable(bool);
+  bool userEnabledOverrideableSDP() const;
+
   at::LinalgBackend linalgPreferredBackend() const;
   void setLinalgPreferredBackend(at::LinalgBackend);
 
@@ -368,10 +371,7 @@
   bool enabled_mem_efficientSDP = true;
   bool enabled_mathSDP = true;
   bool enabled_cudnnSDP = true;
-<<<<<<< HEAD
-=======
   bool enabled_overrideable = true;
->>>>>>> 600bf978
 #ifdef USE_ROCM
   bool benchmark_cudnn = true;
 #else
